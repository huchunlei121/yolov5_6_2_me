--- conflicted
+++ resolved
@@ -28,11 +28,7 @@
           timeout_minutes: 5
           retry_wait_seconds: 60
           max_attempts: 3
-<<<<<<< HEAD
-          command: lychee --accept 301,302,429,999 --exclude-loopback --exclude 'https?://(www\.)?(twitter\.com|instagram\.com)' --exclude-path '**/ci.yaml' --exclude-mail --github-token ${{ secrets.GITHUB_TOKEN }} './**/*.md' './**/*.html'
-=======
           command: lychee --accept 429,999 --exclude-loopback --exclude 'https?://(www\.)?(twitter\.com|instagram\.com)' --exclude-path '**/ci.yaml' --exclude-mail --github-token ${{ secrets.GITHUB_TOKEN }} './**/*.md' './**/*.html'
->>>>>>> 5deff147
 
       - name: Test Markdown, HTML, YAML, Python and Notebook links with retry
         if: github.event_name == 'workflow_dispatch'
