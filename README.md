<div align="center">
  <p>
    <a align="center" href="https://ultralytics.com/yolov5" target="_blank">
      <img width="850" src="https://raw.githubusercontent.com/ultralytics/assets/main/yolov5/v70/splash.png"></a>
  </p>

  [English](README.md) | [简体中文](README.zh-CN.md)
  <br>
  <div>
    <a href="https://github.com/ultralytics/yolov5/actions/workflows/ci-testing.yml"><img src="https://github.com/ultralytics/yolov5/actions/workflows/ci-testing.yml/badge.svg" alt="YOLOv5 CI"></a>
    <a href="https://zenodo.org/badge/latestdoi/264818686"><img src="https://zenodo.org/badge/264818686.svg" alt="YOLOv5 Citation"></a>
    <a href="https://hub.docker.com/r/ultralytics/yolov5"><img src="https://img.shields.io/docker/pulls/ultralytics/yolov5?logo=docker" alt="Docker Pulls"></a>
    <br>
    <a href="https://bit.ly/yolov5-paperspace-notebook"><img src="https://assets.paperspace.io/img/gradient-badge.svg" alt="Run on Gradient"></a>
    <a href="https://colab.research.google.com/github/ultralytics/yolov5/blob/master/tutorial.ipynb"><img src="https://colab.research.google.com/assets/colab-badge.svg" alt="Open In Colab"></a>
    <a href="https://www.kaggle.com/ultralytics/yolov5"><img src="https://kaggle.com/static/images/open-in-kaggle.svg" alt="Open In Kaggle"></a>
  </div>
  <br>

YOLOv5 🚀 is the world's most loved vision AI, representing <a href="https://ultralytics.com">Ultralytics</a> open-source research into future vision AI methods, incorporating lessons learned and best practices evolved over thousands of hours of research and development.

To request an Enterprise License please complete the form at <a href="https://ultralytics.com/license">Ultralytics Licensing</a>.

  <div align="center">
    <a href="https://github.com/ultralytics" style="text-decoration:none;">
      <img src="https://github.com/ultralytics/assets/raw/main/social/logo-social-github.png" width="2%" alt="" /></a>
    <img src="https://github.com/ultralytics/assets/raw/main/social/logo-transparent.png" width="2%" alt="" />
    <a href="https://www.linkedin.com/company/ultralytics" style="text-decoration:none;">
      <img src="https://github.com/ultralytics/assets/raw/main/social/logo-social-linkedin.png" width="2%" alt="" /></a>
    <img src="https://github.com/ultralytics/assets/raw/main/social/logo-transparent.png" width="2%" alt="" />
    <a href="https://twitter.com/ultralytics" style="text-decoration:none;">
      <img src="https://github.com/ultralytics/assets/raw/main/social/logo-social-twitter.png" width="2%" alt="" /></a>
    <img src="https://github.com/ultralytics/assets/raw/main/social/logo-transparent.png" width="2%" alt="" />
    <a href="https://www.producthunt.com/@glenn_jocher" style="text-decoration:none;">
      <img src="https://github.com/ultralytics/assets/raw/main/social/logo-social-producthunt.png" width="2%" alt="" /></a>
    <img src="https://github.com/ultralytics/assets/raw/main/social/logo-transparent.png" width="2%" alt="" />
    <a href="https://youtube.com/ultralytics" style="text-decoration:none;">
      <img src="https://github.com/ultralytics/assets/raw/main/social/logo-social-youtube.png" width="2%" alt="" /></a>
    <img src="https://github.com/ultralytics/assets/raw/main/social/logo-transparent.png" width="2%" alt="" />
    <a href="https://www.facebook.com/ultralytics" style="text-decoration:none;">
      <img src="https://github.com/ultralytics/assets/raw/main/social/logo-social-facebook.png" width="2%" alt="" /></a>
    <img src="https://github.com/ultralytics/assets/raw/main/social/logo-transparent.png" width="2%" alt="" />
    <a href="https://www.instagram.com/ultralytics/" style="text-decoration:none;">
      <img src="https://github.com/ultralytics/assets/raw/main/social/logo-social-instagram.png" width="2%" alt="" /></a>
  </div>
</div>

<<<<<<< HEAD
=======
## <div align="center">Ultralytics Live Session</div>

<div align="center">

⚡️ Stay tuned for [Ultralytics Live Session 4](https://www.youtube.com/watch?v=FXIbVnat2eU) ⚡️ 

Over the past couple of years we found that 22% percent of you experience difficulty in deploying your vision AI models. To improve this step in the ML pipeline, we've partnered with [Neural Magic](https://bit.ly/yolov5-neuralmagic), whose DeepSparse tool takes advantage of sparsity and low-precision arithmetic within neural networks to offer exceptional performance on commodity hardware.

Glenn will be joined by Michael Goin of Neural Magic on February 8th at 12 EST/18 CET to discuss how to achieve GPU-class performance for YOLOv5 on CPUs. Be sure to come prepared with any questions you have about the model deployment process!

To join the webinar, visit our [YouTube Channel](https://www.youtube.com/@Ultralytics/streams) and turn on your notifications!

<a align="center" href="https://www.youtube.com/watch?v=FXIbVnat2eU" target="_blank">
<img width="80%" src="https://user-images.githubusercontent.com/26833433/216767629-85a1bafb-8e7e-45e0-b342-35444ff65b2e.png"></a>

</div>

## <div align="center">Segmentation ⭐ NEW</div>
>>>>>>> d02ee605


## <div align="center">Ultralytics Framework and YOLOv8 ⭐ NEW </div>
<div align="center">
   <p><b>Recommended</b>: Try the new Ultralytics framework with SOTA YOLOv8, YOLOv5 models and more </p>
    <a align="center" href="https://github.com/ultralytics/ultralytics" target="_blank">
      <img width="850" src="https://raw.githubusercontent.com/ultralytics/assets/main/yolov8/banner-yolov8.png"></a></div>

## <div align="center">Segmentation</div>
<div align="center">
<a align="center" href="https://ultralytics.com/yolov5" target="_blank">
<img width="800" src="https://user-images.githubusercontent.com/61612323/204180385-84f3aca9-a5e9-43d8-a617-dda7ca12e54a.png"></a>
</div>

Our new YOLOv5 [release v7.0](https://github.com/ultralytics/yolov5/releases/v7.0) instance segmentation models are the fastest and most accurate in the world, beating all current [SOTA benchmarks](https://paperswithcode.com/sota/real-time-instance-segmentation-on-mscoco). We've made them super simple to train, validate and deploy. See full details in our [Release Notes](https://github.com/ultralytics/yolov5/releases/v7.0) and visit our [YOLOv5 Segmentation Colab Notebook](https://github.com/ultralytics/yolov5/blob/master/segment/tutorial.ipynb) for quickstart tutorials.

<details>
  <summary>Segmentation Checkpoints</summary>

<br>

We trained YOLOv5 segmentations models on COCO for 300 epochs at image size 640 using A100 GPUs. We exported all models to ONNX FP32 for CPU speed tests and to TensorRT FP16 for GPU speed tests. We ran all speed tests on Google [Colab Pro](https://colab.research.google.com/signup) notebooks for easy reproducibility.

| Model                                                                                              | size<br><sup>(pixels) | mAP<sup>box<br>50-95 | mAP<sup>mask<br>50-95 | Train time<br><sup>300 epochs<br>A100 (hours) | Speed<br><sup>ONNX CPU<br>(ms) | Speed<br><sup>TRT A100<br>(ms) | params<br><sup>(M) | FLOPs<br><sup>@640 (B) |
|----------------------------------------------------------------------------------------------------|-----------------------|----------------------|-----------------------|-----------------------------------------------|--------------------------------|--------------------------------|--------------------|------------------------|
| [YOLOv5n-seg](https://github.com/ultralytics/yolov5/releases/download/v7.0/yolov5n-seg.pt)         | 640                   | 27.6                 | 23.4                  | 80:17                                         | **62.7**                       | **1.2**                        | **2.0**            | **7.1**                |
| [YOLOv5s-seg](https://github.com/ultralytics/yolov5/releases/download/v7.0/yolov5s-seg.pt)         | 640                   | 37.6                 | 31.7                  | 88:16                                         | 173.3                          | 1.4                            | 7.6                | 26.4                   |
| [YOLOv5m-seg](https://github.com/ultralytics/yolov5/releases/download/v7.0/yolov5m-seg.pt)         | 640                   | 45.0                 | 37.1                  | 108:36                                        | 427.0                          | 2.2                            | 22.0               | 70.8                   |
| [YOLOv5l-seg](https://github.com/ultralytics/yolov5/releases/download/v7.0/yolov5l-seg.pt)         | 640                   | 49.0                 | 39.9                  | 66:43 (2x)                                    | 857.4                          | 2.9                            | 47.9               | 147.7                  |
| [YOLOv5x-seg](https://github.com/ultralytics/yolov5/releases/download/v7.0/yolov5x-seg.pt)         | 640                   | **50.7**             | **41.4**              | 62:56 (3x)                                    | 1579.2                         | 4.5                            | 88.8               | 265.7                  |

- All checkpoints are trained to 300 epochs with SGD optimizer with `lr0=0.01` and `weight_decay=5e-5` at image size 640 and all default settings.<br>Runs logged to https://wandb.ai/glenn-jocher/YOLOv5_v70_official
- **Accuracy** values are for single-model single-scale on COCO dataset.<br>Reproduce by `python segment/val.py --data coco.yaml --weights yolov5s-seg.pt`
- **Speed** averaged over 100 inference images using a [Colab Pro](https://colab.research.google.com/signup) A100 High-RAM instance. Values indicate inference speed only (NMS adds about 1ms per image). <br>Reproduce by `python segment/val.py --data coco.yaml --weights yolov5s-seg.pt --batch 1`
- **Export** to ONNX at FP32 and TensorRT at FP16 done with `export.py`. <br>Reproduce by `python export.py --weights yolov5s-seg.pt --include engine --device 0 --half`

</details>

<details>
  <summary>Segmentation Usage Examples &nbsp;<a href="https://colab.research.google.com/github/ultralytics/yolov5/blob/master/segment/tutorial.ipynb"><img src="https://colab.research.google.com/assets/colab-badge.svg" alt="Open In Colab"></a></summary>

### Train
YOLOv5 segmentation training supports auto-download COCO128-seg segmentation dataset with `--data coco128-seg.yaml` argument and manual download of COCO-segments dataset with `bash data/scripts/get_coco.sh --train --val --segments` and then `python train.py --data coco.yaml`.

```bash
# Single-GPU
python segment/train.py --data coco128-seg.yaml --weights yolov5s-seg.pt --img 640

# Multi-GPU DDP
python -m torch.distributed.run --nproc_per_node 4 --master_port 1 segment/train.py --data coco128-seg.yaml --weights yolov5s-seg.pt --img 640 --device 0,1,2,3
```

### Val
Validate YOLOv5s-seg mask mAP on COCO dataset:
```bash
bash data/scripts/get_coco.sh --val --segments  # download COCO val segments split (780MB, 5000 images)
python segment/val.py --weights yolov5s-seg.pt --data coco.yaml --img 640  # validate
```

### Predict
Use pretrained YOLOv5m-seg.pt to predict bus.jpg:
```bash
python segment/predict.py --weights yolov5m-seg.pt --data data/images/bus.jpg
```
```python
model = torch.hub.load('ultralytics/yolov5', 'custom', 'yolov5m-seg.pt')  # load from PyTorch Hub (WARNING: inference not yet supported)
```

![zidane](https://user-images.githubusercontent.com/26833433/203113421-decef4c4-183d-4a0a-a6c2-6435b33bc5d3.jpg) | ![bus](https://user-images.githubusercontent.com/26833433/203113416-11fe0025-69f7-4874-a0a6-65d0bfe2999a.jpg)
--- |---

### Export
Export YOLOv5s-seg model to ONNX and TensorRT:
```bash
python export.py --weights yolov5s-seg.pt --include onnx engine --img 640 --device 0
```

</details>


## <div align="center">Documentation</div>

See the [YOLOv5 Docs](https://docs.ultralytics.com) for full documentation on training, testing and deployment. See below for quickstart examples.

<details open>
<summary>Install</summary>

Clone repo and install [requirements.txt](https://github.com/ultralytics/yolov5/blob/master/requirements.txt) in a
[**Python>=3.7.0**](https://www.python.org/) environment, including
[**PyTorch>=1.7**](https://pytorch.org/get-started/locally/).

```bash
git clone https://github.com/ultralytics/yolov5  # clone
cd yolov5
pip install -r requirements.txt  # install
```
### Python pip package with improved yolov5u models 🌟 NEW
  ```bash
  pip install ultralytics
  ```
  ```python
  from ultralytics import YOLO
  model = YOLO("yolov5n.pt")
  result = model(img)
  model.train(data="coco128.yaml")
  ```
  
</details>

<details>
<summary>Inference</summary>

YOLOv5 [PyTorch Hub](https://github.com/ultralytics/yolov5/issues/36) inference. [Models](https://github.com/ultralytics/yolov5/tree/master/models) download automatically from the latest
YOLOv5 [release](https://github.com/ultralytics/yolov5/releases).

```python
import torch

# Model
model = torch.hub.load('ultralytics/yolov5', 'yolov5s')  # or yolov5n - yolov5x6, custom

# Images
img = 'https://ultralytics.com/images/zidane.jpg'  # or file, Path, PIL, OpenCV, numpy, list

# Inference
results = model(img)

# Results
results.print()  # or .show(), .save(), .crop(), .pandas(), etc.
```

</details>

<details>
<summary>Inference with detect.py</summary>

`detect.py` runs inference on a variety of sources, downloading [models](https://github.com/ultralytics/yolov5/tree/master/models) automatically from
the latest YOLOv5 [release](https://github.com/ultralytics/yolov5/releases) and saving results to `runs/detect`.

```bash
python detect.py --weights yolov5s.pt --source 0                               # webcam
                                               img.jpg                         # image
                                               vid.mp4                         # video
                                               screen                          # screenshot
                                               path/                           # directory
                                               list.txt                        # list of images
                                               list.streams                    # list of streams
                                               'path/*.jpg'                    # glob
                                               'https://youtu.be/Zgi9g1ksQHc'  # YouTube
                                               'rtsp://example.com/media.mp4'  # RTSP, RTMP, HTTP stream
```

</details>

<details>
<summary>Training</summary>

The commands below reproduce YOLOv5 [COCO](https://github.com/ultralytics/yolov5/blob/master/data/scripts/get_coco.sh)
results. [Models](https://github.com/ultralytics/yolov5/tree/master/models)
and [datasets](https://github.com/ultralytics/yolov5/tree/master/data) download automatically from the latest
YOLOv5 [release](https://github.com/ultralytics/yolov5/releases). Training times for YOLOv5n/s/m/l/x are
1/2/4/6/8 days on a V100 GPU ([Multi-GPU](https://github.com/ultralytics/yolov5/issues/475) times faster). Use the
largest `--batch-size` possible, or pass `--batch-size -1` for
YOLOv5 [AutoBatch](https://github.com/ultralytics/yolov5/pull/5092). Batch sizes shown for V100-16GB.

```bash
python train.py --data coco.yaml --epochs 300 --weights '' --cfg yolov5n.yaml  --batch-size 128
                                                                 yolov5s                    64
                                                                 yolov5m                    40
                                                                 yolov5l                    24
                                                                 yolov5x                    16
```

<img width="800" src="https://user-images.githubusercontent.com/26833433/90222759-949d8800-ddc1-11ea-9fa1-1c97eed2b963.png">

</details>

<details open>
<summary>Tutorials</summary>

- [Train Custom Data](https://github.com/ultralytics/yolov5/wiki/Train-Custom-Data)  🚀 RECOMMENDED
- [Tips for Best Training Results](https://github.com/ultralytics/yolov5/wiki/Tips-for-Best-Training-Results)  ☘️
  RECOMMENDED
- [Multi-GPU Training](https://github.com/ultralytics/yolov5/issues/475)
- [PyTorch Hub](https://github.com/ultralytics/yolov5/issues/36) 🌟 NEW
- [TFLite, ONNX, CoreML, TensorRT Export](https://github.com/ultralytics/yolov5/issues/251) 🚀
- [NVIDIA Jetson Nano Deployment](https://github.com/ultralytics/yolov5/issues/9627) 🌟 NEW
- [Test-Time Augmentation (TTA)](https://github.com/ultralytics/yolov5/issues/303)
- [Model Ensembling](https://github.com/ultralytics/yolov5/issues/318)
- [Model Pruning/Sparsity](https://github.com/ultralytics/yolov5/issues/304)
- [Hyperparameter Evolution](https://github.com/ultralytics/yolov5/issues/607)
- [Transfer Learning with Frozen Layers](https://github.com/ultralytics/yolov5/issues/1314)
- [Architecture Summary](https://github.com/ultralytics/yolov5/issues/6998) 🌟 NEW
- [Roboflow for Datasets, Labeling, and Active Learning](https://github.com/ultralytics/yolov5/issues/4975)  🌟 NEW
- [ClearML Logging](https://github.com/ultralytics/yolov5/tree/master/utils/loggers/clearml) 🌟 NEW
- [YOLOv5 with Neural Magic's Deepsparse](https://bit.ly/yolov5-neuralmagic) 🌟 NEW
- [Comet Logging](https://github.com/ultralytics/yolov5/tree/master/utils/loggers/comet) 🌟 NEW

</details>


## <div align="center">Integrations</div>

<br>
<a align="center" href="https://bit.ly/ultralytics_hub" target="_blank">
<img width="100%" src="https://github.com/ultralytics/assets/raw/main/im/integrations-loop.png"></a>
<br>
<br>

<div align="center">
  <a href="https://roboflow.com/?ref=ultralytics">
    <img src="https://github.com/ultralytics/yolov5/releases/download/v1.0/logo-roboflow.png" width="10%" /></a>
  <img src="https://github.com/ultralytics/assets/raw/main/social/logo-transparent.png" width="15%" height="0" alt="" />
  <a href="https://cutt.ly/yolov5-readme-clearml">
    <img src="https://github.com/ultralytics/yolov5/releases/download/v1.0/logo-clearml.png" width="10%" /></a>
  <img src="https://github.com/ultralytics/assets/raw/main/social/logo-transparent.png" width="15%" height="0" alt="" />
  <a href="https://bit.ly/yolov5-readme-comet">
    <img src="https://github.com/ultralytics/yolov5/releases/download/v1.0/logo-comet.png" width="10%" /></a>
  <img src="https://github.com/ultralytics/assets/raw/main/social/logo-transparent.png" width="15%" height="0" alt="" />
  <a href="https://bit.ly/yolov5-neuralmagic">
    <img src="https://github.com/ultralytics/yolov5/releases/download/v1.0/logo-neuralmagic.png" width="10%" /></a>
</div>

|Roboflow|ClearML ⭐ NEW|Comet ⭐ NEW|Neural Magic ⭐ NEW|
|:-:|:-:|:-:|:-:|
|Label and export your custom datasets directly to YOLOv5 for training with [Roboflow](https://roboflow.com/?ref=ultralytics)|Automatically track, visualize and even remotely train YOLOv5 using [ClearML](https://cutt.ly/yolov5-readme-clearml) (open-source!)|Free forever, [Comet](https://bit.ly/yolov5-readme-comet2) lets you save YOLOv5 models, resume training, and interactively visualise and debug predictions|Run YOLOv5 inference up to 6x faster with [Neural Magic DeepSparse](https://bit.ly/yolov5-neuralmagic)|


## <div align="center">Ultralytics HUB</div>

[Ultralytics HUB](https://bit.ly/ultralytics_hub) is our ⭐ **NEW** no-code solution to visualize datasets, train YOLOv5 🚀 models, and deploy to the real world in a seamless experience. Get started for **Free** now!

<a align="center" href="https://bit.ly/ultralytics_hub" target="_blank">
<img width="100%" src="https://github.com/ultralytics/assets/raw/main/im/ultralytics-hub.png"></a>


## <div align="center">Why YOLOv5</div>

YOLOv5 has been designed to be super easy to get started and simple to learn. We prioritize real-world results.

<p align="left"><img width="800" src="https://user-images.githubusercontent.com/26833433/155040763-93c22a27-347c-4e3c-847a-8094621d3f4e.png"></p>
<details>
  <summary>YOLOv5-P5 640 Figure</summary>

<p align="left"><img width="800" src="https://user-images.githubusercontent.com/26833433/155040757-ce0934a3-06a6-43dc-a979-2edbbd69ea0e.png"></p>
</details>
<details>
  <summary>Figure Notes</summary>

- **COCO AP val** denotes mAP@0.5:0.95 metric measured on the 5000-image [COCO val2017](http://cocodataset.org) dataset over various inference sizes from 256 to 1536.
- **GPU Speed** measures average inference time per image on [COCO val2017](http://cocodataset.org) dataset using a [AWS p3.2xlarge](https://aws.amazon.com/ec2/instance-types/p3/) V100 instance at batch-size 32.
- **EfficientDet** data from [google/automl](https://github.com/google/automl) at batch size 8.
- **Reproduce** by `python val.py --task study --data coco.yaml --iou 0.7 --weights yolov5n6.pt yolov5s6.pt yolov5m6.pt yolov5l6.pt yolov5x6.pt`

</details>

### Pretrained Checkpoints

| Model                                                                                                | size<br><sup>(pixels) | mAP<sup>val<br>50-95 | mAP<sup>val<br>50 | Speed<br><sup>CPU b1<br>(ms) | Speed<br><sup>V100 b1<br>(ms) | Speed<br><sup>V100 b32<br>(ms) | params<br><sup>(M) | FLOPs<br><sup>@640 (B) |
|------------------------------------------------------------------------------------------------------|-----------------------|----------------------|-------------------|------------------------------|-------------------------------|--------------------------------|--------------------|------------------------|
| [YOLOv5n](https://github.com/ultralytics/yolov5/releases/download/v6.2/yolov5n.pt)                   | 640                   | 28.0                 | 45.7              | **45**                       | **6.3**                       | **0.6**                        | **1.9**            | **4.5**                |
| [YOLOv5s](https://github.com/ultralytics/yolov5/releases/download/v6.2/yolov5s.pt)                   | 640                   | 37.4                 | 56.8              | 98                           | 6.4                           | 0.9                            | 7.2                | 16.5                   |
| [YOLOv5m](https://github.com/ultralytics/yolov5/releases/download/v6.2/yolov5m.pt)                   | 640                   | 45.4                 | 64.1              | 224                          | 8.2                           | 1.7                            | 21.2               | 49.0                   |
| [YOLOv5l](https://github.com/ultralytics/yolov5/releases/download/v6.2/yolov5l.pt)                   | 640                   | 49.0                 | 67.3              | 430                          | 10.1                          | 2.7                            | 46.5               | 109.1                  |
| [YOLOv5x](https://github.com/ultralytics/yolov5/releases/download/v6.2/yolov5x.pt)                   | 640                   | 50.7                 | 68.9              | 766                          | 12.1                          | 4.8                            | 86.7               | 205.7                  |
|                                                                                                      |                       |                      |                   |                              |                               |                                |                    |                        |
| [YOLOv5n6](https://github.com/ultralytics/yolov5/releases/download/v6.2/yolov5n6.pt)                 | 1280                  | 36.0                 | 54.4              | 153                          | 8.1                           | 2.1                            | 3.2                | 4.6                    |
| [YOLOv5s6](https://github.com/ultralytics/yolov5/releases/download/v6.2/yolov5s6.pt)                 | 1280                  | 44.8                 | 63.7              | 385                          | 8.2                           | 3.6                            | 12.6               | 16.8                   |
| [YOLOv5m6](https://github.com/ultralytics/yolov5/releases/download/v6.2/yolov5m6.pt)                 | 1280                  | 51.3                 | 69.3              | 887                          | 11.1                          | 6.8                            | 35.7               | 50.0                   |
| [YOLOv5l6](https://github.com/ultralytics/yolov5/releases/download/v6.2/yolov5l6.pt)                 | 1280                  | 53.7                 | 71.3              | 1784                         | 15.8                          | 10.5                           | 76.8               | 111.4                  |
| [YOLOv5x6](https://github.com/ultralytics/yolov5/releases/download/v6.2/yolov5x6.pt)<br>+ [TTA][tta] | 1280<br>1536          | 55.0<br>**55.8**     | 72.7<br>**72.7**  | 3136<br>-                    | 26.2<br>-                     | 19.4<br>-                      | 140.7<br>-         | 209.8<br>-             |

<details>
  <summary>Table Notes</summary>

- All checkpoints are trained to 300 epochs with default settings. Nano and Small models use [hyp.scratch-low.yaml](https://github.com/ultralytics/yolov5/blob/master/data/hyps/hyp.scratch-low.yaml) hyps, all others use [hyp.scratch-high.yaml](https://github.com/ultralytics/yolov5/blob/master/data/hyps/hyp.scratch-high.yaml).
- **mAP<sup>val</sup>** values are for single-model single-scale on [COCO val2017](http://cocodataset.org) dataset.<br>Reproduce by `python val.py --data coco.yaml --img 640 --conf 0.001 --iou 0.65`
- **Speed** averaged over COCO val images using a [AWS p3.2xlarge](https://aws.amazon.com/ec2/instance-types/p3/) instance. NMS times (~1 ms/img) not included.<br>Reproduce by `python val.py --data coco.yaml --img 640 --task speed --batch 1`
- **TTA** [Test Time Augmentation](https://github.com/ultralytics/yolov5/issues/303) includes reflection and scale augmentations.<br>Reproduce by `python val.py --data coco.yaml --img 1536 --iou 0.7 --augment`

</details>


## <div align="center">Classification ⭐ NEW</div>

YOLOv5 [release v6.2](https://github.com/ultralytics/yolov5/releases) brings support for classification model training, validation and deployment! See full details in our [Release Notes](https://github.com/ultralytics/yolov5/releases/v6.2) and visit our [YOLOv5 Classification Colab Notebook](https://github.com/ultralytics/yolov5/blob/master/classify/tutorial.ipynb) for quickstart tutorials.

<details>
  <summary>Classification Checkpoints</summary>

<br>

We trained YOLOv5-cls classification models on ImageNet for 90 epochs using a 4xA100 instance, and we trained ResNet and EfficientNet models alongside with the same default training settings to compare. We exported all models to ONNX FP32 for CPU speed tests and to TensorRT FP16 for GPU speed tests. We ran all speed tests on Google [Colab Pro](https://colab.research.google.com/signup) for easy reproducibility.

| Model                                                                                              | size<br><sup>(pixels) | acc<br><sup>top1 | acc<br><sup>top5 | Training<br><sup>90 epochs<br>4xA100 (hours) | Speed<br><sup>ONNX CPU<br>(ms) | Speed<br><sup>TensorRT V100<br>(ms) | params<br><sup>(M) | FLOPs<br><sup>@224 (B) |
|----------------------------------------------------------------------------------------------------|-----------------------|------------------|------------------|----------------------------------------------|--------------------------------|-------------------------------------|--------------------|------------------------|
| [YOLOv5n-cls](https://github.com/ultralytics/yolov5/releases/download/v6.2/yolov5n-cls.pt)         | 224                   | 64.6             | 85.4             | 7:59                                         | **3.3**                        | **0.5**                             | **2.5**            | **0.5**                |
| [YOLOv5s-cls](https://github.com/ultralytics/yolov5/releases/download/v6.2/yolov5s-cls.pt)         | 224                   | 71.5             | 90.2             | 8:09                                         | 6.6                            | 0.6                                 | 5.4                | 1.4                    |
| [YOLOv5m-cls](https://github.com/ultralytics/yolov5/releases/download/v6.2/yolov5m-cls.pt)         | 224                   | 75.9             | 92.9             | 10:06                                        | 15.5                           | 0.9                                 | 12.9               | 3.9                    |
| [YOLOv5l-cls](https://github.com/ultralytics/yolov5/releases/download/v6.2/yolov5l-cls.pt)         | 224                   | 78.0             | 94.0             | 11:56                                        | 26.9                           | 1.4                                 | 26.5               | 8.5                    |
| [YOLOv5x-cls](https://github.com/ultralytics/yolov5/releases/download/v6.2/yolov5x-cls.pt)         | 224                   | **79.0**         | **94.4**         | 15:04                                        | 54.3                           | 1.8                                 | 48.1               | 15.9                   |
|                                                                                                    |
| [ResNet18](https://github.com/ultralytics/yolov5/releases/download/v6.2/resnet18.pt)               | 224                   | 70.3             | 89.5             | **6:47**                                     | 11.2                           | 0.5                                 | 11.7               | 3.7                    |
| [ResNet34](https://github.com/ultralytics/yolov5/releases/download/v6.2/resnet34.pt)               | 224                   | 73.9             | 91.8             | 8:33                                         | 20.6                           | 0.9                                 | 21.8               | 7.4                    |
| [ResNet50](https://github.com/ultralytics/yolov5/releases/download/v6.2/resnet50.pt)               | 224                   | 76.8             | 93.4             | 11:10                                        | 23.4                           | 1.0                                 | 25.6               | 8.5                    |
| [ResNet101](https://github.com/ultralytics/yolov5/releases/download/v6.2/resnet101.pt)             | 224                   | 78.5             | 94.3             | 17:10                                        | 42.1                           | 1.9                                 | 44.5               | 15.9                   |
|                                                                                                    |
| [EfficientNet_b0](https://github.com/ultralytics/yolov5/releases/download/v6.2/efficientnet_b0.pt) | 224                   | 75.1             | 92.4             | 13:03                                        | 12.5                           | 1.3                                 | 5.3                | 1.0                    |
| [EfficientNet_b1](https://github.com/ultralytics/yolov5/releases/download/v6.2/efficientnet_b1.pt) | 224                   | 76.4             | 93.2             | 17:04                                        | 14.9                           | 1.6                                 | 7.8                | 1.5                    |
| [EfficientNet_b2](https://github.com/ultralytics/yolov5/releases/download/v6.2/efficientnet_b2.pt) | 224                   | 76.6             | 93.4             | 17:10                                        | 15.9                           | 1.6                                 | 9.1                | 1.7                    |
| [EfficientNet_b3](https://github.com/ultralytics/yolov5/releases/download/v6.2/efficientnet_b3.pt) | 224                   | 77.7             | 94.0             | 19:19                                        | 18.9                           | 1.9                                 | 12.2               | 2.4                    |

<details>
  <summary>Table Notes (click to expand)</summary>

- All checkpoints are trained to 90 epochs with SGD optimizer with `lr0=0.001` and `weight_decay=5e-5` at image size 224 and all default settings.<br>Runs logged to https://wandb.ai/glenn-jocher/YOLOv5-Classifier-v6-2
- **Accuracy** values are for single-model single-scale on [ImageNet-1k](https://www.image-net.org/index.php) dataset.<br>Reproduce by `python classify/val.py --data ../datasets/imagenet --img 224`
- **Speed** averaged over 100 inference images using a Google [Colab Pro](https://colab.research.google.com/signup) V100 High-RAM instance.<br>Reproduce by `python classify/val.py --data ../datasets/imagenet --img 224 --batch 1`
- **Export** to ONNX at FP32 and TensorRT at FP16 done with `export.py`. <br>Reproduce by `python export.py --weights yolov5s-cls.pt --include engine onnx --imgsz 224`
</details>
</details>

<details>
  <summary>Classification Usage Examples &nbsp;<a href="https://colab.research.google.com/github/ultralytics/yolov5/blob/master/classify/tutorial.ipynb"><img src="https://colab.research.google.com/assets/colab-badge.svg" alt="Open In Colab"></a></summary>

### Train
YOLOv5 classification training supports auto-download of MNIST, Fashion-MNIST, CIFAR10, CIFAR100, Imagenette, Imagewoof, and ImageNet datasets with the `--data` argument. To start training on MNIST for example use `--data mnist`.

```bash
# Single-GPU
python classify/train.py --model yolov5s-cls.pt --data cifar100 --epochs 5 --img 224 --batch 128

# Multi-GPU DDP
python -m torch.distributed.run --nproc_per_node 4 --master_port 1 classify/train.py --model yolov5s-cls.pt --data imagenet --epochs 5 --img 224 --device 0,1,2,3
```

### Val
Validate YOLOv5m-cls accuracy on ImageNet-1k dataset:
```bash
bash data/scripts/get_imagenet.sh --val  # download ImageNet val split (6.3G, 50000 images)
python classify/val.py --weights yolov5m-cls.pt --data ../datasets/imagenet --img 224  # validate
```

### Predict
Use pretrained YOLOv5s-cls.pt to predict bus.jpg:
```bash
python classify/predict.py --weights yolov5s-cls.pt --data data/images/bus.jpg
```
```python
model = torch.hub.load('ultralytics/yolov5', 'custom', 'yolov5s-cls.pt')  # load from PyTorch Hub
```

### Export
Export a group of trained YOLOv5s-cls, ResNet and EfficientNet models to ONNX and TensorRT:
```bash
python export.py --weights yolov5s-cls.pt resnet50.pt efficientnet_b0.pt --include onnx engine --img 224
```
</details>


## <div align="center">Environments</div>

Get started in seconds with our verified environments. Click each icon below for details.

<div align="center">
  <a href="https://bit.ly/yolov5-paperspace-notebook">
    <img src="https://github.com/ultralytics/yolov5/releases/download/v1.0/logo-gradient.png" width="10%" /></a>
  <img src="https://github.com/ultralytics/assets/raw/main/social/logo-transparent.png" width="5%" alt="" />
  <a href="https://colab.research.google.com/github/ultralytics/yolov5/blob/master/tutorial.ipynb">
    <img src="https://github.com/ultralytics/yolov5/releases/download/v1.0/logo-colab-small.png" width="10%" /></a>
  <img src="https://github.com/ultralytics/assets/raw/main/social/logo-transparent.png" width="5%" alt="" />
  <a href="https://www.kaggle.com/ultralytics/yolov5">
    <img src="https://github.com/ultralytics/yolov5/releases/download/v1.0/logo-kaggle-small.png" width="10%" /></a>
  <img src="https://github.com/ultralytics/assets/raw/main/social/logo-transparent.png" width="5%" alt="" />
  <a href="https://hub.docker.com/r/ultralytics/yolov5">
    <img src="https://github.com/ultralytics/yolov5/releases/download/v1.0/logo-docker-small.png" width="10%" /></a>
  <img src="https://github.com/ultralytics/assets/raw/main/social/logo-transparent.png" width="5%" alt="" />
  <a href="https://github.com/ultralytics/yolov5/wiki/AWS-Quickstart">
    <img src="https://github.com/ultralytics/yolov5/releases/download/v1.0/logo-aws-small.png" width="10%" /></a>
  <img src="https://github.com/ultralytics/assets/raw/main/social/logo-transparent.png" width="5%" alt="" />
  <a href="https://github.com/ultralytics/yolov5/wiki/GCP-Quickstart">
    <img src="https://github.com/ultralytics/yolov5/releases/download/v1.0/logo-gcp-small.png" width="10%" /></a>
</div>


## <div align="center">Contribute</div>

We love your input! We want to make contributing to YOLOv5 as easy and transparent as possible. Please see our [Contributing Guide](CONTRIBUTING.md) to get started, and fill out the [YOLOv5 Survey](https://ultralytics.com/survey?utm_source=github&utm_medium=social&utm_campaign=Survey) to send us feedback on your experiences. Thank you to all our contributors!

<!-- SVG image from https://opencollective.com/ultralytics/contributors.svg?width=990 -->
<a href="https://github.com/ultralytics/yolov5/graphs/contributors"><img src="https://github.com/ultralytics/yolov5/releases/download/v1.0/image-contributors-1280.png" /></a>


## <div align="center">License</div>

YOLOv5 is available under two different licenses:

- **GPL-3.0 License**: See [LICENSE](https://github.com/ultralytics/yolov5/blob/master/LICENSE) file for details.
- **Enterprise License**: Provides greater flexibility for commercial product development without the open-source requirements of GPL-3.0. Typical use cases are embedding Ultralytics software and AI models in commercial products and applications. Request an Enterprise License at [Ultralytics Licensing](https://ultralytics.com/license).


## <div align="center">Contact</div>

For YOLOv5 bugs and feature requests please visit [GitHub Issues](https://github.com/ultralytics/yolov5/issues). For professional support please [Contact Us](https://ultralytics.com/contact).

<br>
<div align="center">
  <a href="https://github.com/ultralytics" style="text-decoration:none;">
    <img src="https://github.com/ultralytics/assets/raw/main/social/logo-social-github.png" width="3%" alt="" /></a>
  <img src="https://github.com/ultralytics/assets/raw/main/social/logo-transparent.png" width="3%" alt="" />
  <a href="https://www.linkedin.com/company/ultralytics" style="text-decoration:none;">
    <img src="https://github.com/ultralytics/assets/raw/main/social/logo-social-linkedin.png" width="3%" alt="" /></a>
  <img src="https://github.com/ultralytics/assets/raw/main/social/logo-transparent.png" width="3%" alt="" />
  <a href="https://twitter.com/ultralytics" style="text-decoration:none;">
    <img src="https://github.com/ultralytics/assets/raw/main/social/logo-social-twitter.png" width="3%" alt="" /></a>
  <img src="https://github.com/ultralytics/assets/raw/main/social/logo-transparent.png" width="3%" alt="" />
  <a href="https://www.producthunt.com/@glenn_jocher" style="text-decoration:none;">
    <img src="https://github.com/ultralytics/assets/raw/main/social/logo-social-producthunt.png" width="3%" alt="" /></a>
  <img src="https://github.com/ultralytics/assets/raw/main/social/logo-transparent.png" width="3%" alt="" />
  <a href="https://youtube.com/ultralytics" style="text-decoration:none;">
    <img src="https://github.com/ultralytics/assets/raw/main/social/logo-social-youtube.png" width="3%" alt="" /></a>
  <img src="https://github.com/ultralytics/assets/raw/main/social/logo-transparent.png" width="3%" alt="" />
  <a href="https://www.facebook.com/ultralytics" style="text-decoration:none;">
    <img src="https://github.com/ultralytics/assets/raw/main/social/logo-social-facebook.png" width="3%" alt="" /></a>
  <img src="https://github.com/ultralytics/assets/raw/main/social/logo-transparent.png" width="3%" alt="" />
  <a href="https://www.instagram.com/ultralytics/" style="text-decoration:none;">
    <img src="https://github.com/ultralytics/assets/raw/main/social/logo-social-instagram.png" width="3%" alt="" /></a>
</div>

[tta]: https://github.com/ultralytics/yolov5/issues/303<|MERGE_RESOLUTION|>--- conflicted
+++ resolved
@@ -45,8 +45,7 @@
   </div>
 </div>
 
-<<<<<<< HEAD
-=======
+
 ## <div align="center">Ultralytics Live Session</div>
 
 <div align="center">
@@ -65,7 +64,6 @@
 </div>
 
 ## <div align="center">Segmentation ⭐ NEW</div>
->>>>>>> d02ee605
 
 
 ## <div align="center">Ultralytics Framework and YOLOv8 ⭐ NEW </div>
