--- conflicted
+++ resolved
@@ -30,22 +30,16 @@
          verbose=False,
          model=None,
          dataloader=None,
-<<<<<<< HEAD
-         save_dir='',
-         merge=False,
-         save_txt=False,
+         save_dir=Path(''),  # for saving images
+         save_txt=False,  # for auto-labelling
+         plots=True
          num_predictions=0):
     # Import wandb if logging is enabled
     if num_predictions > 0:
         import wandb
         if num_predictions > 100:
             num_predictions = 100
-
-=======
-         save_dir=Path(''),  # for saving images
-         save_txt=False,  # for auto-labelling
-         plots=True):
->>>>>>> 5fac5ad1
+            
     # Initialize/load model and set device
     training = model is not None
     if training:  # called by train.py
