import argparse
import json
import os
from pathlib import Path
from threading import Thread

import numpy as np
import torch
import yaml
from tqdm import tqdm

from models.experimental import attempt_load
from utils.datasets import create_dataloader
from utils.general import coco80_to_coco91_class, check_dataset, check_file, check_img_size, check_requirements, \
    box_iou, non_max_suppression, scale_coords, xyxy2xywh, xywh2xyxy, set_logging, increment_path, colorstr
from utils.metrics import ap_per_class, ConfusionMatrix
from utils.plots import plot_images, output_to_target, plot_study_txt
from utils.torch_utils import select_device, time_synchronized


def test(data,
         weights=None,
         batch_size=32,
         imgsz=640,
         conf_thres=0.001,
         iou_thres=0.6,  # for NMS
         save_json=False,
         single_cls=False,
         augment=False,
         verbose=False,
         model=None,
         dataloader=None,
         save_dir=Path(''),  # for saving images
         save_txt=False,  # for auto-labelling
         save_hybrid=False,  # for hybrid auto-labelling
         save_conf=False,  # save auto-label confidences
         plots=True,
<<<<<<< HEAD
         log_imgs=0,  # number of logged images
         compute_loss=None,
         half_precision=True):
=======
         wandb_logger=None,
         compute_loss=None,
         is_coco=False):
>>>>>>> 7cdc5165
    # Initialize/load model and set device
    training = model is not None
    if training:  # called by train.py
        device = next(model.parameters()).device  # get model device

    else:  # called directly
        set_logging()
        device = select_device(opt.device, batch_size=batch_size)

        # Directories
        save_dir = Path(increment_path(Path(opt.project) / opt.name, exist_ok=opt.exist_ok))  # increment run
        (save_dir / 'labels' if save_txt else save_dir).mkdir(parents=True, exist_ok=True)  # make dir

        # Load model
        model = attempt_load(weights, map_location=device)  # load FP32 model
        gs = max(int(model.stride.max()), 32)  # grid size (max stride)
        imgsz = check_img_size(imgsz, s=gs)  # check img_size

        # Multi-GPU disabled, incompatible with .half() https://github.com/ultralytics/yolov5/issues/99
        # if device.type != 'cpu' and torch.cuda.device_count() > 1:
        #     model = nn.DataParallel(model)

    # Half
    half = device.type != 'cpu' and half_precision  # half precision only supported on CUDA
    if half:
        model.half()

    # Configure
    model.eval()
    if isinstance(data, str):
        is_coco = data.endswith('coco.yaml')
        with open(data) as f:
            data = yaml.load(f, Loader=yaml.SafeLoader)
    check_dataset(data)  # check
    nc = 1 if single_cls else int(data['nc'])  # number of classes
    iouv = torch.linspace(0.5, 0.95, 10).to(device)  # iou vector for mAP@0.5:0.95
    niou = iouv.numel()

    # Logging
    log_imgs = 0
    if wandb_logger and wandb_logger.wandb:
        log_imgs = min(wandb_logger.log_imgs, 100)
    # Dataloader
    if not training:
        if device.type != 'cpu':
            model(torch.zeros(1, 3, imgsz, imgsz).to(device).type_as(next(model.parameters())))  # run once
        task = opt.task if opt.task in ('train', 'val', 'test') else 'val'  # path to train/val/test images
        dataloader = create_dataloader(data[task], imgsz, batch_size, gs, opt, pad=0.5, rect=True,
                                       prefix=colorstr(f'{task}: '))[0]

    seen = 0
    confusion_matrix = ConfusionMatrix(nc=nc)
    names = {k: v for k, v in enumerate(model.names if hasattr(model, 'names') else model.module.names)}
    coco91class = coco80_to_coco91_class()
    s = ('%20s' + '%12s' * 6) % ('Class', 'Images', 'Labels', 'P', 'R', 'mAP@.5', 'mAP@.5:.95')
    p, r, f1, mp, mr, map50, map, t0, t1 = 0., 0., 0., 0., 0., 0., 0., 0., 0.
    loss = torch.zeros(3, device=device)
    jdict, stats, ap, ap_class, wandb_images = [], [], [], [], []
    for batch_i, (img, targets, paths, shapes) in enumerate(tqdm(dataloader, desc=s)):
        img = img.to(device, non_blocking=True)
        img = img.half() if half else img.float()  # uint8 to fp16/32
        img /= 255.0  # 0 - 255 to 0.0 - 1.0
        targets = targets.to(device)
        nb, _, height, width = img.shape  # batch size, channels, height, width

        with torch.no_grad():
            # Run model
            t = time_synchronized()
            out, train_out = model(img, augment=augment)  # inference and training outputs
            t0 += time_synchronized() - t

            # Compute loss
            if compute_loss:
                loss += compute_loss([x.float() for x in train_out], targets)[1][:3]  # box, obj, cls

            # Run NMS
            targets[:, 2:] *= torch.Tensor([width, height, width, height]).to(device)  # to pixels
            lb = [targets[targets[:, 0] == i, 1:] for i in range(nb)] if save_hybrid else []  # for autolabelling
            t = time_synchronized()
            out = non_max_suppression(out, conf_thres=conf_thres, iou_thres=iou_thres, labels=lb, multi_label=True)
            t1 += time_synchronized() - t

        # Statistics per image
        for si, pred in enumerate(out):
            labels = targets[targets[:, 0] == si, 1:]
            nl = len(labels)
            tcls = labels[:, 0].tolist() if nl else []  # target class
            path = Path(paths[si])
            seen += 1

            if len(pred) == 0:
                if nl:
                    stats.append((torch.zeros(0, niou, dtype=torch.bool), torch.Tensor(), torch.Tensor(), tcls))
                continue

            # Predictions
            predn = pred.clone()
            scale_coords(img[si].shape[1:], predn[:, :4], shapes[si][0], shapes[si][1])  # native-space pred

            # Append to text file
            if save_txt:
                gn = torch.tensor(shapes[si][0])[[1, 0, 1, 0]]  # normalization gain whwh
                for *xyxy, conf, cls in predn.tolist():
                    xywh = (xyxy2xywh(torch.tensor(xyxy).view(1, 4)) / gn).view(-1).tolist()  # normalized xywh
                    line = (cls, *xywh, conf) if save_conf else (cls, *xywh)  # label format
                    with open(save_dir / 'labels' / (path.stem + '.txt'), 'a') as f:
                        f.write(('%g ' * len(line)).rstrip() % line + '\n')

            # W&B logging - Media Panel Plots
            if len(wandb_images) < log_imgs and wandb_logger.current_epoch > 0:  # Check for test operation
                if wandb_logger.current_epoch % wandb_logger.bbox_interval == 0:
                    box_data = [{"position": {"minX": xyxy[0], "minY": xyxy[1], "maxX": xyxy[2], "maxY": xyxy[3]},
                                 "class_id": int(cls),
                                 "box_caption": "%s %.3f" % (names[cls], conf),
                                 "scores": {"class_score": conf},
                                 "domain": "pixel"} for *xyxy, conf, cls in pred.tolist()]
                    boxes = {"predictions": {"box_data": box_data, "class_labels": names}}  # inference-space
                    wandb_images.append(wandb_logger.wandb.Image(img[si], boxes=boxes, caption=path.name))
            wandb_logger.log_training_progress(predn, path, names) if wandb_logger and wandb_logger.wandb_run else None

            # Append to pycocotools JSON dictionary
            if save_json:
                # [{"image_id": 42, "category_id": 18, "bbox": [258.15, 41.29, 348.26, 243.78], "score": 0.236}, ...
                image_id = int(path.stem) if path.stem.isnumeric() else path.stem
                box = xyxy2xywh(predn[:, :4])  # xywh
                box[:, :2] -= box[:, 2:] / 2  # xy center to top-left corner
                for p, b in zip(pred.tolist(), box.tolist()):
                    jdict.append({'image_id': image_id,
                                  'category_id': coco91class[int(p[5])] if is_coco else int(p[5]),
                                  'bbox': [round(x, 3) for x in b],
                                  'score': round(p[4], 5)})

            # Assign all predictions as incorrect
            correct = torch.zeros(pred.shape[0], niou, dtype=torch.bool, device=device)
            if nl:
                detected = []  # target indices
                tcls_tensor = labels[:, 0]

                # target boxes
                tbox = xywh2xyxy(labels[:, 1:5])
                scale_coords(img[si].shape[1:], tbox, shapes[si][0], shapes[si][1])  # native-space labels
                if plots:
                    confusion_matrix.process_batch(predn, torch.cat((labels[:, 0:1], tbox), 1))

                # Per target class
                for cls in torch.unique(tcls_tensor):
                    ti = (cls == tcls_tensor).nonzero(as_tuple=False).view(-1)  # prediction indices
                    pi = (cls == pred[:, 5]).nonzero(as_tuple=False).view(-1)  # target indices

                    # Search for detections
                    if pi.shape[0]:
                        # Prediction to target ious
                        ious, i = box_iou(predn[pi, :4], tbox[ti]).max(1)  # best ious, indices

                        # Append detections
                        detected_set = set()
                        for j in (ious > iouv[0]).nonzero(as_tuple=False):
                            d = ti[i[j]]  # detected target
                            if d.item() not in detected_set:
                                detected_set.add(d.item())
                                detected.append(d)
                                correct[pi[j]] = ious[j] > iouv  # iou_thres is 1xn
                                if len(detected) == nl:  # all targets already located in image
                                    break

            # Append statistics (correct, conf, pcls, tcls)
            stats.append((correct.cpu(), pred[:, 4].cpu(), pred[:, 5].cpu(), tcls))

        # Plot images
        if plots and batch_i < 3:
            f = save_dir / f'test_batch{batch_i}_labels.jpg'  # labels
            Thread(target=plot_images, args=(img, targets, paths, f, names), daemon=True).start()
            f = save_dir / f'test_batch{batch_i}_pred.jpg'  # predictions
            Thread(target=plot_images, args=(img, output_to_target(out), paths, f, names), daemon=True).start()

    # Compute statistics
    stats = [np.concatenate(x, 0) for x in zip(*stats)]  # to numpy
    if len(stats) and stats[0].any():
        p, r, ap, f1, ap_class = ap_per_class(*stats, plot=plots, save_dir=save_dir, names=names)
        ap50, ap = ap[:, 0], ap.mean(1)  # AP@0.5, AP@0.5:0.95
        mp, mr, map50, map = p.mean(), r.mean(), ap50.mean(), ap.mean()
        nt = np.bincount(stats[3].astype(np.int64), minlength=nc)  # number of targets per class
    else:
        nt = torch.zeros(1)

    # Print results
    pf = '%20s' + '%12i' * 2 + '%12.3g' * 4  # print format
    print(pf % ('all', seen, nt.sum(), mp, mr, map50, map))

    # Print results per class
    if (verbose or (nc < 50 and not training)) and nc > 1 and len(stats):
        for i, c in enumerate(ap_class):
            print(pf % (names[c], seen, nt[c], p[i], r[i], ap50[i], ap[i]))

    # Print speeds
    t = tuple(x / seen * 1E3 for x in (t0, t1, t0 + t1)) + (imgsz, imgsz, batch_size)  # tuple
    if not training:
        print('Speed: %.1f/%.1f/%.1f ms inference/NMS/total per %gx%g image at batch-size %g' % t)

    # Plots
    if plots:
        confusion_matrix.plot(save_dir=save_dir, names=list(names.values()))
        if wandb_logger and wandb_logger.wandb:
            val_batches = [wandb_logger.wandb.Image(str(f), caption=f.name) for f in sorted(save_dir.glob('test*.jpg'))]
            wandb_logger.log({"Validation": val_batches})
    if wandb_images:
        wandb_logger.log({"Bounding Box Debugger/Images": wandb_images})

    # Save JSON
    if save_json and len(jdict):
        w = Path(weights[0] if isinstance(weights, list) else weights).stem if weights is not None else ''  # weights
        anno_json = '../coco/annotations/instances_val2017.json'  # annotations json
        pred_json = str(save_dir / f"{w}_predictions.json")  # predictions json
        print('\nEvaluating pycocotools mAP... saving %s...' % pred_json)
        with open(pred_json, 'w') as f:
            json.dump(jdict, f)

        try:  # https://github.com/cocodataset/cocoapi/blob/master/PythonAPI/pycocoEvalDemo.ipynb
            from pycocotools.coco import COCO
            from pycocotools.cocoeval import COCOeval

            anno = COCO(anno_json)  # init annotations api
            pred = anno.loadRes(pred_json)  # init predictions api
            eval = COCOeval(anno, pred, 'bbox')
            if is_coco:
                eval.params.imgIds = [int(Path(x).stem) for x in dataloader.dataset.img_files]  # image IDs to evaluate
            eval.evaluate()
            eval.accumulate()
            eval.summarize()
            map, map50 = eval.stats[:2]  # update results (mAP@0.5:0.95, mAP@0.5)
        except Exception as e:
            print(f'pycocotools unable to run: {e}')

    # Return results
    model.float()  # for training
    if not training:
        s = f"\n{len(list(save_dir.glob('labels/*.txt')))} labels saved to {save_dir / 'labels'}" if save_txt else ''
        print(f"Results saved to {save_dir}{s}")
    maps = np.zeros(nc) + map
    for i, c in enumerate(ap_class):
        maps[c] = ap[i]
    return (mp, mr, map50, map, *(loss.cpu() / len(dataloader)).tolist()), maps, t


if __name__ == '__main__':
    parser = argparse.ArgumentParser(prog='test.py')
    parser.add_argument('--weights', nargs='+', type=str, default='yolov5s.pt', help='model.pt path(s)')
    parser.add_argument('--data', type=str, default='data/coco128.yaml', help='*.data path')
    parser.add_argument('--batch-size', type=int, default=32, help='size of each image batch')
    parser.add_argument('--img-size', type=int, default=640, help='inference size (pixels)')
    parser.add_argument('--conf-thres', type=float, default=0.001, help='object confidence threshold')
    parser.add_argument('--iou-thres', type=float, default=0.6, help='IOU threshold for NMS')
    parser.add_argument('--task', default='val', help='train, val, test, speed or study')
    parser.add_argument('--device', default='', help='cuda device, i.e. 0 or 0,1,2,3 or cpu')
    parser.add_argument('--single-cls', action='store_true', help='treat as single-class dataset')
    parser.add_argument('--augment', action='store_true', help='augmented inference')
    parser.add_argument('--verbose', action='store_true', help='report mAP by class')
    parser.add_argument('--save-txt', action='store_true', help='save results to *.txt')
    parser.add_argument('--save-hybrid', action='store_true', help='save label+prediction hybrid results to *.txt')
    parser.add_argument('--save-conf', action='store_true', help='save confidences in --save-txt labels')
    parser.add_argument('--save-json', action='store_true', help='save a cocoapi-compatible JSON results file')
    parser.add_argument('--project', default='runs/test', help='save to project/name')
    parser.add_argument('--name', default='exp', help='save to project/name')
    parser.add_argument('--exist-ok', action='store_true', help='existing project/name ok, do not increment')
    opt = parser.parse_args()
    opt.save_json |= opt.data.endswith('coco.yaml')
    opt.data = check_file(opt.data)  # check file
    print(opt)
    check_requirements()

    if opt.task in ('train', 'val', 'test'):  # run normally
        test(opt.data,
             opt.weights,
             opt.batch_size,
             opt.img_size,
             opt.conf_thres,
             opt.iou_thres,
             opt.save_json,
             opt.single_cls,
             opt.augment,
             opt.verbose,
             save_txt=opt.save_txt | opt.save_hybrid,
             save_hybrid=opt.save_hybrid,
             save_conf=opt.save_conf,
             )

    elif opt.task == 'speed':  # speed benchmarks
        for w in opt.weights:
            test(opt.data, w, opt.batch_size, opt.img_size, 0.25, 0.45, save_json=False, plots=False)

    elif opt.task == 'study':  # run over a range of settings and save/plot
        # python test.py --task study --data coco.yaml --iou 0.7 --weights yolov5s.pt yolov5m.pt yolov5l.pt yolov5x.pt
        x = list(range(256, 1536 + 128, 128))  # x axis (image sizes)
        for w in opt.weights:
            f = f'study_{Path(opt.data).stem}_{Path(w).stem}.txt'  # filename to save to
            y = []  # y axis
            for i in x:  # img-size
                print(f'\nRunning {f} point {i}...')
                r, _, t = test(opt.data, w, opt.batch_size, i, opt.conf_thres, opt.iou_thres, opt.save_json,
                               plots=False)
                y.append(r + t)  # results and times
            np.savetxt(f, y, fmt='%10.4g')  # save
        os.system('zip -r study.zip study_*.txt')
        plot_study_txt(x=x)  # plot<|MERGE_RESOLUTION|>--- conflicted
+++ resolved
@@ -35,15 +35,10 @@
          save_hybrid=False,  # for hybrid auto-labelling
          save_conf=False,  # save auto-label confidences
          plots=True,
-<<<<<<< HEAD
-         log_imgs=0,  # number of logged images
-         compute_loss=None,
-         half_precision=True):
-=======
          wandb_logger=None,
          compute_loss=None,
+         half_precision=True,
          is_coco=False):
->>>>>>> 7cdc5165
     # Initialize/load model and set device
     training = model is not None
     if training:  # called by train.py
