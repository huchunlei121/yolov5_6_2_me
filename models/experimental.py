--- conflicted
+++ resolved
@@ -98,10 +98,6 @@
             model.append(ckpt['ema' if ckpt.get('ema') else 'model'].float().fuse().eval())  # FP32 model
         else:
             model.append(ckpt['ema' if ckpt.get('ema') else 'model'].float().eval())  # without layer fuse
-<<<<<<< HEAD
-
-=======
->>>>>>> def7a0fd
 
     # Compatibility updates
     for m in model.modules():
