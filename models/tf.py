# YOLOv5 🚀 by Ultralytics, GPL-3.0 license
"""
TensorFlow, Keras and TFLite versions of YOLOv5
Authored by https://github.com/zldrobit in PR https://github.com/ultralytics/yolov5/pull/1127

Usage:
    $ python models/tf.py --weights yolov5s.pt

Export:
    $ python path/to/export.py --weights yolov5s.pt --include saved_model pb tflite tfjs
"""

import argparse
import sys
from copy import deepcopy
from pathlib import Path

FILE = Path(__file__).resolve()
ROOT = FILE.parents[1]  # YOLOv5 root directory
if str(ROOT) not in sys.path:
    sys.path.append(str(ROOT))  # add ROOT to PATH
# ROOT = ROOT.relative_to(Path.cwd())  # relative

import numpy as np
import tensorflow as tf
import torch
import torch.nn as nn
from tensorflow import keras

from models.common import (C3, SPP, SPPF, Bottleneck, BottleneckCSP, C3x, Concat, Conv, CrossConv, DWConv,
                           DWConvTranspose2d, Focus, autopad)
from models.experimental import MixConv2d, attempt_load
from models.yolo import Detect
from utils.activations import SiLU
from utils.general import LOGGER, make_divisible, print_args


class TFBN(keras.layers.Layer):
    # TensorFlow BatchNormalization wrapper
    def __init__(self, w=None):
        super().__init__()
        self.bn = keras.layers.BatchNormalization(
            beta_initializer=keras.initializers.Constant(w.bias.numpy()),
            gamma_initializer=keras.initializers.Constant(w.weight.numpy()),
            moving_mean_initializer=keras.initializers.Constant(w.running_mean.numpy()),
            moving_variance_initializer=keras.initializers.Constant(w.running_var.numpy()),
            epsilon=w.eps)

    def call(self, inputs):
        return self.bn(inputs)


class TFPad(keras.layers.Layer):
    # Pad inputs in spatial dimensions 1 and 2
    def __init__(self, pad):
        super().__init__()
        if isinstance(pad, int):
            self.pad = tf.constant([[0, 0], [pad, pad], [pad, pad], [0, 0]])
        else:  # tuple/list
            self.pad = tf.constant([[0, 0], [pad[0], pad[0]], [pad[1], pad[1]], [0, 0]])

    def call(self, inputs):
        return tf.pad(inputs, self.pad, mode='constant', constant_values=0)


class TFConv(keras.layers.Layer):
    # Standard convolution
    def __init__(self, c1, c2, k=1, s=1, p=None, g=1, act=True, w=None):
        # ch_in, ch_out, weights, kernel, stride, padding, groups
        super().__init__()
        assert g == 1, "TF v2.2 Conv2D does not support 'groups' argument"
        # TensorFlow convolution padding is inconsistent with PyTorch (e.g. k=3 s=2 'SAME' padding)
        # see https://stackoverflow.com/questions/52975843/comparing-conv2d-with-padding-between-tensorflow-and-pytorch
        conv = keras.layers.Conv2D(
            filters=c2,
            kernel_size=k,
            strides=s,
            padding='SAME' if s == 1 else 'VALID',
            use_bias=not hasattr(w, 'bn'),
            kernel_initializer=keras.initializers.Constant(w.conv.weight.permute(2, 3, 1, 0).numpy()),
            bias_initializer='zeros' if hasattr(w, 'bn') else keras.initializers.Constant(w.conv.bias.numpy()))
        self.conv = conv if s == 1 else keras.Sequential([TFPad(autopad(k, p)), conv])
        self.bn = TFBN(w.bn) if hasattr(w, 'bn') else tf.identity
        self.act = activations(w.act) if act else tf.identity

    def call(self, inputs):
        return self.act(self.bn(self.conv(inputs)))


class TFDWConv(keras.layers.Layer):
    # Depthwise convolution
    def __init__(self, c1, c2, k=1, s=1, p=None, act=True, w=None):
        # ch_in, ch_out, weights, kernel, stride, padding, groups
        super().__init__()
        assert c2 % c1 == 0, f'TFDWConv() output={c2} must be a multiple of input={c1} channels'
        conv = keras.layers.DepthwiseConv2D(
            kernel_size=k,
            depth_multiplier=c2 // c1,
            strides=s,
            padding='SAME' if s == 1 else 'VALID',
            use_bias=not hasattr(w, 'bn'),
            depthwise_initializer=keras.initializers.Constant(w.conv.weight.permute(2, 3, 1, 0).numpy()),
            bias_initializer='zeros' if hasattr(w, 'bn') else keras.initializers.Constant(w.conv.bias.numpy()))
        self.conv = conv if s == 1 else keras.Sequential([TFPad(autopad(k, p)), conv])
        self.bn = TFBN(w.bn) if hasattr(w, 'bn') else tf.identity
        self.act = activations(w.act) if act else tf.identity

    def call(self, inputs):
        return self.act(self.bn(self.conv(inputs)))


class TFDWConvTranspose2d(keras.layers.Layer):
    # Depthwise ConvTranspose2d
    def __init__(self, c1, c2, k=1, s=1, p1=0, p2=0, w=None):
        # ch_in, ch_out, weights, kernel, stride, padding, groups
        super().__init__()
        assert c1 == c2, f'TFDWConv() output={c2} must be equal to input={c1} channels'
        assert k == 4 and p1 == 1, 'TFDWConv() only valid for k=4 and p1=1'
        weight, bias = w.weight.permute(2, 3, 1, 0).numpy(), w.bias.numpy()
<<<<<<< HEAD
        self.conv = [keras.layers.Conv2DTranspose(filters=1,
                                                  kernel_size=k,
                                                  strides=s,
                                                  padding='VALID',
                                                  output_padding=p2,
                                                  use_bias=True,
                                                  kernel_initializer=keras.initializers.Constant(weight),
                                                  bias_initializer=keras.initializers.Constant(bias[i]))
                     for i in range(c2)]

    def call(self, inputs):
        return tf.concat([x(inputs) for x in self.conv], 3)[:, 1:-1, 1:-1]
=======
        self.c1 = c1
        self.conv = [
            keras.layers.Conv2DTranspose(filters=1,
                                         kernel_size=k,
                                         strides=s,
                                         padding='VALID',
                                         output_padding=p2,
                                         use_bias=True,
                                         kernel_initializer=keras.initializers.Constant(weight[..., i:i + 1]),
                                         bias_initializer=keras.initializers.Constant(bias[i])) for i in range(c1)]

    def call(self, inputs):
        return tf.concat([m(x) for m, x in zip(self.conv, tf.split(inputs, self.c1, 3))], 3)[:, 1:-1, 1:-1]
>>>>>>> 5774a151


class TFFocus(keras.layers.Layer):
    # Focus wh information into c-space
    def __init__(self, c1, c2, k=1, s=1, p=None, g=1, act=True, w=None):
        # ch_in, ch_out, kernel, stride, padding, groups
        super().__init__()
        self.conv = TFConv(c1 * 4, c2, k, s, p, g, act, w.conv)

    def call(self, inputs):  # x(b,w,h,c) -> y(b,w/2,h/2,4c)
        # inputs = inputs / 255  # normalize 0-255 to 0-1
        inputs = [inputs[:, ::2, ::2, :], inputs[:, 1::2, ::2, :], inputs[:, ::2, 1::2, :], inputs[:, 1::2, 1::2, :]]
        return self.conv(tf.concat(inputs, 3))


class TFBottleneck(keras.layers.Layer):
    # Standard bottleneck
    def __init__(self, c1, c2, shortcut=True, g=1, e=0.5, w=None):  # ch_in, ch_out, shortcut, groups, expansion
        super().__init__()
        c_ = int(c2 * e)  # hidden channels
        self.cv1 = TFConv(c1, c_, 1, 1, w=w.cv1)
        self.cv2 = TFConv(c_, c2, 3, 1, g=g, w=w.cv2)
        self.add = shortcut and c1 == c2

    def call(self, inputs):
        return inputs + self.cv2(self.cv1(inputs)) if self.add else self.cv2(self.cv1(inputs))


class TFCrossConv(keras.layers.Layer):
    # Cross Convolution
    def __init__(self, c1, c2, k=3, s=1, g=1, e=1.0, shortcut=False, w=None):
        super().__init__()
        c_ = int(c2 * e)  # hidden channels
        self.cv1 = TFConv(c1, c_, (1, k), (1, s), w=w.cv1)
        self.cv2 = TFConv(c_, c2, (k, 1), (s, 1), g=g, w=w.cv2)
        self.add = shortcut and c1 == c2

    def call(self, inputs):
        return inputs + self.cv2(self.cv1(inputs)) if self.add else self.cv2(self.cv1(inputs))


class TFConv2d(keras.layers.Layer):
    # Substitution for PyTorch nn.Conv2D
    def __init__(self, c1, c2, k, s=1, g=1, bias=True, w=None):
        super().__init__()
        assert g == 1, "TF v2.2 Conv2D does not support 'groups' argument"
        self.conv = keras.layers.Conv2D(filters=c2,
                                        kernel_size=k,
                                        strides=s,
                                        padding='VALID',
                                        use_bias=bias,
                                        kernel_initializer=keras.initializers.Constant(
                                            w.weight.permute(2, 3, 1, 0).numpy()),
                                        bias_initializer=keras.initializers.Constant(w.bias.numpy()) if bias else None)

    def call(self, inputs):
        return self.conv(inputs)


class TFBottleneckCSP(keras.layers.Layer):
    # CSP Bottleneck https://github.com/WongKinYiu/CrossStagePartialNetworks
    def __init__(self, c1, c2, n=1, shortcut=True, g=1, e=0.5, w=None):
        # ch_in, ch_out, number, shortcut, groups, expansion
        super().__init__()
        c_ = int(c2 * e)  # hidden channels
        self.cv1 = TFConv(c1, c_, 1, 1, w=w.cv1)
        self.cv2 = TFConv2d(c1, c_, 1, 1, bias=False, w=w.cv2)
        self.cv3 = TFConv2d(c_, c_, 1, 1, bias=False, w=w.cv3)
        self.cv4 = TFConv(2 * c_, c2, 1, 1, w=w.cv4)
        self.bn = TFBN(w.bn)
        self.act = lambda x: keras.activations.swish(x)
        self.m = keras.Sequential([TFBottleneck(c_, c_, shortcut, g, e=1.0, w=w.m[j]) for j in range(n)])

    def call(self, inputs):
        y1 = self.cv3(self.m(self.cv1(inputs)))
        y2 = self.cv2(inputs)
        return self.cv4(self.act(self.bn(tf.concat((y1, y2), axis=3))))


class TFC3(keras.layers.Layer):
    # CSP Bottleneck with 3 convolutions
    def __init__(self, c1, c2, n=1, shortcut=True, g=1, e=0.5, w=None):
        # ch_in, ch_out, number, shortcut, groups, expansion
        super().__init__()
        c_ = int(c2 * e)  # hidden channels
        self.cv1 = TFConv(c1, c_, 1, 1, w=w.cv1)
        self.cv2 = TFConv(c1, c_, 1, 1, w=w.cv2)
        self.cv3 = TFConv(2 * c_, c2, 1, 1, w=w.cv3)
        self.m = keras.Sequential([TFBottleneck(c_, c_, shortcut, g, e=1.0, w=w.m[j]) for j in range(n)])

    def call(self, inputs):
        return self.cv3(tf.concat((self.m(self.cv1(inputs)), self.cv2(inputs)), axis=3))


class TFC3x(keras.layers.Layer):
    # 3 module with cross-convolutions
    def __init__(self, c1, c2, n=1, shortcut=True, g=1, e=0.5, w=None):
        # ch_in, ch_out, number, shortcut, groups, expansion
        super().__init__()
        c_ = int(c2 * e)  # hidden channels
        self.cv1 = TFConv(c1, c_, 1, 1, w=w.cv1)
        self.cv2 = TFConv(c1, c_, 1, 1, w=w.cv2)
        self.cv3 = TFConv(2 * c_, c2, 1, 1, w=w.cv3)
        self.m = keras.Sequential([
            TFCrossConv(c_, c_, k=3, s=1, g=g, e=1.0, shortcut=shortcut, w=w.m[j]) for j in range(n)])

    def call(self, inputs):
        return self.cv3(tf.concat((self.m(self.cv1(inputs)), self.cv2(inputs)), axis=3))


class TFSPP(keras.layers.Layer):
    # Spatial pyramid pooling layer used in YOLOv3-SPP
    def __init__(self, c1, c2, k=(5, 9, 13), w=None):
        super().__init__()
        c_ = c1 // 2  # hidden channels
        self.cv1 = TFConv(c1, c_, 1, 1, w=w.cv1)
        self.cv2 = TFConv(c_ * (len(k) + 1), c2, 1, 1, w=w.cv2)
        self.m = [keras.layers.MaxPool2D(pool_size=x, strides=1, padding='SAME') for x in k]

    def call(self, inputs):
        x = self.cv1(inputs)
        return self.cv2(tf.concat([x] + [m(x) for m in self.m], 3))


class TFSPPF(keras.layers.Layer):
    # Spatial pyramid pooling-Fast layer
    def __init__(self, c1, c2, k=5, w=None):
        super().__init__()
        c_ = c1 // 2  # hidden channels
        self.cv1 = TFConv(c1, c_, 1, 1, w=w.cv1)
        self.cv2 = TFConv(c_ * 4, c2, 1, 1, w=w.cv2)
        self.m = keras.layers.MaxPool2D(pool_size=k, strides=1, padding='SAME')

    def call(self, inputs):
        x = self.cv1(inputs)
        y1 = self.m(x)
        y2 = self.m(y1)
        return self.cv2(tf.concat([x, y1, y2, self.m(y2)], 3))


class TFDetect(keras.layers.Layer):
    # TF YOLOv5 Detect layer
    def __init__(self, nc=80, anchors=(), ch=(), imgsz=(640, 640), w=None):  # detection layer
        super().__init__()
        self.stride = tf.convert_to_tensor(w.stride.numpy(), dtype=tf.float32)
        self.nc = nc  # number of classes
        self.no = nc + 5  # number of outputs per anchor
        self.nl = len(anchors)  # number of detection layers
        self.na = len(anchors[0]) // 2  # number of anchors
        self.grid = [tf.zeros(1)] * self.nl  # init grid
        self.anchors = tf.convert_to_tensor(w.anchors.numpy(), dtype=tf.float32)
        self.anchor_grid = tf.reshape(self.anchors * tf.reshape(self.stride, [self.nl, 1, 1]), [self.nl, 1, -1, 1, 2])
        self.m = [TFConv2d(x, self.no * self.na, 1, w=w.m[i]) for i, x in enumerate(ch)]
        self.training = False  # set to False after building model
        self.imgsz = imgsz
        for i in range(self.nl):
            ny, nx = self.imgsz[0] // self.stride[i], self.imgsz[1] // self.stride[i]
            self.grid[i] = self._make_grid(nx, ny)

    def call(self, inputs):
        z = []  # inference output
        x = []
        for i in range(self.nl):
            x.append(self.m[i](inputs[i]))
            # x(bs,20,20,255) to x(bs,3,20,20,85)
            ny, nx = self.imgsz[0] // self.stride[i], self.imgsz[1] // self.stride[i]
            x[i] = tf.reshape(x[i], [-1, ny * nx, self.na, self.no])

            if not self.training:  # inference
                y = tf.sigmoid(x[i])
                grid = tf.transpose(self.grid[i], [0, 2, 1, 3]) - 0.5
                anchor_grid = tf.transpose(self.anchor_grid[i], [0, 2, 1, 3]) * 4
                xy = (y[..., 0:2] * 2 + grid) * self.stride[i]  # xy
                wh = y[..., 2:4] ** 2 * anchor_grid
                # Normalize xywh to 0-1 to reduce calibration error
                xy /= tf.constant([[self.imgsz[1], self.imgsz[0]]], dtype=tf.float32)
                wh /= tf.constant([[self.imgsz[1], self.imgsz[0]]], dtype=tf.float32)
                y = tf.concat([xy, wh, y[..., 4:]], -1)
                z.append(tf.reshape(y, [-1, self.na * ny * nx, self.no]))

        return tf.transpose(x, [0, 2, 1, 3]) if self.training else (tf.concat(z, 1), x)

    @staticmethod
    def _make_grid(nx=20, ny=20):
        # yv, xv = torch.meshgrid([torch.arange(ny), torch.arange(nx)])
        # return torch.stack((xv, yv), 2).view((1, 1, ny, nx, 2)).float()
        xv, yv = tf.meshgrid(tf.range(nx), tf.range(ny))
        return tf.cast(tf.reshape(tf.stack([xv, yv], 2), [1, 1, ny * nx, 2]), dtype=tf.float32)


class TFUpsample(keras.layers.Layer):
    # TF version of torch.nn.Upsample()
    def __init__(self, size, scale_factor, mode, w=None):  # warning: all arguments needed including 'w'
        super().__init__()
        assert scale_factor == 2, "scale_factor must be 2"
        self.upsample = lambda x: tf.image.resize(x, (x.shape[1] * 2, x.shape[2] * 2), method=mode)
        # self.upsample = keras.layers.UpSampling2D(size=scale_factor, interpolation=mode)
        # with default arguments: align_corners=False, half_pixel_centers=False
        # self.upsample = lambda x: tf.raw_ops.ResizeNearestNeighbor(images=x,
        #                                                            size=(x.shape[1] * 2, x.shape[2] * 2))

    def call(self, inputs):
        return self.upsample(inputs)


class TFConcat(keras.layers.Layer):
    # TF version of torch.concat()
    def __init__(self, dimension=1, w=None):
        super().__init__()
        assert dimension == 1, "convert only NCHW to NHWC concat"
        self.d = 3

    def call(self, inputs):
        return tf.concat(inputs, self.d)


def parse_model(d, ch, model, imgsz):  # model_dict, input_channels(3)
    LOGGER.info(f"\n{'':>3}{'from':>18}{'n':>3}{'params':>10}  {'module':<40}{'arguments':<30}")
    anchors, nc, gd, gw = d['anchors'], d['nc'], d['depth_multiple'], d['width_multiple']
    na = (len(anchors[0]) // 2) if isinstance(anchors, list) else anchors  # number of anchors
    no = na * (nc + 5)  # number of outputs = anchors * (classes + 5)

    layers, save, c2 = [], [], ch[-1]  # layers, savelist, ch out
    for i, (f, n, m, args) in enumerate(d['backbone'] + d['head']):  # from, number, module, args
        m_str = m
        m = eval(m) if isinstance(m, str) else m  # eval strings
        for j, a in enumerate(args):
            try:
                args[j] = eval(a) if isinstance(a, str) else a  # eval strings
            except NameError:
                pass

        n = max(round(n * gd), 1) if n > 1 else n  # depth gain
        if m in [
                nn.Conv2d, Conv, DWConv, DWConvTranspose2d, Bottleneck, SPP, SPPF, MixConv2d, Focus, CrossConv,
                BottleneckCSP, C3, C3x]:
            c1, c2 = ch[f], args[0]
            c2 = make_divisible(c2 * gw, 8) if c2 != no else c2

            args = [c1, c2, *args[1:]]
            if m in [BottleneckCSP, C3, C3x]:
                args.insert(2, n)
                n = 1
        elif m is nn.BatchNorm2d:
            args = [ch[f]]
        elif m is Concat:
            c2 = sum(ch[-1 if x == -1 else x + 1] for x in f)
        elif m is Detect:
            args.append([ch[x + 1] for x in f])
            if isinstance(args[1], int):  # number of anchors
                args[1] = [list(range(args[1] * 2))] * len(f)
            args.append(imgsz)
        else:
            c2 = ch[f]

        tf_m = eval('TF' + m_str.replace('nn.', ''))
        m_ = keras.Sequential([tf_m(*args, w=model.model[i][j]) for j in range(n)]) if n > 1 \
            else tf_m(*args, w=model.model[i])  # module

        torch_m_ = nn.Sequential(*(m(*args) for _ in range(n))) if n > 1 else m(*args)  # module
        t = str(m)[8:-2].replace('__main__.', '')  # module type
        np = sum(x.numel() for x in torch_m_.parameters())  # number params
        m_.i, m_.f, m_.type, m_.np = i, f, t, np  # attach index, 'from' index, type, number params
        LOGGER.info(f'{i:>3}{str(f):>18}{str(n):>3}{np:>10}  {t:<40}{str(args):<30}')  # print
        save.extend(x % i for x in ([f] if isinstance(f, int) else f) if x != -1)  # append to savelist
        layers.append(m_)
        ch.append(c2)
    return keras.Sequential(layers), sorted(save)


class TFModel:
    # TF YOLOv5 model
    def __init__(self, cfg='yolov5s.yaml', ch=3, nc=None, model=None, imgsz=(640, 640)):  # model, channels, classes
        super().__init__()
        if isinstance(cfg, dict):
            self.yaml = cfg  # model dict
        else:  # is *.yaml
            import yaml  # for torch hub
            self.yaml_file = Path(cfg).name
            with open(cfg) as f:
                self.yaml = yaml.load(f, Loader=yaml.FullLoader)  # model dict

        # Define model
        if nc and nc != self.yaml['nc']:
            LOGGER.info(f"Overriding {cfg} nc={self.yaml['nc']} with nc={nc}")
            self.yaml['nc'] = nc  # override yaml value
        self.model, self.savelist = parse_model(deepcopy(self.yaml), ch=[ch], model=model, imgsz=imgsz)

    def predict(self,
                inputs,
                tf_nms=False,
                agnostic_nms=False,
                topk_per_class=100,
                topk_all=100,
                iou_thres=0.45,
                conf_thres=0.25):
        y = []  # outputs
        x = inputs
        for m in self.model.layers:
            if m.f != -1:  # if not from previous layer
                x = y[m.f] if isinstance(m.f, int) else [x if j == -1 else y[j] for j in m.f]  # from earlier layers

            x = m(x)  # run
            y.append(x if m.i in self.savelist else None)  # save output

        # Add TensorFlow NMS
        if tf_nms:
            boxes = self._xywh2xyxy(x[0][..., :4])
            probs = x[0][:, :, 4:5]
            classes = x[0][:, :, 5:]
            scores = probs * classes
            if agnostic_nms:
                nms = AgnosticNMS()((boxes, classes, scores), topk_all, iou_thres, conf_thres)
            else:
                boxes = tf.expand_dims(boxes, 2)
                nms = tf.image.combined_non_max_suppression(boxes,
                                                            scores,
                                                            topk_per_class,
                                                            topk_all,
                                                            iou_thres,
                                                            conf_thres,
                                                            clip_boxes=False)
            return nms, x[1]
        return x[0]  # output only first tensor [1,6300,85] = [xywh, conf, class0, class1, ...]
        # x = x[0][0]  # [x(1,6300,85), ...] to x(6300,85)
        # xywh = x[..., :4]  # x(6300,4) boxes
        # conf = x[..., 4:5]  # x(6300,1) confidences
        # cls = tf.reshape(tf.cast(tf.argmax(x[..., 5:], axis=1), tf.float32), (-1, 1))  # x(6300,1)  classes
        # return tf.concat([conf, cls, xywh], 1)

    @staticmethod
    def _xywh2xyxy(xywh):
        # Convert nx4 boxes from [x, y, w, h] to [x1, y1, x2, y2] where xy1=top-left, xy2=bottom-right
        x, y, w, h = tf.split(xywh, num_or_size_splits=4, axis=-1)
        return tf.concat([x - w / 2, y - h / 2, x + w / 2, y + h / 2], axis=-1)


class AgnosticNMS(keras.layers.Layer):
    # TF Agnostic NMS
    def call(self, input, topk_all, iou_thres, conf_thres):
        # wrap map_fn to avoid TypeSpec related error https://stackoverflow.com/a/65809989/3036450
        return tf.map_fn(lambda x: self._nms(x, topk_all, iou_thres, conf_thres),
                         input,
                         fn_output_signature=(tf.float32, tf.float32, tf.float32, tf.int32),
                         name='agnostic_nms')

    @staticmethod
    def _nms(x, topk_all=100, iou_thres=0.45, conf_thres=0.25):  # agnostic NMS
        boxes, classes, scores = x
        class_inds = tf.cast(tf.argmax(classes, axis=-1), tf.float32)
        scores_inp = tf.reduce_max(scores, -1)
        selected_inds = tf.image.non_max_suppression(boxes,
                                                     scores_inp,
                                                     max_output_size=topk_all,
                                                     iou_threshold=iou_thres,
                                                     score_threshold=conf_thres)
        selected_boxes = tf.gather(boxes, selected_inds)
        padded_boxes = tf.pad(selected_boxes,
                              paddings=[[0, topk_all - tf.shape(selected_boxes)[0]], [0, 0]],
                              mode="CONSTANT",
                              constant_values=0.0)
        selected_scores = tf.gather(scores_inp, selected_inds)
        padded_scores = tf.pad(selected_scores,
                               paddings=[[0, topk_all - tf.shape(selected_boxes)[0]]],
                               mode="CONSTANT",
                               constant_values=-1.0)
        selected_classes = tf.gather(class_inds, selected_inds)
        padded_classes = tf.pad(selected_classes,
                                paddings=[[0, topk_all - tf.shape(selected_boxes)[0]]],
                                mode="CONSTANT",
                                constant_values=-1.0)
        valid_detections = tf.shape(selected_inds)[0]
        return padded_boxes, padded_scores, padded_classes, valid_detections


def activations(act=nn.SiLU):
    # Returns TF activation from input PyTorch activation
    if isinstance(act, nn.LeakyReLU):
        return lambda x: keras.activations.relu(x, alpha=0.1)
    elif isinstance(act, nn.Hardswish):
        return lambda x: x * tf.nn.relu6(x + 3) * 0.166666667
    elif isinstance(act, (nn.SiLU, SiLU)):
        return lambda x: keras.activations.swish(x)
    else:
        raise Exception(f'no matching TensorFlow activation found for PyTorch activation {act}')


def representative_dataset_gen(dataset, ncalib=100):
    # Representative dataset generator for use with converter.representative_dataset, returns a generator of np arrays
    for n, (path, img, im0s, vid_cap, string) in enumerate(dataset):
        im = np.transpose(img, [1, 2, 0])
        im = np.expand_dims(im, axis=0).astype(np.float32)
        im /= 255
        yield [im]
        if n >= ncalib:
            break


def run(
        weights=ROOT / 'yolov5s.pt',  # weights path
        imgsz=(640, 640),  # inference size h,w
        batch_size=1,  # batch size
        dynamic=False,  # dynamic batch size
):
    # PyTorch model
    im = torch.zeros((batch_size, 3, *imgsz))  # BCHW image
    model = attempt_load(weights, map_location=torch.device('cpu'), inplace=True, fuse=False)
    _ = model(im)  # inference
    model.info()

    # TensorFlow model
    im = tf.zeros((batch_size, *imgsz, 3))  # BHWC image
    tf_model = TFModel(cfg=model.yaml, model=model, nc=model.nc, imgsz=imgsz)
    _ = tf_model.predict(im)  # inference

    # Keras model
    im = keras.Input(shape=(*imgsz, 3), batch_size=None if dynamic else batch_size)
    keras_model = keras.Model(inputs=im, outputs=tf_model.predict(im))
    keras_model.summary()

    LOGGER.info('PyTorch, TensorFlow and Keras models successfully verified.\nUse export.py for TF model export.')


def parse_opt():
    parser = argparse.ArgumentParser()
    parser.add_argument('--weights', type=str, default=ROOT / 'yolov5s.pt', help='weights path')
    parser.add_argument('--imgsz', '--img', '--img-size', nargs='+', type=int, default=[640], help='inference size h,w')
    parser.add_argument('--batch-size', type=int, default=1, help='batch size')
    parser.add_argument('--dynamic', action='store_true', help='dynamic batch size')
    opt = parser.parse_args()
    opt.imgsz *= 2 if len(opt.imgsz) == 1 else 1  # expand
    print_args(vars(opt))
    return opt


def main(opt):
    run(**vars(opt))


if __name__ == "__main__":
    opt = parse_opt()
    main(opt)<|MERGE_RESOLUTION|>--- conflicted
+++ resolved
@@ -117,20 +117,6 @@
         assert c1 == c2, f'TFDWConv() output={c2} must be equal to input={c1} channels'
         assert k == 4 and p1 == 1, 'TFDWConv() only valid for k=4 and p1=1'
         weight, bias = w.weight.permute(2, 3, 1, 0).numpy(), w.bias.numpy()
-<<<<<<< HEAD
-        self.conv = [keras.layers.Conv2DTranspose(filters=1,
-                                                  kernel_size=k,
-                                                  strides=s,
-                                                  padding='VALID',
-                                                  output_padding=p2,
-                                                  use_bias=True,
-                                                  kernel_initializer=keras.initializers.Constant(weight),
-                                                  bias_initializer=keras.initializers.Constant(bias[i]))
-                     for i in range(c2)]
-
-    def call(self, inputs):
-        return tf.concat([x(inputs) for x in self.conv], 3)[:, 1:-1, 1:-1]
-=======
         self.c1 = c1
         self.conv = [
             keras.layers.Conv2DTranspose(filters=1,
@@ -144,7 +130,6 @@
 
     def call(self, inputs):
         return tf.concat([m(x) for m, x in zip(self.conv, tf.split(inputs, self.c1, 3))], 3)[:, 1:-1, 1:-1]
->>>>>>> 5774a151
 
 
 class TFFocus(keras.layers.Layer):
