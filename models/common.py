--- conflicted
+++ resolved
@@ -334,18 +334,11 @@
 
         super().__init__()
         w = str(weights[0] if isinstance(weights, list) else weights)
-<<<<<<< HEAD
-        pt, jit, onnx, xml, engine, coreml, saved_model, pb, tflite, edgetpu, tfjs = self._model_type(w)  # get backend
+        pt, jit, onnx, xml, engine, coreml, saved_model, pb, tflite, edgetpu, tfjs, paddle = self._model_type(w)  # type
         if triton_url:
-            # set pt to False when using a Triton server regardless of the weights specified
-            # it is used to determine whether images are resized for the forward method
-            pt = False
+            pt = False  # prevent image reshaping for Triton server
         else:
             w = attempt_download(w)  # download if not local and not using Triton for inference
-=======
-        pt, jit, onnx, xml, engine, coreml, saved_model, pb, tflite, edgetpu, tfjs, paddle = self._model_type(w)  # type
-        w = attempt_download(w)  # download if not local
->>>>>>> ca9c993d
         fp16 &= pt or jit or onnx or engine  # FP16
         nhwc = coreml or saved_model or pb or tflite or edgetpu
         stride = 32  # default stride
