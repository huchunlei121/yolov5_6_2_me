# YOLOv5 🚀 by Ultralytics, GPL-3.0 license
"""
Common modules
"""

import ast
import contextlib
import json
import math
import platform
import warnings
import zipfile
from collections import OrderedDict, namedtuple
from copy import copy
from pathlib import Path
from urllib.parse import urlparse

import cv2
import numpy as np
import pandas as pd
import requests
import torch
import torch.nn as nn
from IPython.display import display
from PIL import Image
from torch.cuda import amp

from utils import TryExcept
from utils.dataloaders import exif_transpose, letterbox
from utils.general import (LOGGER, ROOT, Profile, check_requirements, check_suffix, check_version, colorstr,
                           increment_path, is_notebook, make_divisible, non_max_suppression, scale_boxes, xywh2xyxy,
                           xyxy2xywh, yaml_load)
from utils.plots import Annotator, colors, save_one_box
from utils.torch_utils import copy_attr, smart_inference_mode


def autopad(k, p=None, d=1):  # kernel, padding, dilation
    # Pad to 'same' shape outputs
    if d > 1:
        k = d * (k - 1) + 1 if isinstance(k, int) else [d * (x - 1) + 1 for x in k]  # actual kernel-size
    if p is None:
        p = k // 2 if isinstance(k, int) else [x // 2 for x in k]  # auto-pad
    return p


class Conv(nn.Module):
    # Standard convolution with args(ch_in, ch_out, kernel, stride, padding, groups, dilation, activation)
    default_act = nn.SiLU()  # default activation

    def __init__(self, c1, c2, k=1, s=1, p=None, g=1, d=1, act=True):
        super().__init__()
        self.conv = nn.Conv2d(c1, c2, k, s, autopad(k, p, d), groups=g, dilation=d, bias=False)
        self.bn = nn.BatchNorm2d(c2)
        self.act = self.default_act if act is True else act if isinstance(act, nn.Module) else nn.Identity()

    def forward(self, x):
        return self.act(self.bn(self.conv(x)))

    def forward_fuse(self, x):
        return self.act(self.conv(x))


class DWConv(Conv):
    # Depth-wise convolution
    def __init__(self, c1, c2, k=1, s=1, d=1, act=True):  # ch_in, ch_out, kernel, stride, dilation, activation
        super().__init__(c1, c2, k, s, g=math.gcd(c1, c2), d=d, act=act)


class DWConvTranspose2d(nn.ConvTranspose2d):
    # Depth-wise transpose convolution
    def __init__(self, c1, c2, k=1, s=1, p1=0, p2=0):  # ch_in, ch_out, kernel, stride, padding, padding_out
        super().__init__(c1, c2, k, s, p1, p2, groups=math.gcd(c1, c2))


class TransformerLayer(nn.Module):
    # Transformer layer https://arxiv.org/abs/2010.11929 (LayerNorm layers removed for better performance)
    def __init__(self, c, num_heads):
        super().__init__()
        self.q = nn.Linear(c, c, bias=False)
        self.k = nn.Linear(c, c, bias=False)
        self.v = nn.Linear(c, c, bias=False)
        self.ma = nn.MultiheadAttention(embed_dim=c, num_heads=num_heads)
        self.fc1 = nn.Linear(c, c, bias=False)
        self.fc2 = nn.Linear(c, c, bias=False)

    def forward(self, x):
        x = self.ma(self.q(x), self.k(x), self.v(x))[0] + x
        x = self.fc2(self.fc1(x)) + x
        return x


class TransformerBlock(nn.Module):
    # Vision Transformer https://arxiv.org/abs/2010.11929
    def __init__(self, c1, c2, num_heads, num_layers):
        super().__init__()
        self.conv = None
        if c1 != c2:
            self.conv = Conv(c1, c2)
        self.linear = nn.Linear(c2, c2)  # learnable position embedding
        self.tr = nn.Sequential(*(TransformerLayer(c2, num_heads) for _ in range(num_layers)))
        self.c2 = c2

    def forward(self, x):
        if self.conv is not None:
            x = self.conv(x)
        b, _, w, h = x.shape
        p = x.flatten(2).permute(2, 0, 1)
        return self.tr(p + self.linear(p)).permute(1, 2, 0).reshape(b, self.c2, w, h)


class Bottleneck(nn.Module):
    # Standard bottleneck
    def __init__(self, c1, c2, shortcut=True, g=1, e=0.5):  # ch_in, ch_out, shortcut, groups, expansion
        super().__init__()
        c_ = int(c2 * e)  # hidden channels
        self.cv1 = Conv(c1, c_, 1, 1)
        self.cv2 = Conv(c_, c2, 3, 1, g=g)
        self.add = shortcut and c1 == c2

    def forward(self, x):
        return x + self.cv2(self.cv1(x)) if self.add else self.cv2(self.cv1(x))


class BottleneckCSP(nn.Module):
    # CSP Bottleneck https://github.com/WongKinYiu/CrossStagePartialNetworks
    def __init__(self, c1, c2, n=1, shortcut=True, g=1, e=0.5):  # ch_in, ch_out, number, shortcut, groups, expansion
        super().__init__()
        c_ = int(c2 * e)  # hidden channels
        self.cv1 = Conv(c1, c_, 1, 1)
        self.cv2 = nn.Conv2d(c1, c_, 1, 1, bias=False)
        self.cv3 = nn.Conv2d(c_, c_, 1, 1, bias=False)
        self.cv4 = Conv(2 * c_, c2, 1, 1)
        self.bn = nn.BatchNorm2d(2 * c_)  # applied to cat(cv2, cv3)
        self.act = nn.SiLU()
        self.m = nn.Sequential(*(Bottleneck(c_, c_, shortcut, g, e=1.0) for _ in range(n)))

    def forward(self, x):
        y1 = self.cv3(self.m(self.cv1(x)))
        y2 = self.cv2(x)
        return self.cv4(self.act(self.bn(torch.cat((y1, y2), 1))))


class CrossConv(nn.Module):
    # Cross Convolution Downsample
    def __init__(self, c1, c2, k=3, s=1, g=1, e=1.0, shortcut=False):
        # ch_in, ch_out, kernel, stride, groups, expansion, shortcut
        super().__init__()
        c_ = int(c2 * e)  # hidden channels
        self.cv1 = Conv(c1, c_, (1, k), (1, s))
        self.cv2 = Conv(c_, c2, (k, 1), (s, 1), g=g)
        self.add = shortcut and c1 == c2

    def forward(self, x):
        return x + self.cv2(self.cv1(x)) if self.add else self.cv2(self.cv1(x))


class C3(nn.Module):
    # CSP Bottleneck with 3 convolutions
    def __init__(self, c1, c2, n=1, shortcut=True, g=1, e=0.5):  # ch_in, ch_out, number, shortcut, groups, expansion
        super().__init__()
        c_ = int(c2 * e)  # hidden channels
        self.cv1 = Conv(c1, c_, 1, 1)
        self.cv2 = Conv(c1, c_, 1, 1)
        self.cv3 = Conv(2 * c_, c2, 1)  # optional act=FReLU(c2)
        self.m = nn.Sequential(*(Bottleneck(c_, c_, shortcut, g, e=1.0) for _ in range(n)))

    def forward(self, x):
        return self.cv3(torch.cat((self.m(self.cv1(x)), self.cv2(x)), 1))


class C3x(C3):
    # C3 module with cross-convolutions
    def __init__(self, c1, c2, n=1, shortcut=True, g=1, e=0.5):
        super().__init__(c1, c2, n, shortcut, g, e)
        c_ = int(c2 * e)
        self.m = nn.Sequential(*(CrossConv(c_, c_, 3, 1, g, 1.0, shortcut) for _ in range(n)))


class C3TR(C3):
    # C3 module with TransformerBlock()
    def __init__(self, c1, c2, n=1, shortcut=True, g=1, e=0.5):
        super().__init__(c1, c2, n, shortcut, g, e)
        c_ = int(c2 * e)
        self.m = TransformerBlock(c_, c_, 4, n)


class C3SPP(C3):
    # C3 module with SPP()
    def __init__(self, c1, c2, k=(5, 9, 13), n=1, shortcut=True, g=1, e=0.5):
        super().__init__(c1, c2, n, shortcut, g, e)
        c_ = int(c2 * e)
        self.m = SPP(c_, c_, k)


class C3Ghost(C3):
    # C3 module with GhostBottleneck()
    def __init__(self, c1, c2, n=1, shortcut=True, g=1, e=0.5):
        super().__init__(c1, c2, n, shortcut, g, e)
        c_ = int(c2 * e)  # hidden channels
        self.m = nn.Sequential(*(GhostBottleneck(c_, c_) for _ in range(n)))


class SPP(nn.Module):
    # Spatial Pyramid Pooling (SPP) layer https://arxiv.org/abs/1406.4729
    def __init__(self, c1, c2, k=(5, 9, 13)):
        super().__init__()
        c_ = c1 // 2  # hidden channels
        self.cv1 = Conv(c1, c_, 1, 1)
        self.cv2 = Conv(c_ * (len(k) + 1), c2, 1, 1)
        self.m = nn.ModuleList([nn.MaxPool2d(kernel_size=x, stride=1, padding=x // 2) for x in k])

    def forward(self, x):
        x = self.cv1(x)
        with warnings.catch_warnings():
            warnings.simplefilter('ignore')  # suppress torch 1.9.0 max_pool2d() warning
            return self.cv2(torch.cat([x] + [m(x) for m in self.m], 1))


class SPPF(nn.Module):
    # Spatial Pyramid Pooling - Fast (SPPF) layer for YOLOv5 by Glenn Jocher
    def __init__(self, c1, c2, k=5):  # equivalent to SPP(k=(5, 9, 13))
        super().__init__()
        c_ = c1 // 2  # hidden channels
        self.cv1 = Conv(c1, c_, 1, 1)
        self.cv2 = Conv(c_ * 4, c2, 1, 1)
        self.m = nn.MaxPool2d(kernel_size=k, stride=1, padding=k // 2)

    def forward(self, x):
        x = self.cv1(x)
        with warnings.catch_warnings():
            warnings.simplefilter('ignore')  # suppress torch 1.9.0 max_pool2d() warning
            y1 = self.m(x)
            y2 = self.m(y1)
            return self.cv2(torch.cat((x, y1, y2, self.m(y2)), 1))


class Focus(nn.Module):
    # Focus wh information into c-space
    def __init__(self, c1, c2, k=1, s=1, p=None, g=1, act=True):  # ch_in, ch_out, kernel, stride, padding, groups
        super().__init__()
        self.conv = Conv(c1 * 4, c2, k, s, p, g, act=act)
        # self.contract = Contract(gain=2)

    def forward(self, x):  # x(b,c,w,h) -> y(b,4c,w/2,h/2)
        return self.conv(torch.cat((x[..., ::2, ::2], x[..., 1::2, ::2], x[..., ::2, 1::2], x[..., 1::2, 1::2]), 1))
        # return self.conv(self.contract(x))


class GhostConv(nn.Module):
    # Ghost Convolution https://github.com/huawei-noah/ghostnet
    def __init__(self, c1, c2, k=1, s=1, g=1, act=True):  # ch_in, ch_out, kernel, stride, groups
        super().__init__()
        c_ = c2 // 2  # hidden channels
        self.cv1 = Conv(c1, c_, k, s, None, g, act=act)
        self.cv2 = Conv(c_, c_, 5, 1, None, c_, act=act)

    def forward(self, x):
        y = self.cv1(x)
        return torch.cat((y, self.cv2(y)), 1)


class GhostBottleneck(nn.Module):
    # Ghost Bottleneck https://github.com/huawei-noah/ghostnet
    def __init__(self, c1, c2, k=3, s=1):  # ch_in, ch_out, kernel, stride
        super().__init__()
        c_ = c2 // 2
        self.conv = nn.Sequential(
            GhostConv(c1, c_, 1, 1),  # pw
            DWConv(c_, c_, k, s, act=False) if s == 2 else nn.Identity(),  # dw
            GhostConv(c_, c2, 1, 1, act=False))  # pw-linear
        self.shortcut = nn.Sequential(DWConv(c1, c1, k, s, act=False), Conv(c1, c2, 1, 1,
                                                                            act=False)) if s == 2 else nn.Identity()

    def forward(self, x):
        return self.conv(x) + self.shortcut(x)


class Contract(nn.Module):
    # Contract width-height into channels, i.e. x(1,64,80,80) to x(1,256,40,40)
    def __init__(self, gain=2):
        super().__init__()
        self.gain = gain

    def forward(self, x):
        b, c, h, w = x.size()  # assert (h / s == 0) and (W / s == 0), 'Indivisible gain'
        s = self.gain
        x = x.view(b, c, h // s, s, w // s, s)  # x(1,64,40,2,40,2)
        x = x.permute(0, 3, 5, 1, 2, 4).contiguous()  # x(1,2,2,64,40,40)
        return x.view(b, c * s * s, h // s, w // s)  # x(1,256,40,40)


class Expand(nn.Module):
    # Expand channels into width-height, i.e. x(1,64,80,80) to x(1,16,160,160)
    def __init__(self, gain=2):
        super().__init__()
        self.gain = gain

    def forward(self, x):
        b, c, h, w = x.size()  # assert C / s ** 2 == 0, 'Indivisible gain'
        s = self.gain
        x = x.view(b, s, s, c // s ** 2, h, w)  # x(1,2,2,16,80,80)
        x = x.permute(0, 3, 4, 1, 5, 2).contiguous()  # x(1,16,80,2,80,2)
        return x.view(b, c // s ** 2, h * s, w * s)  # x(1,16,160,160)


class Concat(nn.Module):
    # Concatenate a list of tensors along dimension
    def __init__(self, dimension=1):
        super().__init__()
        self.d = dimension

    def forward(self, x):
        return torch.cat(x, self.d)


class DetectMultiBackend(nn.Module):
    # YOLOv5 MultiBackend class for python inference on various backends
    def __init__(self, weights='yolov5s.pt', device=torch.device('cpu'), dnn=False, data=None, fp16=False, fuse=True):
        # Usage:
        #   PyTorch:              weights = *.pt
        #   TorchScript:                    *.torchscript
        #   ONNX Runtime:                   *.onnx
        #   ONNX OpenCV DNN:                *.onnx --dnn
        #   OpenVINO:                       *_openvino_model
        #   CoreML:                         *.mlmodel
        #   TensorRT:                       *.engine
        #   TensorFlow SavedModel:          *_saved_model
        #   TensorFlow GraphDef:            *.pb
        #   TensorFlow Lite:                *.tflite
        #   TensorFlow Edge TPU:            *_edgetpu.tflite
        #   PaddlePaddle:                   *_paddle_model
        from models.experimental import attempt_download, attempt_load  # scoped to avoid circular import

        super().__init__()
        w = str(weights[0] if isinstance(weights, list) else weights)
        pt, jit, onnx, xml, engine, coreml, saved_model, pb, tflite, edgetpu, tfjs, paddle, triton = self._model_type(w)
        fp16 &= pt or jit or onnx or engine  # FP16
        nhwc = coreml or saved_model or pb or tflite or edgetpu  # BHWC formats (vs torch BCWH)
        stride = 32  # default stride
        cuda = torch.cuda.is_available() and device.type != 'cpu'  # use CUDA
        if not (pt or triton):
            w = attempt_download(w)  # download if not local

        if pt:  # PyTorch
            model = attempt_load(weights if isinstance(weights, list) else w, device=device, inplace=True, fuse=fuse)
            stride = max(int(model.stride.max()), 32)  # model stride
            names = model.module.names if hasattr(model, 'module') else model.names  # get class names
            model.half() if fp16 else model.float()
            self.model = model  # explicitly assign for to(), cpu(), cuda(), half()
        elif jit:  # TorchScript
            LOGGER.info(f'Loading {w} for TorchScript inference...')
            extra_files = {'config.txt': ''}  # model metadata
            model = torch.jit.load(w, _extra_files=extra_files, map_location=device)
            model.half() if fp16 else model.float()
            if extra_files['config.txt']:  # load metadata dict
                d = json.loads(extra_files['config.txt'],
                               object_hook=lambda d: {int(k) if k.isdigit() else k: v
                                                      for k, v in d.items()})
                stride, names = int(d['stride']), d['names']
        elif dnn:  # ONNX OpenCV DNN
            LOGGER.info(f'Loading {w} for ONNX OpenCV DNN inference...')
            check_requirements('opencv-python>=4.5.4')
            net = cv2.dnn.readNetFromONNX(w)
        elif onnx:  # ONNX Runtime
            LOGGER.info(f'Loading {w} for ONNX Runtime inference...')
            check_requirements(('onnx', 'onnxruntime-gpu' if cuda else 'onnxruntime'))
            import onnxruntime
            providers = ['CUDAExecutionProvider', 'CPUExecutionProvider'] if cuda else ['CPUExecutionProvider']
            session = onnxruntime.InferenceSession(w, providers=providers)
            output_names = [x.name for x in session.get_outputs()]
            meta = session.get_modelmeta().custom_metadata_map  # metadata
            if 'stride' in meta:
                stride, names = int(meta['stride']), eval(meta['names'])
        elif xml:  # OpenVINO
            LOGGER.info(f'Loading {w} for OpenVINO inference...')
            check_requirements('openvino')  # requires openvino-dev: https://pypi.org/project/openvino-dev/
            from openvino.runtime import Core, Layout, get_batch
            ie = Core()
            if not Path(w).is_file():  # if not *.xml
                w = next(Path(w).glob('*.xml'))  # get *.xml file from *_openvino_model dir
            network = ie.read_model(model=w, weights=Path(w).with_suffix('.bin'))
            if network.get_parameters()[0].get_layout().empty:
                network.get_parameters()[0].set_layout(Layout("NCHW"))
            batch_dim = get_batch(network)
            if batch_dim.is_static:
                batch_size = batch_dim.get_length()
            executable_network = ie.compile_model(network, device_name="CPU")  # device_name="MYRIAD" for Intel NCS2
            stride, names = self._load_metadata(Path(w).with_suffix('.yaml'))  # load metadata
        elif engine:  # TensorRT
            LOGGER.info(f'Loading {w} for TensorRT inference...')
            import tensorrt as trt  # https://developer.nvidia.com/nvidia-tensorrt-download
            check_version(trt.__version__, '7.0.0', hard=True)  # require tensorrt>=7.0.0
            if device.type == 'cpu':
                device = torch.device('cuda:0')
            Binding = namedtuple('Binding', ('name', 'dtype', 'shape', 'data', 'ptr'))
            logger = trt.Logger(trt.Logger.INFO)
            with open(w, 'rb') as f, trt.Runtime(logger) as runtime:
                model = runtime.deserialize_cuda_engine(f.read())
            context = model.create_execution_context()
            bindings = OrderedDict()
            output_names = []
            fp16 = False  # default updated below
            dynamic = False
            for i in range(model.num_bindings):
                name = model.get_binding_name(i)
                dtype = trt.nptype(model.get_binding_dtype(i))
                if model.binding_is_input(i):
                    if -1 in tuple(model.get_binding_shape(i)):  # dynamic
                        dynamic = True
                        context.set_binding_shape(i, tuple(model.get_profile_shape(0, i)[2]))
                    if dtype == np.float16:
                        fp16 = True
                else:  # output
                    output_names.append(name)
                shape = tuple(context.get_binding_shape(i))
                im = torch.from_numpy(np.empty(shape, dtype=dtype)).to(device)
                bindings[name] = Binding(name, dtype, shape, im, int(im.data_ptr()))
            binding_addrs = OrderedDict((n, d.ptr) for n, d in bindings.items())
            batch_size = bindings['images'].shape[0]  # if dynamic, this is instead max batch size
        elif coreml:  # CoreML
            LOGGER.info(f'Loading {w} for CoreML inference...')
            import coremltools as ct
            model = ct.models.MLModel(w)
        elif saved_model:  # TF SavedModel
            LOGGER.info(f'Loading {w} for TensorFlow SavedModel inference...')
            import tensorflow as tf
            keras = False  # assume TF1 saved_model
            model = tf.keras.models.load_model(w) if keras else tf.saved_model.load(w)
        elif pb:  # GraphDef https://www.tensorflow.org/guide/migrate#a_graphpb_or_graphpbtxt
            LOGGER.info(f'Loading {w} for TensorFlow GraphDef inference...')
            import tensorflow as tf

            def wrap_frozen_graph(gd, inputs, outputs):
                x = tf.compat.v1.wrap_function(lambda: tf.compat.v1.import_graph_def(gd, name=""), [])  # wrapped
                ge = x.graph.as_graph_element
                return x.prune(tf.nest.map_structure(ge, inputs), tf.nest.map_structure(ge, outputs))

            def gd_outputs(gd):
                name_list, input_list = [], []
                for node in gd.node:  # tensorflow.core.framework.node_def_pb2.NodeDef
                    name_list.append(node.name)
                    input_list.extend(node.input)
                return sorted(f'{x}:0' for x in list(set(name_list) - set(input_list)) if not x.startswith('NoOp'))

            gd = tf.Graph().as_graph_def()  # TF GraphDef
            with open(w, 'rb') as f:
                gd.ParseFromString(f.read())
            frozen_func = wrap_frozen_graph(gd, inputs="x:0", outputs=gd_outputs(gd))
        elif tflite or edgetpu:  # https://www.tensorflow.org/lite/guide/python#install_tensorflow_lite_for_python
            try:  # https://coral.ai/docs/edgetpu/tflite-python/#update-existing-tf-lite-code-for-the-edge-tpu
                from tflite_runtime.interpreter import Interpreter, load_delegate
            except ImportError:
                import tensorflow as tf
                Interpreter, load_delegate = tf.lite.Interpreter, tf.lite.experimental.load_delegate,
            if edgetpu:  # TF Edge TPU https://coral.ai/software/#edgetpu-runtime
                LOGGER.info(f'Loading {w} for TensorFlow Lite Edge TPU inference...')
                delegate = {
                    'Linux': 'libedgetpu.so.1',
                    'Darwin': 'libedgetpu.1.dylib',
                    'Windows': 'edgetpu.dll'}[platform.system()]
                interpreter = Interpreter(model_path=w, experimental_delegates=[load_delegate(delegate)])
            else:  # TFLite
                LOGGER.info(f'Loading {w} for TensorFlow Lite inference...')
                interpreter = Interpreter(model_path=w)  # load TFLite model
            interpreter.allocate_tensors()  # allocate
            input_details = interpreter.get_input_details()  # inputs
            output_details = interpreter.get_output_details()  # outputs
            # load metadata
            with contextlib.suppress(zipfile.BadZipFile):
                with zipfile.ZipFile(w, "r") as model:
                    meta_file = model.namelist()[0]
                    meta = ast.literal_eval(model.read(meta_file).decode("utf-8"))
                    stride, names = int(meta['stride']), meta['names']
        elif tfjs:  # TF.js
            raise NotImplementedError('ERROR: YOLOv5 TF.js inference is not supported')
        elif paddle:  # PaddlePaddle
            LOGGER.info(f'Loading {w} for PaddlePaddle inference...')
            check_requirements('paddlepaddle-gpu' if cuda else 'paddlepaddle')
            import paddle.inference as pdi
            if not Path(w).is_file():  # if not *.pdmodel
                w = next(Path(w).rglob('*.pdmodel'))  # get *.pdmodel file from *_paddle_model dir
            weights = Path(w).with_suffix('.pdiparams')
            config = pdi.Config(str(w), str(weights))
            if cuda:
                config.enable_use_gpu(memory_pool_init_size_mb=2048, device_id=0)
            predictor = pdi.create_predictor(config)
            input_handle = predictor.get_input_handle(predictor.get_input_names()[0])
            output_names = predictor.get_output_names()
        elif triton:  # NVIDIA Triton Inference Server
            LOGGER.info(f'Using {w} as Triton Inference Server...')
            check_requirements('tritonclient[all]')
            from utils.triton import TritonRemoteModel
            model = TritonRemoteModel(url=w)
            nhwc = model.runtime.startswith("tensorflow")
        else:
            raise NotImplementedError(f'ERROR: {w} is not a supported format')

        # class names
        if 'names' not in locals():
            names = yaml_load(data)['names'] if data else {i: f'class{i}' for i in range(999)}
        if names[0] == 'n01440764' and len(names) == 1000:  # ImageNet
            names = yaml_load(ROOT / 'data/ImageNet.yaml')['names']  # human-readable names

        self.__dict__.update(locals())  # assign all variables to self

    def forward(self, im, augment=False, visualize=False):
        # YOLOv5 MultiBackend inference
        b, ch, h, w = im.shape  # batch, channel, height, width
        if self.fp16 and im.dtype != torch.float16:
            im = im.half()  # to FP16
        if self.nhwc:
            im = im.permute(0, 2, 3, 1)  # torch BCHW to numpy BHWC shape(1,320,192,3)

        if self.pt:  # PyTorch
            y = self.model(im, augment=augment, visualize=visualize) if augment or visualize else self.model(im)
        elif self.jit:  # TorchScript
            y = self.model(im)
        elif self.dnn:  # ONNX OpenCV DNN
            im = im.cpu().numpy()  # torch to numpy
            self.net.setInput(im)
            y = self.net.forward()
        elif self.onnx:  # ONNX Runtime
            im = im.cpu().numpy()  # torch to numpy
            y = self.session.run(self.output_names, {self.session.get_inputs()[0].name: im})
        elif self.xml:  # OpenVINO
            im = im.cpu().numpy()  # FP32
            y = list(self.executable_network([im]).values())
        elif self.engine:  # TensorRT
            if self.dynamic and im.shape != self.bindings['images'].shape:
                i = self.model.get_binding_index('images')
                self.context.set_binding_shape(i, im.shape)  # reshape if dynamic
                self.bindings['images'] = self.bindings['images']._replace(shape=im.shape)
                for name in self.output_names:
                    i = self.model.get_binding_index(name)
                    self.bindings[name].data.resize_(tuple(self.context.get_binding_shape(i)))
            s = self.bindings['images'].shape
            assert im.shape == s, f"input size {im.shape} {'>' if self.dynamic else 'not equal to'} max model size {s}"
            self.binding_addrs['images'] = int(im.data_ptr())
            self.context.execute_v2(list(self.binding_addrs.values()))
            y = [self.bindings[x].data for x in sorted(self.output_names)]
        elif self.coreml:  # CoreML
            im = im.cpu().numpy()
            im = Image.fromarray((im[0] * 255).astype('uint8'))
            # im = im.resize((192, 320), Image.ANTIALIAS)
            y = self.model.predict({'image': im})  # coordinates are xywh normalized
            if 'confidence' in y:
                box = xywh2xyxy(y['coordinates'] * [[w, h, w, h]])  # xyxy pixels
                conf, cls = y['confidence'].max(1), y['confidence'].argmax(1).astype(np.float)
                y = np.concatenate((box, conf.reshape(-1, 1), cls.reshape(-1, 1)), 1)
            else:
                y = list(reversed(y.values()))  # reversed for segmentation models (pred, proto)
        elif self.paddle:  # PaddlePaddle
            im = im.cpu().numpy().astype(np.float32)
            self.input_handle.copy_from_cpu(im)
            self.predictor.run()
            y = [self.predictor.get_output_handle(x).copy_to_cpu() for x in self.output_names]
        elif self.triton:  # NVIDIA Triton Inference Server
            y = self.model(im)
        else:  # TensorFlow (SavedModel, GraphDef, Lite, Edge TPU)
            im = im.cpu().numpy()
            if self.saved_model:  # SavedModel
                y = self.model(im, training=False) if self.keras else self.model(im)
            elif self.pb:  # GraphDef
                y = self.frozen_func(x=self.tf.constant(im))
            else:  # Lite or Edge TPU
                input = self.input_details[0]
                int8 = input['dtype'] == np.uint8  # is TFLite quantized uint8 model
                if int8:
                    scale, zero_point = input['quantization']
                    im = (im / scale + zero_point).astype(np.uint8)  # de-scale
                self.interpreter.set_tensor(input['index'], im)
                self.interpreter.invoke()
                y = []
                for output in self.output_details:
                    x = self.interpreter.get_tensor(output['index'])
                    if int8:
                        scale, zero_point = output['quantization']
                        x = (x.astype(np.float32) - zero_point) * scale  # re-scale
                    y.append(x)
            y = [x if isinstance(x, np.ndarray) else x.numpy() for x in y]
            y[0][..., :4] *= [w, h, w, h]  # xywh normalized to pixels

        if isinstance(y, (list, tuple)):
            return self.from_numpy(y[0]) if len(y) == 1 else [self.from_numpy(x) for x in y]
        else:
            return self.from_numpy(y)

    def from_numpy(self, x):
        return torch.from_numpy(x).to(self.device) if isinstance(x, np.ndarray) else x

    def warmup(self, imgsz=(1, 3, 640, 640)):
        # Warmup model by running inference once
        warmup_types = self.pt, self.jit, self.onnx, self.engine, self.saved_model, self.pb, self.triton
        if any(warmup_types) and (self.device.type != 'cpu' or self.triton):
            im = torch.empty(*imgsz, dtype=torch.half if self.fp16 else torch.float, device=self.device)  # input
            for _ in range(2 if self.jit else 1):  #
                self.forward(im)  # warmup

    @staticmethod
    def _model_type(p='path/to/model.pt'):
        # Return model type from model path, i.e. path='path/to/model.onnx' -> type=onnx
        # types = [pt, jit, onnx, xml, engine, coreml, saved_model, pb, tflite, edgetpu, tfjs, paddle]
        from export import export_formats
        from utils.downloads import is_url
        sf = list(export_formats().Suffix)  # export suffixes
        if not is_url(p, check=False):
            check_suffix(p, sf)  # checks
        url = urlparse(p)  # if url may be Triton inference server
        types = [s in Path(p).name for s in sf]
        types[8] &= not types[9]  # tflite &= not edgetpu
        triton = not any(types) and all([any(s in url.scheme for s in ["http", "grpc"]), url.netloc])
        return types + [triton]

    @staticmethod
    def _load_metadata(f=Path('path/to/meta.yaml')):
        # Load metadata from meta.yaml if it exists
        if f.exists():
            d = yaml_load(f)
            return d['stride'], d['names']  # assign stride, names
        return None, None


class AutoShape(nn.Module):
    # YOLOv5 input-robust model wrapper for passing cv2/np/PIL/torch inputs. Includes preprocessing, inference and NMS
    conf = 0.25  # NMS confidence threshold
    iou = 0.45  # NMS IoU threshold
    agnostic = False  # NMS class-agnostic
    multi_label = False  # NMS multiple labels per box
    classes = None  # (optional list) filter by class, i.e. = [0, 15, 16] for COCO persons, cats and dogs
    max_det = 1000  # maximum number of detections per image
    amp = False  # Automatic Mixed Precision (AMP) inference

    def __init__(self, model, verbose=True):
        super().__init__()
        if verbose:
            LOGGER.info('Adding AutoShape... ')
        copy_attr(self, model, include=('yaml', 'nc', 'hyp', 'names', 'stride', 'abc'), exclude=())  # copy attributes
        self.dmb = isinstance(model, DetectMultiBackend)  # DetectMultiBackend() instance
        self.pt = not self.dmb or model.pt  # PyTorch model
        self.model = model.eval()
        if self.pt:
            m = self.model.model.model[-1] if self.dmb else self.model.model[-1]  # Detect()
            m.inplace = False  # Detect.inplace=False for safe multithread inference
            m.export = True  # do not output loss values

    def _apply(self, fn):
        # Apply to(), cpu(), cuda(), half() to model tensors that are not parameters or registered buffers
        self = super()._apply(fn)
        if self.pt:
            m = self.model.model.model[-1] if self.dmb else self.model.model[-1]  # Detect()
            m.stride = fn(m.stride)
            m.grid = list(map(fn, m.grid))
            if isinstance(m.anchor_grid, list):
                m.anchor_grid = list(map(fn, m.anchor_grid))
        return self

    @smart_inference_mode()
    def forward(self, ims, size=640, augment=False, profile=False, post_process=None):
        # Inference from various sources. For size(height=640, width=1280), RGB images example inputs are:
        #   file:        ims = 'data/images/zidane.jpg'  # str or PosixPath
        #   URI:             = 'https://ultralytics.com/images/zidane.jpg'
        #   OpenCV:          = cv2.imread('image.jpg')[:,:,::-1]  # HWC BGR to RGB x(640,1280,3)
        #   PIL:             = Image.open('image.jpg') or ImageGrab.grab()  # HWC x(640,1280,3)
        #   numpy:           = np.zeros((640,1280,3))  # HWC
        #   torch:           = torch.zeros(16,3,320,640)  # BCHW (scaled to size=640, 0-1 values)
        #   multiple:        = [Image.open('image1.jpg'), Image.open('image2.jpg'), ...]  # list of images
        #
        # Default post_process behaviour is to run post processing on all formats except torch.Tensor.

        dt = (Profile(), Profile(), Profile())
        with dt[0]:
            if isinstance(size, int):  # expand
                size = (size, size)
            p = next(self.model.parameters()) if self.pt else torch.empty(1, device=self.model.device)  # param
            autocast = self.amp and (p.device.type != 'cpu')  # Automatic Mixed Precision (AMP) inference
<<<<<<< HEAD
            is_tensor = isinstance(ims, torch.Tensor)
            if post_process is None:
                post_process = not is_tensor

            if is_tensor:  # torch
                if ims.shape[2] != ims.shape[3]:
                    raise Exception('Tensor images must be square')
                n = ims.shape[0]
                x = ims.to(p.device).type_as(p)
                files = [f"image{i}.jpg" for i in range(n)]
                shape1 = [ims.shape[3], ims.shape[2]]
                shape0 = [shape1 for _ in range(n)]
            else:
                # Pre-process
                n, ims = (len(ims), list(ims)) if isinstance(ims,
                                                             (list, tuple)) else (1, [ims])  # number, list of images
                shape0, shape1, files = [], [], []  # image and inference shapes, filenames
                for i, im in enumerate(ims):
                    f = f'image{i}'  # filename
                    if isinstance(im, (str, Path)):  # filename or uri
                        im, f = Image.open(requests.get(im, stream=True).raw if str(im).startswith('http') else im), im
                        im = np.asarray(exif_transpose(im))
                    elif isinstance(im, Image.Image):  # PIL Image
                        im, f = np.asarray(exif_transpose(im)), getattr(im, 'filename', f) or f
                    files.append(Path(f).with_suffix('.jpg').name)
                    if im.shape[0] < 5:  # image in CHW
                        im = im.transpose((1, 2, 0))  # reverse dataloader .transpose(2, 0, 1)
                    im = im[..., :3] if im.ndim == 3 else cv2.cvtColor(im, cv2.COLOR_GRAY2BGR)  # enforce 3ch input
                    s = im.shape[:2]  # HWC
                    shape0.append(s)  # image shape
                    g = max(size) / max(s)  # gain
                    shape1.append([int(y * g) for y in s])
                    ims[i] = im if im.data.contiguous else np.ascontiguousarray(im)  # update
                shape1 = [make_divisible(x, self.stride)
                          for x in np.array(shape1).max(0)] if self.pt else size  # inf shape
                x = [letterbox(im, shape1, auto=False)[0] for im in ims]  # pad
                x = np.ascontiguousarray(np.array(x).transpose((0, 3, 1, 2)))  # stack and BHWC to BCHW
                x = torch.from_numpy(x).to(p.device).type_as(p) / 255  # uint8 to fp16/32
=======
            if isinstance(ims, torch.Tensor):  # torch
                with amp.autocast(autocast):
                    return self.model(ims.to(p.device).type_as(p), augment=augment)  # inference

            # Pre-process
            n, ims = (len(ims), list(ims)) if isinstance(ims, (list, tuple)) else (1, [ims])  # number, list of images
            shape0, shape1, files = [], [], []  # image and inference shapes, filenames
            for i, im in enumerate(ims):
                f = f'image{i}'  # filename
                if isinstance(im, (str, Path)):  # filename or uri
                    im, f = Image.open(requests.get(im, stream=True).raw if str(im).startswith('http') else im), im
                    im = np.asarray(exif_transpose(im))
                elif isinstance(im, Image.Image):  # PIL Image
                    im, f = np.asarray(exif_transpose(im)), getattr(im, 'filename', f) or f
                files.append(Path(f).with_suffix('.jpg').name)
                if im.shape[0] < 5:  # image in CHW
                    im = im.transpose((1, 2, 0))  # reverse dataloader .transpose(2, 0, 1)
                im = im[..., :3] if im.ndim == 3 else cv2.cvtColor(im, cv2.COLOR_GRAY2BGR)  # enforce 3ch input
                s = im.shape[:2]  # HWC
                shape0.append(s)  # image shape
                g = max(size) / max(s)  # gain
                shape1.append([int(y * g) for y in s])
                ims[i] = im if im.data.contiguous else np.ascontiguousarray(im)  # update
            shape1 = [make_divisible(x, self.stride) for x in np.array(shape1).max(0)]  # inf shape
            x = [letterbox(im, shape1, auto=False)[0] for im in ims]  # pad
            x = np.ascontiguousarray(np.array(x).transpose((0, 3, 1, 2)))  # stack and BHWC to BCHW
            x = torch.from_numpy(x).to(p.device).type_as(p) / 255  # uint8 to fp16/32
>>>>>>> 915bbf29

        with amp.autocast(autocast):
            # Inference
            with dt[1]:
                y = self.model(x, augment=augment)  # forward

            if not post_process:
                return y

            # Post-process
            with dt[2]:
                y = non_max_suppression(y if self.dmb else y[0],
                                        self.conf,
                                        self.iou,
                                        self.classes,
                                        self.agnostic,
                                        self.multi_label,
                                        max_det=self.max_det)  # NMS
                for i in range(n):
                    scale_boxes(shape1, y[i][:, :4], shape0[i])

            return Detections(ims, y, files, dt, self.names, x.shape)


class Detections:
    # YOLOv5 detections class for inference results
    #
    # If running this under a debugger, comment out the __str__ method, or _run() will end up running on every single-step
    def __init__(self, ims, pred, files, times=(0, 0, 0), names=None, shape=None):
        super().__init__()
        d = pred[0].device  # device
        # normalizations
        if isinstance(ims, torch.Tensor):
            gn = [torch.tensor([*(im.shape[i] for i in [2, 1, 2, 1]), 1, 1], device=d) for im in ims]  # BCHW
        else:
            gn = [torch.tensor([*(im.shape[i] for i in [1, 0, 1, 0]), 1, 1], device=d) for im in ims]  # BHWC
        self.ims = ims  # list of images as numpy arrays (0..255), or a torch tensor (0..1)
        self.pred = pred  # list of tensors pred[0] = (xyxy, conf, cls)
        self.names = names  # class names
        self.files = files  # image filenames
        self.times = times  # profiling times
        self.xyxy = pred  # xyxy pixels
        self.xywh = [xyxy2xywh(x) for x in pred]  # xywh pixels
        self.xyxyn = [x / g for x, g in zip(self.xyxy, gn)]  # xyxy normalized
        self.xywhn = [x / g for x, g in zip(self.xywh, gn)]  # xywh normalized
        self.n = len(self.pred)  # number of images (batch size)
        self.t = tuple(x.t / self.n * 1E3 for x in times)  # timestamps (ms)
        self.s = tuple(shape)  # inference BCHW shape

    def _run(self, pprint=False, show=False, save=False, crop=False, render=False, labels=True, save_dir=Path('')):
        if isinstance(self.ims, torch.Tensor):
            self.ims = np.ascontiguousarray(self.ims.permute(0, 2, 3, 1).cpu().numpy()) * 255
        s, crops = '', []
        for i, (im, pred) in enumerate(zip(self.ims, self.pred)):
            s += f'\nimage {i + 1}/{len(self.pred)}: {im.shape[0]}x{im.shape[1]} '  # string
            if pred.shape[0]:
                for c in pred[:, -1].unique():
                    n = (pred[:, -1] == c).sum()  # detections per class
                    s += f"{n} {self.names[int(c)]}{'s' * (n > 1)}, "  # add to string
                s = s.rstrip(', ')
                if show or save or render or crop:
                    annotator = Annotator(im, example=str(self.names))
                    for *box, conf, cls in reversed(pred):  # xyxy, confidence, class
                        label = f'{self.names[int(cls)]} {conf:.2f}'
                        if crop:
                            file = save_dir / 'crops' / self.names[int(cls)] / self.files[i] if save else None
                            crops.append({
                                'box': box,
                                'conf': conf,
                                'cls': cls,
                                'label': label,
                                'im': save_one_box(box, im, file=file, save=save)})
                        else:  # all others
                            annotator.box_label(box, label if labels else '', color=colors(cls))
                    im = annotator.im
            else:
                s += '(no detections)'

            im = Image.fromarray(im.astype(np.uint8)) if isinstance(im, np.ndarray) else im  # from np
            if show:
                display(im) if is_notebook() else im.show(self.files[i])
            if save:
                f = self.files[i]
                im.save(save_dir / f)  # save
                if i == self.n - 1:
                    LOGGER.info(f"Saved {self.n} image{'s' * (self.n > 1)} to {colorstr('bold', save_dir)}")
            if render:
                self.ims[i] = np.asarray(im)
        if pprint:
            s = s.lstrip('\n')
            return f'{s}\nSpeed: %.1fms pre-process, %.1fms inference, %.1fms NMS per image at shape {self.s}' % self.t
        if crop:
            if save:
                LOGGER.info(f'Saved results to {save_dir}\n')
            return crops

    @TryExcept('Showing images is not supported in this environment')
    def show(self, labels=True):
        self._run(show=True, labels=labels)  # show results

    def save(self, labels=True, save_dir='runs/detect/exp', exist_ok=False):
        save_dir = increment_path(save_dir, exist_ok, mkdir=True)  # increment save_dir
        self._run(save=True, labels=labels, save_dir=save_dir)  # save results

    def crop(self, save=True, save_dir='runs/detect/exp', exist_ok=False):
        save_dir = increment_path(save_dir, exist_ok, mkdir=True) if save else None
        return self._run(crop=True, save=save, save_dir=save_dir)  # crop results

    def render(self, labels=True):
        self._run(render=True, labels=labels)  # render results
        return self.ims

    def pandas(self):
        # return detections as pandas DataFrames, i.e. print(results.pandas().xyxy[0])
        new = copy(self)  # return copy
        ca = 'xmin', 'ymin', 'xmax', 'ymax', 'confidence', 'class', 'name'  # xyxy columns
        cb = 'xcenter', 'ycenter', 'width', 'height', 'confidence', 'class', 'name'  # xywh columns
        for k, c in zip(['xyxy', 'xyxyn', 'xywh', 'xywhn'], [ca, ca, cb, cb]):
            a = [[x[:5] + [int(x[5]), self.names[int(x[5])]] for x in x.tolist()] for x in getattr(self, k)]  # update
            setattr(new, k, [pd.DataFrame(x, columns=c) for x in a])
        return new

    def tolist(self):
        # return a list of Detections objects, i.e. 'for result in results.tolist():'
        r = range(self.n)  # iterable
        x = [Detections([self.ims[i]], [self.pred[i]], [self.files[i]], self.times, self.names, self.s) for i in r]
        # for d in x:
        #    for k in ['ims', 'pred', 'xyxy', 'xyxyn', 'xywh', 'xywhn']:
        #        setattr(d, k, getattr(d, k)[0])  # pop out of list
        return x

    def print(self):
        LOGGER.info(self.__str__())

    def __len__(self):  # override len(results)
        return self.n

    def __str__(self):  # override print(results)
        return self._run(pprint=True)  # print results

    def __repr__(self):
        return f'YOLOv5 {self.__class__} instance\n' + self.__str__()


class Proto(nn.Module):
    # YOLOv5 mask Proto module for segmentation models
    def __init__(self, c1, c_=256, c2=32):  # ch_in, number of protos, number of masks
        super().__init__()
        self.cv1 = Conv(c1, c_, k=3)
        self.upsample = nn.Upsample(scale_factor=2, mode='nearest')
        self.cv2 = Conv(c_, c_, k=3)
        self.cv3 = Conv(c_, c2)

    def forward(self, x):
        return self.cv3(self.cv2(self.upsample(self.cv1(x))))


class Classify(nn.Module):
    # YOLOv5 classification head, i.e. x(b,c1,20,20) to x(b,c2)
    def __init__(self, c1, c2, k=1, s=1, p=None, g=1):  # ch_in, ch_out, kernel, stride, padding, groups
        super().__init__()
        c_ = 1280  # efficientnet_b0 size
        self.conv = Conv(c1, c_, k, s, autopad(k, p), g)
        self.pool = nn.AdaptiveAvgPool2d(1)  # to x(b,c_,1,1)
        self.drop = nn.Dropout(p=0.0, inplace=True)
        self.linear = nn.Linear(c_, c2)  # to x(b,c2)

    def forward(self, x):
        if isinstance(x, list):
            x = torch.cat(x, 1)
        return self.linear(self.drop(self.pool(self.conv(x)).flatten(1)))<|MERGE_RESOLUTION|>--- conflicted
+++ resolved
@@ -673,7 +673,6 @@
                 size = (size, size)
             p = next(self.model.parameters()) if self.pt else torch.empty(1, device=self.model.device)  # param
             autocast = self.amp and (p.device.type != 'cpu')  # Automatic Mixed Precision (AMP) inference
-<<<<<<< HEAD
             is_tensor = isinstance(ims, torch.Tensor)
             if post_process is None:
                 post_process = not is_tensor
@@ -707,40 +706,11 @@
                     g = max(size) / max(s)  # gain
                     shape1.append([int(y * g) for y in s])
                     ims[i] = im if im.data.contiguous else np.ascontiguousarray(im)  # update
-                shape1 = [make_divisible(x, self.stride)
-                          for x in np.array(shape1).max(0)] if self.pt else size  # inf shape
+                shape1 = [make_divisible(x, self.stride) for x in np.array(shape1).max(0)]  # inf shape
                 x = [letterbox(im, shape1, auto=False)[0] for im in ims]  # pad
                 x = np.ascontiguousarray(np.array(x).transpose((0, 3, 1, 2)))  # stack and BHWC to BCHW
                 x = torch.from_numpy(x).to(p.device).type_as(p) / 255  # uint8 to fp16/32
-=======
-            if isinstance(ims, torch.Tensor):  # torch
-                with amp.autocast(autocast):
-                    return self.model(ims.to(p.device).type_as(p), augment=augment)  # inference
-
-            # Pre-process
-            n, ims = (len(ims), list(ims)) if isinstance(ims, (list, tuple)) else (1, [ims])  # number, list of images
-            shape0, shape1, files = [], [], []  # image and inference shapes, filenames
-            for i, im in enumerate(ims):
-                f = f'image{i}'  # filename
-                if isinstance(im, (str, Path)):  # filename or uri
-                    im, f = Image.open(requests.get(im, stream=True).raw if str(im).startswith('http') else im), im
-                    im = np.asarray(exif_transpose(im))
-                elif isinstance(im, Image.Image):  # PIL Image
-                    im, f = np.asarray(exif_transpose(im)), getattr(im, 'filename', f) or f
-                files.append(Path(f).with_suffix('.jpg').name)
-                if im.shape[0] < 5:  # image in CHW
-                    im = im.transpose((1, 2, 0))  # reverse dataloader .transpose(2, 0, 1)
-                im = im[..., :3] if im.ndim == 3 else cv2.cvtColor(im, cv2.COLOR_GRAY2BGR)  # enforce 3ch input
-                s = im.shape[:2]  # HWC
-                shape0.append(s)  # image shape
-                g = max(size) / max(s)  # gain
-                shape1.append([int(y * g) for y in s])
-                ims[i] = im if im.data.contiguous else np.ascontiguousarray(im)  # update
-            shape1 = [make_divisible(x, self.stride) for x in np.array(shape1).max(0)]  # inf shape
-            x = [letterbox(im, shape1, auto=False)[0] for im in ims]  # pad
-            x = np.ascontiguousarray(np.array(x).transpose((0, 3, 1, 2)))  # stack and BHWC to BCHW
-            x = torch.from_numpy(x).to(p.device).type_as(p) / 255  # uint8 to fp16/32
->>>>>>> 915bbf29
+
 
         with amp.autocast(autocast):
             # Inference
