[tool.poetry]
name = "yolov5"
<<<<<<< HEAD
version = "0.4.8"
=======
version = "0.4.7"
>>>>>>> bf7b4c42
description = ""
authors = [
    "Sebastian Davrieux <s.davrieux@amsterdam.nl>",
    "Diana Epureanu <d.epureanu@amsterdam.nl>",
    "Chris Eijgenstein <c.eijgenstein@amsterdam.nl>",
    "Andrea Lombardo <a.lombardo@amsterdam.nl>"
]

[tool.poetry.dependencies]
python = "~3.8"
GitPython = {version = "^3.1.31", source = "PyPI"}
Pillow = {version = "^9.4.0", source = "PyPI"}
PyYAML = {version = "^6.0", source = "PyPI"}
matplotlib = {version = "^3.7.1", source = "PyPI"}
numpy = {version = "^1.24.2", source = "PyPI"}
opencv-python = {version = "^4.7.0", source = "PyPI"}
pandas = {version = "^1.5.3", source = "PyPI"}
pre-commit = {version = "^3.2.0", source = "PyPI"}
psutil = {version = "^5.9.4", source = "PyPI"}
psycopg2 = {version = "2.9.3", source = "PyPI"}
requests = {version = "^2.28.2", source = "PyPI"}
scipy = {version = "^1.10.1", source = "PyPI"}
seaborn = {version = "^0.12.2", source = "PyPI"}
sqlalchemy = {version = "1.4.50", source = "PyPI"}
tensorboard = {version = "^2.12.0", source = "PyPI"}
thop = {version = "^0.1.1", source = "PyPI"}
torch = {version = "^1.13.1", source = "PyPI"}
torchvision = {version = "^0.14.1", source = "PyPI"}
toml = {version = "^0.10.2", source = "PyPI"}
tqdm = {version = "^4.65.0", source = "PyPI"}
yapf = {version = "^0.32.0", source = "PyPI"}


[tool.poetry.dev-dependencies]

[tool.isort]
profile = "black"
multi_line_output = 3

[build-system]
requires = ["poetry-core>=1.0.0"]
build-backend = "poetry.core.masonry.api"<|MERGE_RESOLUTION|>--- conflicted
+++ resolved
@@ -1,10 +1,6 @@
 [tool.poetry]
 name = "yolov5"
-<<<<<<< HEAD
 version = "0.4.8"
-=======
-version = "0.4.7"
->>>>>>> bf7b4c42
 description = ""
 authors = [
     "Sebastian Davrieux <s.davrieux@amsterdam.nl>",
