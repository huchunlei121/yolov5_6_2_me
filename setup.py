import pathlib

import setuptools
from pkg_resources import parse_requirements

import shutil

MODULE_NAME = "nanovare_yolov5"
VERSION = "0.2.0"


def copy_to_module():
    current_path = pathlib.Path(".").resolve()
    module_root_path = current_path / MODULE_NAME
    module_root_path = module_root_path.relative_to(current_path)

    # Delete folder where we we will create build
    if module_root_path.is_dir():
        shutil.rmtree(module_root_path)

    modules_moved = []
    python_files = current_path.rglob("*.py")
    python_files = list(filter(lambda x: (".venv" not in x.parts) and x.stem != "__init__", python_files))

    for python_file_path in python_files:
        python_file_path = python_file_path.relative_to(current_path)
        if str(python_file_path) == "setup.py":
            continue
        new_path = module_root_path / python_file_path
        modules_moved.append(".".join((list(map(str, python_file_path.parents))[::-1][1:] + [python_file_path.stem])))
        if not new_path.parent.is_dir():
            new_path.parent.mkdir(parents=True, exist_ok=True)

            init_file = new_path.parent / "__init__.py"
            # Make __init__ files and put the __version__ in the root __init__
            if init_file.parent.stem == MODULE_NAME:
                with init_file.open("w")as f:
                    f.write(f"__version__ = \"{VERSION}\"")
            else:
                init_file.touch()

        shutil.copyfile(python_file_path, new_path)

    # Rename modules
    strings_to_replace = {}
    for module_name in modules_moved:
        strings_to_replace[f"from {module_name} "] = f"from {MODULE_NAME}.{module_name} "
        strings_to_replace[f"import {module_name}"] = f"import {MODULE_NAME}.{module_name} "
    strings_to_search_for = tuple(strings_to_replace)
    new_python_files = list(module_root_path.glob("**/*.py"))
    lines_changed = []

    for python_file_path in new_python_files:
        data = []
        with python_file_path.open("r") as f:
            for line in f:
                if line.startswith(strings_to_search_for):
                    lines_changed.append(line)
                    for key in strings_to_search_for:
                        if line.startswith(key):
                            line = line.replace(key, strings_to_replace[key], 1)
                data.append(line)
        with python_file_path.open("w") as f:
            for line in data:
                f.write(line)

    print(f"Changed {len(lines_changed)} lines to accommodate for imports.")


with open("README.md", "r", encoding="utf8") as fh:
    long_description = fh.read()

with pathlib.Path('requirements.txt').open() as requirements_txt:
    install_requires = [
        str(requirement)
        for requirement
        in parse_requirements(requirements_txt)
    ]

copy_to_module()
modules = setuptools.find_packages(include=[MODULE_NAME, f"{MODULE_NAME}.*"])

setuptools.setup(
    name=MODULE_NAME,
<<<<<<< HEAD
    version=VERSION,
    author="Nanovare SAS",
    author_email="vincent@mojofertility.co, robin@mojofertility.co",
    description="yolov5 modifications for Nanovare SAS",
=======
    version="0.1.1",
    author="nanovare",
    author_email="vincent@nanovare.com, robin@nanovare.com",
    description="yolov5 modifications for nanovare",
>>>>>>> 673973e8
    long_description=long_description,
    long_description_content_type="text/markdown",
    url="https://github.com/robin-maillot/yolov5",
    packages=modules,
    classifiers=[
        "Programming Language :: Python :: 3",
        "License :: OSI Approved :: MIT License",
        "Operating System :: OS Independent",
    ],
    python_requires='>=3.7',
    dependency_links=[
            "https://download.pytorch.org/whl/torch_stable.html",
        ],
    install_requires=install_requires
)<|MERGE_RESOLUTION|>--- conflicted
+++ resolved
@@ -82,17 +82,10 @@
 
 setuptools.setup(
     name=MODULE_NAME,
-<<<<<<< HEAD
     version=VERSION,
     author="Nanovare SAS",
     author_email="vincent@mojofertility.co, robin@mojofertility.co",
     description="yolov5 modifications for Nanovare SAS",
-=======
-    version="0.1.1",
-    author="nanovare",
-    author_email="vincent@nanovare.com, robin@nanovare.com",
-    description="yolov5 modifications for nanovare",
->>>>>>> 673973e8
     long_description=long_description,
     long_description_content_type="text/markdown",
     url="https://github.com/robin-maillot/yolov5",
