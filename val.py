--- conflicted
+++ resolved
@@ -79,7 +79,6 @@
     """
     correct = torch.zeros(detections.shape[0], iouv.shape[0], dtype=torch.bool, device=iouv.device)
     iou = box_iou(labels[:, 1:], detections[:, :4])
-<<<<<<< HEAD
     for i in range(len(iouv)):
         x = torch.where((iou >= iouv[i]) & (labels[:, 0:1] == detections[:, 5]))  # IoU above threshold and classes match
         if x[0].shape[0]:
@@ -89,20 +88,8 @@
                 matches = matches[np.unique(matches[:, 1], return_index=True)[1]]
                 # matches = matches[matches[:, 2].argsort()[::-1]]
                 matches = matches[np.unique(matches[:, 0], return_index=True)[1]]
-            matches = torch.Tensor(matches).to(iouv.device)
+            matches = torch.from_numpy(matches).to(iouv.device)
             correct[matches[:, 1].long(), i] = True
-=======
-    x = torch.where((iou >= iouv[0]) & (labels[:, 0:1] == detections[:, 5]))  # IoU above threshold and classes match
-    if x[0].shape[0]:
-        matches = torch.cat((torch.stack(x, 1), iou[x[0], x[1]][:, None]), 1).cpu().numpy()  # [label, detection, iou]
-        if x[0].shape[0] > 1:
-            matches = matches[matches[:, 2].argsort()[::-1]]
-            matches = matches[np.unique(matches[:, 1], return_index=True)[1]]
-            # matches = matches[matches[:, 2].argsort()[::-1]]
-            matches = matches[np.unique(matches[:, 0], return_index=True)[1]]
-        matches = torch.from_numpy(matches).to(iouv.device)
-        correct[matches[:, 1].long()] = matches[:, 2:3] >= iouv
->>>>>>> fe1b503c
     return correct
 
 
