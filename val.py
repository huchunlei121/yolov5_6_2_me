--- conflicted
+++ resolved
@@ -20,12 +20,9 @@
 """
 import argparse
 import json
-import logging
 import os
 import subprocess
 import sys
-import time
-from datetime import datetime
 from pathlib import Path
 
 import numpy as np
@@ -238,7 +235,7 @@
     if skip_evaluation:
         # Validate if database credentials are provided
         if not db_username or not db_name or not db_hostname:
-            raise ValueError("Please provide database credentials.")
+            raise ValueError('Please provide database credentials.')
 
         # Create a DBConfigSQLAlchemy object
         db_config = DBConfigSQLAlchemy(db_username, db_hostname, db_name)
@@ -257,7 +254,7 @@
 
         if skip_evaluation:
             # Define the processing statuses
-            processing_statuses = ["inprogress", "processed"]
+            processing_statuses = ['inprogress', 'processed']
 
             # Perform database operations using the 'session'
             # The session will be automatically closed at the end of this block
@@ -268,7 +265,7 @@
                         func.date(ImageProcessingStatus.image_upload_date).label('upload_date'),
                         ImageProcessingStatus.image_filename
                     ) \
-                    .filter(
+                        .filter(
                         ImageProcessingStatus.image_customer_name == customer_name,
                         ImageProcessingStatus.processing_status.in_(processing_statuses)
                     )
@@ -282,8 +279,8 @@
 
             # Extract the processed images from the result
             processed_images = [
-                f"{input_dir / row.upload_date / row.image_filename}" if input_dir else f"{row.upload_date}/{row.image_filename}"
-                for row in result]
+                f'{input_dir / row.upload_date / row.image_filename}'
+                if input_dir else f'{row.upload_date}/{row.image_filename}' for row in result]
         else:
             processed_images = []
 
@@ -309,12 +306,10 @@
                     image_filename, image_upload_date = DBConfigSQLAlchemy.extract_upload_date(image_path)
 
                     # Create a new instance of the ImageProcessingStatus model
-                    image_processing_status = ImageProcessingStatus(
-                        image_filename=image_filename,
-                        image_upload_date=image_upload_date,
-                        image_customer_name=customer_name,
-                        processing_status="inprogress"
-                    )
+                    image_processing_status = ImageProcessingStatus(image_filename=image_filename,
+                                                                    image_upload_date=image_upload_date,
+                                                                    image_customer_name=customer_name,
+                                                                    processing_status='inprogress')
 
                     # Add the instance to the session
                     session.add(image_processing_status)
@@ -404,13 +399,8 @@
             if single_cls:
                 pred[:, 5] = 0
             predn = pred.clone()
-<<<<<<< HEAD
             pred_clone = pred.clone()
             scale_boxes(im[si].shape[1:], predn[:, :4], shape, shapes[si][1])  # native-space pred (this changes predn)
-=======
-            pred_clone = pred.clone()  # TODO can we just use predn?
-            scale_boxes(im[si].shape[1:], predn[:, :4], shape, shapes[si][1])  # native-space pred
->>>>>>> cf01716a
 
             # Evaluate
             if not skip_evaluation:
@@ -448,21 +438,10 @@
             callbacks.run('on_val_image_end', pred, predn, path, names, im[si])
 
             if save_blurred_image:
-<<<<<<< HEAD
                 pred_clone[:, :4] = scale_boxes(im[si].shape[1:], pred_clone[:, :4], shape, shapes[si][1])
                 for *xyxy, conf, cls in pred_clone.tolist():
                     x1, y1 = int(xyxy[0]), int(xyxy[1])
                     x2, y2 = int(xyxy[2]), int(xyxy[3])
-=======
-                pred_clone[:, :4] = scale_boxes(im[si].shape[1:], pred_clone[:, :4],
-                                                shape, shapes[si][1])  # TODO do we need padding
-
-                for *xyxy, conf, cls in pred_clone.tolist():
-                    x1, y1 = int(xyxy[0]), int(xyxy[1])
-                    x2, y2 = int(xyxy[2]), int(xyxy[3])
-                    area_to_blur = im_orig[si][y1:y2, x1:x2]
->>>>>>> cf01716a
-
                     if x1 == x2 or y1 == y2:
                         LOGGER.warning('Area to blur is 0.')
                         continue
@@ -479,31 +458,27 @@
                         # The session will be automatically closed at the end of this block
                         with db_config.managed_session() as session:
                             # Create an instance of DetectionInformation
-                            detection_info = DetectionInformation(
-                                image_customer_name=customer_name,
-                                image_upload_date=image_upload_date,
-                                image_filename=image_filename,
-                                has_detection=True,
-                                class_id=int(cls),
-                                x_norm=x1,
-                                y_norm=y1,
-                                w_norm=x2,
-                                h_norm=y2,
-                                image_width=image_width,
-                                image_height=image_height,
-                                run_id=run_id
-                            )
+                            detection_info = DetectionInformation(image_customer_name=customer_name,
+                                                                  image_upload_date=image_upload_date,
+                                                                  image_filename=image_filename,
+                                                                  has_detection=True,
+                                                                  class_id=int(cls),
+                                                                  x_norm=x1,
+                                                                  y_norm=y1,
+                                                                  w_norm=x2,
+                                                                  h_norm=y2,
+                                                                  image_width=image_width,
+                                                                  image_height=image_height,
+                                                                  run_id=run_id)
 
                             # Add the instance to the session
                             session.add(detection_info)
 
                             # Create a new instance of the ImageProcessingStatus model
-                            image_processing_status = ImageProcessingStatus(
-                                image_filename=image_filename,
-                                image_upload_date=image_upload_date,
-                                image_customer_name=customer_name,
-                                processing_status="processed"
-                            )
+                            image_processing_status = ImageProcessingStatus(image_filename=image_filename,
+                                                                            image_upload_date=image_upload_date,
+                                                                            image_customer_name=customer_name,
+                                                                            processing_status='processed')
 
                             # Merge the instance into the session (updates if already exists)
                             session.merge(image_processing_status)
@@ -530,31 +505,27 @@
                     image_filename, image_upload_date = DBConfigSQLAlchemy.extract_upload_date(false_path)
 
                     # Create an instance of DetectionInformation
-                    detection_info = DetectionInformation(
-                        image_customer_name=customer_name,
-                        image_upload_date=image_upload_date,
-                        image_filename=image_filename,
-                        has_detection=False,
-                        class_id=None,
-                        x_norm=None,
-                        y_norm=None,
-                        w_norm=None,
-                        h_norm=None,
-                        image_width=None,
-                        image_height=None,
-                        run_id=run_id
-                    )
+                    detection_info = DetectionInformation(image_customer_name=customer_name,
+                                                          image_upload_date=image_upload_date,
+                                                          image_filename=image_filename,
+                                                          has_detection=False,
+                                                          class_id=None,
+                                                          x_norm=None,
+                                                          y_norm=None,
+                                                          w_norm=None,
+                                                          h_norm=None,
+                                                          image_width=None,
+                                                          image_height=None,
+                                                          run_id=run_id)
 
                     # Add the instance to the session
                     session.add(detection_info)
 
                     # Create a new instance of the ImageProcessingStatus model
-                    image_processing_status = ImageProcessingStatus(
-                        image_filename=image_filename,
-                        image_upload_date=image_upload_date,
-                        image_customer_name=customer_name,
-                        processing_status="processed"
-                    )
+                    image_processing_status = ImageProcessingStatus(image_filename=image_filename,
+                                                                    image_upload_date=image_upload_date,
+                                                                    image_customer_name=customer_name,
+                                                                    processing_status='processed')
 
                     # Merge the instance into the session (updates if already exists)
                     session.merge(image_processing_status)
