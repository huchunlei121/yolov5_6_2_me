# YOLOv5 🚀 by Ultralytics, GPL-3.0 license
"""
PyTorch utils
"""

import math
import os
import platform
import subprocess
import time
import warnings
from contextlib import contextmanager
from copy import deepcopy
from pathlib import Path

import torch
import torch.distributed as dist
import torch.nn as nn
import torch.nn.functional as F

<<<<<<< HEAD
from data.models.yolov5.yolov5_git.utils.general import LOGGER
=======
from utils.general import LOGGER, file_update_date, git_describe
>>>>>>> 8d0291f3

try:
    import thop  # for FLOPs computation
except ImportError:
    thop = None

# Suppress PyTorch warnings
warnings.filterwarnings('ignore', message='User provided device_type of \'cuda\', but CUDA is not available. Disabling')


@contextmanager
def torch_distributed_zero_first(local_rank: int):
    # Decorator to make all processes in distributed training wait for each local_master to do something
    if local_rank not in [-1, 0]:
        dist.barrier(device_ids=[local_rank])
    yield
    if local_rank == 0:
        dist.barrier(device_ids=[0])


def device_count():
    # Returns number of CUDA devices available. Safe version of torch.cuda.device_count(). Only works on Linux.
    assert platform.system() == 'Linux', 'device_count() function only works on Linux'
    try:
        cmd = 'nvidia-smi -L | wc -l'
        return int(subprocess.run(cmd, shell=True, capture_output=True, check=True).stdout.decode().split()[-1])
    except Exception:
        return 0


def select_device(device='', batch_size=0, newline=True):
    # device = 'cpu' or '0' or '0,1,2,3'
    s = f'YOLOv5 🚀 {git_describe() or file_update_date()} torch {torch.__version__} '  # string
    device = str(device).strip().lower().replace('cuda:', '')  # to string, 'cuda:0' to '0'
    cpu = device == 'cpu'
    if cpu:
        os.environ['CUDA_VISIBLE_DEVICES'] = '-1'  # force torch.cuda.is_available() = False
    elif device:  # non-cpu device requested
        os.environ['CUDA_VISIBLE_DEVICES'] = device  # set environment variable - must be before assert is_available()
        assert torch.cuda.is_available() and torch.cuda.device_count() >= len(device.replace(',', '')), \
            f"Invalid CUDA '--device {device}' requested, use '--device cpu' or pass valid CUDA device(s)"

    cuda = not cpu and torch.cuda.is_available()
    if cuda:
        devices = device.split(',') if device else '0'  # range(torch.cuda.device_count())  # i.e. 0,1,6,7
        n = len(devices)  # device count
        if n > 1 and batch_size > 0:  # check batch_size is divisible by device_count
            assert batch_size % n == 0, f'batch-size {batch_size} not multiple of GPU count {n}'
        space = ' ' * (len(s) + 1)
        for i, d in enumerate(devices):
            p = torch.cuda.get_device_properties(i)
            s += f"{'' if i == 0 else space}CUDA:{d} ({p.name}, {p.total_memory / (1 << 20):.0f}MiB)\n"  # bytes to MB
    else:
        s += 'CPU\n'

    if not newline:
        s = s.rstrip()
    LOGGER.info(s.encode().decode('ascii', 'ignore') if platform.system() == 'Windows' else s)  # emoji-safe
    return torch.device('cuda:0' if cuda else 'cpu')


def time_sync():
    # PyTorch-accurate time
    if torch.cuda.is_available():
        torch.cuda.synchronize()
    return time.time()


def profile(input, ops, n=10, device=None):
    # YOLOv5 speed/memory/FLOPs profiler
    #
    # Usage:
    #     input = torch.randn(16, 3, 640, 640)
    #     m1 = lambda x: x * torch.sigmoid(x)
    #     m2 = nn.SiLU()
    #     profile(input, [m1, m2], n=100)  # profile over 100 iterations

    results = []
    device = device or select_device()
    print(f"{'Params':>12s}{'GFLOPs':>12s}{'GPU_mem (GB)':>14s}{'forward (ms)':>14s}{'backward (ms)':>14s}"
          f"{'input':>24s}{'output':>24s}")

    for x in input if isinstance(input, list) else [input]:
        x = x.to(device)
        x.requires_grad = True
        for m in ops if isinstance(ops, list) else [ops]:
            m = m.to(device) if hasattr(m, 'to') else m  # device
            m = m.half() if hasattr(m, 'half') and isinstance(x, torch.Tensor) and x.dtype is torch.float16 else m
            tf, tb, t = 0, 0, [0, 0, 0]  # dt forward, backward
            try:
                flops = thop.profile(m, inputs=(x,), verbose=False)[0] / 1E9 * 2  # GFLOPs
            except Exception:
                flops = 0

            try:
                for _ in range(n):
                    t[0] = time_sync()
                    y = m(x)
                    t[1] = time_sync()
                    try:
                        _ = (sum(yi.sum() for yi in y) if isinstance(y, list) else y).sum().backward()
                        t[2] = time_sync()
                    except Exception:  # no backward method
                        # print(e)  # for debug
                        t[2] = float('nan')
                    tf += (t[1] - t[0]) * 1000 / n  # ms per op forward
                    tb += (t[2] - t[1]) * 1000 / n  # ms per op backward
                mem = torch.cuda.memory_reserved() / 1E9 if torch.cuda.is_available() else 0  # (GB)
                s_in = tuple(x.shape) if isinstance(x, torch.Tensor) else 'list'
                s_out = tuple(y.shape) if isinstance(y, torch.Tensor) else 'list'
                p = sum(list(x.numel() for x in m.parameters())) if isinstance(m, nn.Module) else 0  # parameters
                print(f'{p:12}{flops:12.4g}{mem:>14.3f}{tf:14.4g}{tb:14.4g}{str(s_in):>24s}{str(s_out):>24s}')
                results.append([p, flops, mem, tf, tb, s_in, s_out])
            except Exception as e:
                print(e)
                results.append(None)
            torch.cuda.empty_cache()
    return results


def is_parallel(model):
    # Returns True if model is of type DP or DDP
    return type(model) in (nn.parallel.DataParallel, nn.parallel.DistributedDataParallel)


def de_parallel(model):
    # De-parallelize a model: returns single-GPU model if model is of type DP or DDP
    return model.module if is_parallel(model) else model


def initialize_weights(model):
    for m in model.modules():
        t = type(m)
        if t is nn.Conv2d:
            pass  # nn.init.kaiming_normal_(m.weight, mode='fan_out', nonlinearity='relu')
        elif t is nn.BatchNorm2d:
            m.eps = 1e-3
            m.momentum = 0.03
        elif t in [nn.Hardswish, nn.LeakyReLU, nn.ReLU, nn.ReLU6, nn.SiLU]:
            m.inplace = True


def find_modules(model, mclass=nn.Conv2d):
    # Finds layer indices matching module class 'mclass'
    return [i for i, m in enumerate(model.module_list) if isinstance(m, mclass)]


def sparsity(model):
    # Return global model sparsity
    a, b = 0, 0
    for p in model.parameters():
        a += p.numel()
        b += (p == 0).sum()
    return b / a


def prune(model, amount=0.3):
    # Prune model to requested global sparsity
    import torch.nn.utils.prune as prune
    print('Pruning model... ', end='')
    for name, m in model.named_modules():
        if isinstance(m, nn.Conv2d):
            prune.l1_unstructured(m, name='weight', amount=amount)  # prune
            prune.remove(m, 'weight')  # make permanent
    print(' %.3g global sparsity' % sparsity(model))


def fuse_conv_and_bn(conv, bn):
    # Fuse Conv2d() and BatchNorm2d() layers https://tehnokv.com/posts/fusing-batchnorm-and-conv/
    fusedconv = nn.Conv2d(conv.in_channels,
                          conv.out_channels,
                          kernel_size=conv.kernel_size,
                          stride=conv.stride,
                          padding=conv.padding,
                          groups=conv.groups,
                          bias=True).requires_grad_(False).to(conv.weight.device)

    # Prepare filters
    w_conv = conv.weight.clone().view(conv.out_channels, -1)
    w_bn = torch.diag(bn.weight.div(torch.sqrt(bn.eps + bn.running_var)))
    fusedconv.weight.copy_(torch.mm(w_bn, w_conv).view(fusedconv.weight.shape))

    # Prepare spatial bias
    b_conv = torch.zeros(conv.weight.size(0), device=conv.weight.device) if conv.bias is None else conv.bias
    b_bn = bn.bias - bn.weight.mul(bn.running_mean).div(torch.sqrt(bn.running_var + bn.eps))
    fusedconv.bias.copy_(torch.mm(w_bn, b_conv.reshape(-1, 1)).reshape(-1) + b_bn)

    return fusedconv


def model_info(model, verbose=False, img_size=640):
    # Model information. img_size may be int or list, i.e. img_size=640 or img_size=[640, 320]
    n_p = sum(x.numel() for x in model.parameters())  # number parameters
    n_g = sum(x.numel() for x in model.parameters() if x.requires_grad)  # number gradients
    if verbose:
        print(f"{'layer':>5} {'name':>40} {'gradient':>9} {'parameters':>12} {'shape':>20} {'mu':>10} {'sigma':>10}")
        for i, (name, p) in enumerate(model.named_parameters()):
            name = name.replace('module_list.', '')
            print('%5g %40s %9s %12g %20s %10.3g %10.3g' %
                  (i, name, p.requires_grad, p.numel(), list(p.shape), p.mean(), p.std()))

    try:  # FLOPs
        from thop import profile
        stride = max(int(model.stride.max()), 32) if hasattr(model, 'stride') else 32
        img = torch.zeros((1, model.yaml.get('ch', 3), stride, stride), device=next(model.parameters()).device)  # input
        flops = profile(deepcopy(model), inputs=(img,), verbose=False)[0] / 1E9 * 2  # stride GFLOPs
        img_size = img_size if isinstance(img_size, list) else [img_size, img_size]  # expand if int/float
        fs = ', %.1f GFLOPs' % (flops * img_size[0] / stride * img_size[1] / stride)  # 640x640 GFLOPs
    except (ImportError, Exception):
        fs = ''

    name = Path(model.yaml_file).stem.replace('yolov5', 'YOLOv5') if hasattr(model, 'yaml_file') else 'Model'
    LOGGER.info(f"{name} summary: {len(list(model.modules()))} layers, {n_p} parameters, {n_g} gradients{fs}")


def scale_img(img, ratio=1.0, same_shape=False, gs=32):  # img(16,3,256,416)
    # Scales img(bs,3,y,x) by ratio constrained to gs-multiple
    if ratio == 1.0:
        return img
    else:
        h, w = img.shape[2:]
        s = (int(h * ratio), int(w * ratio))  # new size
        img = F.interpolate(img, size=s, mode='bilinear', align_corners=False)  # resize
        if not same_shape:  # pad/crop img
            h, w = (math.ceil(x * ratio / gs) * gs for x in (h, w))
        return F.pad(img, [0, w - s[1], 0, h - s[0]], value=0.447)  # value = imagenet mean


def copy_attr(a, b, include=(), exclude=()):
    # Copy attributes from b to a, options to only include [...] and to exclude [...]
    for k, v in b.__dict__.items():
        if (len(include) and k not in include) or k.startswith('_') or k in exclude:
            continue
        else:
            setattr(a, k, v)


class EarlyStopping:
    # YOLOv5 simple early stopper
    def __init__(self, patience=30):
        self.best_fitness = 0.0  # i.e. mAP
        self.best_epoch = 0
        self.patience = patience or float('inf')  # epochs to wait after fitness stops improving to stop
        self.possible_stop = False  # possible stop may occur next epoch

    def __call__(self, epoch, fitness):
        if fitness >= self.best_fitness:  # >= 0 to allow for early zero-fitness stage of training
            self.best_epoch = epoch
            self.best_fitness = fitness
        delta = epoch - self.best_epoch  # epochs without improvement
        self.possible_stop = delta >= (self.patience - 1)  # possible stop may occur next epoch
        stop = delta >= self.patience  # stop training if patience exceeded
        if stop:
            LOGGER.info(f'Stopping training early as no improvement observed in last {self.patience} epochs. '
                        f'Best results observed at epoch {self.best_epoch}, best model saved as best.pt.\n'
                        f'To update EarlyStopping(patience={self.patience}) pass a new patience value, '
                        f'i.e. `python train.py --patience 300` or use `--patience 0` to disable EarlyStopping.')
        return stop


class ModelEMA:
    """ Updated Exponential Moving Average (EMA) from https://github.com/rwightman/pytorch-image-models
    Keeps a moving average of everything in the model state_dict (parameters and buffers)
    For EMA details see https://www.tensorflow.org/api_docs/python/tf/train/ExponentialMovingAverage
    """

    def __init__(self, model, decay=0.9999, tau=2000, updates=0):
        # Create EMA
        self.ema = deepcopy(de_parallel(model)).eval()  # FP32 EMA
        # if next(model.parameters()).device.type != 'cpu':
        #     self.ema.half()  # FP16 EMA
        self.updates = updates  # number of EMA updates
        self.decay = lambda x: decay * (1 - math.exp(-x / tau))  # decay exponential ramp (to help early epochs)
        for p in self.ema.parameters():
            p.requires_grad_(False)

    def update(self, model):
        # Update EMA parameters
        with torch.no_grad():
            self.updates += 1
            d = self.decay(self.updates)

            msd = de_parallel(model).state_dict()  # model state_dict
            for k, v in self.ema.state_dict().items():
                if v.dtype.is_floating_point:
                    v *= d
                    v += (1 - d) * msd[k].detach()

    def update_attr(self, model, include=(), exclude=('process_group', 'reducer')):
        # Update EMA attributes
        copy_attr(self.ema, model, include, exclude)<|MERGE_RESOLUTION|>--- conflicted
+++ resolved
@@ -18,11 +18,7 @@
 import torch.nn as nn
 import torch.nn.functional as F
 
-<<<<<<< HEAD
-from data.models.yolov5.yolov5_git.utils.general import LOGGER
-=======
-from utils.general import LOGGER, file_update_date, git_describe
->>>>>>> 8d0291f3
+from data.models.yolov5.yolov5_git.utils.general import LOGGER, file_update_date, git_describe
 
 try:
     import thop  # for FLOPs computation
