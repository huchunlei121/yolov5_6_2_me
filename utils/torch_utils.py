# YOLOv5 🚀 by Ultralytics, AGPL-3.0 license
"""
PyTorch utils
"""

import math
import os
import platform
import subprocess
import time
import warnings
from contextlib import contextmanager
from copy import deepcopy
from pathlib import Path
<<<<<<< HEAD
from ultralytics.yolo.utils import LOGGER, colorstr
from ultralytics.yolo.utils.torch_utils import select_device
from ultralytics.yolo.utils.checks import check_version
=======
>>>>>>> 9171b2d8

import torch
import torch.distributed as dist
import torch.nn as nn
import torch.nn.functional as F
from torch.nn.parallel import DistributedDataParallel as DDP
from ultralytics.yolo.utils import LOGGER, check_version, colorstr
from ultralytics.yolo.utils.torch_utils import select_device

LOCAL_RANK = int(os.getenv('LOCAL_RANK', -1))  # https://pytorch.org/docs/stable/elastic/run.html
RANK = int(os.getenv('RANK', -1))
WORLD_SIZE = int(os.getenv('WORLD_SIZE', 1))

try:
    import thop  # for FLOPs computation
except ImportError:
    thop = None

# Suppress PyTorch warnings
warnings.filterwarnings('ignore', message='User provided device_type of \'cuda\', but CUDA is not available. Disabling')
warnings.filterwarnings('ignore', category=UserWarning)


def smart_inference_mode(torch_1_9=check_version(torch.__version__, '1.9.0')):
    # Applies torch.inference_mode() decorator if torch>=1.9.0 else torch.no_grad() decorator
    def decorate(fn):
        return (torch.inference_mode if torch_1_9 else torch.no_grad)()(fn)

    return decorate


def smartCrossEntropyLoss(label_smoothing=0.0):
    # Returns nn.CrossEntropyLoss with label smoothing enabled for torch>=1.10.0
    if check_version(torch.__version__, '1.10.0'):
        return nn.CrossEntropyLoss(label_smoothing=label_smoothing)
    if label_smoothing > 0:
        LOGGER.warning(f'WARNING ⚠️ label smoothing {label_smoothing} requires torch>=1.10.0')
    return nn.CrossEntropyLoss()


def smart_DDP(model):
    # Model DDP creation with checks
    assert not check_version(torch.__version__, '1.12.0', pinned=True), \
        'torch==1.12.0 torchvision==0.13.0 DDP training is not supported due to a known issue. ' \
        'Please upgrade or downgrade torch to use DDP. See https://github.com/ultralytics/yolov5/issues/8395'
    if check_version(torch.__version__, '1.11.0'):
        return DDP(model, device_ids=[LOCAL_RANK], output_device=LOCAL_RANK, static_graph=True)
    else:
        return DDP(model, device_ids=[LOCAL_RANK], output_device=LOCAL_RANK)


def reshape_classifier_output(model, n=1000):
    # Update a TorchVision classification model to class count 'n' if required
    from models.common import Classify
    name, m = list((model.model if hasattr(model, 'model') else model).named_children())[-1]  # last module
    if isinstance(m, Classify):  # YOLOv5 Classify() head
        if m.linear.out_features != n:
            m.linear = nn.Linear(m.linear.in_features, n)
    elif isinstance(m, nn.Linear):  # ResNet, EfficientNet
        if m.out_features != n:
            setattr(model, name, nn.Linear(m.in_features, n))
    elif isinstance(m, nn.Sequential):
        types = [type(x) for x in m]
        if nn.Linear in types:
            i = types.index(nn.Linear)  # nn.Linear index
            if m[i].out_features != n:
                m[i] = nn.Linear(m[i].in_features, n)
        elif nn.Conv2d in types:
            i = types.index(nn.Conv2d)  # nn.Conv2d index
            if m[i].out_channels != n:
                m[i] = nn.Conv2d(m[i].in_channels, n, m[i].kernel_size, m[i].stride, bias=m[i].bias is not None)


@contextmanager
def torch_distributed_zero_first(local_rank: int):
    # Decorator to make all processes in distributed training wait for each local_master to do something
    if local_rank not in [-1, 0]:
        dist.barrier(device_ids=[local_rank])
    yield
    if local_rank == 0:
        dist.barrier(device_ids=[0])


def device_count():
    # Returns number of CUDA devices available. Safe version of torch.cuda.device_count(). Supports Linux and Windows
    assert platform.system() in ('Linux', 'Windows'), 'device_count() only supported on Linux or Windows'
    try:
        cmd = 'nvidia-smi -L | wc -l' if platform.system() == 'Linux' else 'nvidia-smi -L | find /c /v ""'  # Windows
        return int(subprocess.run(cmd, shell=True, capture_output=True, check=True).stdout.decode().split()[-1])
    except Exception:
        return 0


def time_sync():
    # PyTorch-accurate time
    if torch.cuda.is_available():
        torch.cuda.synchronize()
    return time.time()


def profile(input, ops, n=10, device=None):
    """ YOLOv5 speed/memory/FLOPs profiler
    Usage:
        input = torch.randn(16, 3, 640, 640)
        m1 = lambda x: x * torch.sigmoid(x)
        m2 = nn.SiLU()
        profile(input, [m1, m2], n=100)  # profile over 100 iterations
    """
    results = []
    if not isinstance(device, torch.device):
        device = select_device(device)
    print(f"{'Params':>12s}{'GFLOPs':>12s}{'GPU_mem (GB)':>14s}{'forward (ms)':>14s}{'backward (ms)':>14s}"
          f"{'input':>24s}{'output':>24s}")

    for x in input if isinstance(input, list) else [input]:
        x = x.to(device)
        x.requires_grad = True
        for m in ops if isinstance(ops, list) else [ops]:
            m = m.to(device) if hasattr(m, 'to') else m  # device
            m = m.half() if hasattr(m, 'half') and isinstance(x, torch.Tensor) and x.dtype is torch.float16 else m
            tf, tb, t = 0, 0, [0, 0, 0]  # dt forward, backward
            try:
                flops = thop.profile(m, inputs=(x,), verbose=False)[0] / 1E9 * 2  # GFLOPs
            except Exception:
                flops = 0

            try:
                for _ in range(n):
                    t[0] = time_sync()
                    y = m(x)
                    t[1] = time_sync()
                    try:
                        _ = (sum(yi.sum() for yi in y) if isinstance(y, list) else y).sum().backward()
                        t[2] = time_sync()
                    except Exception:  # no backward method
                        # print(e)  # for debug
                        t[2] = float('nan')
                    tf += (t[1] - t[0]) * 1000 / n  # ms per op forward
                    tb += (t[2] - t[1]) * 1000 / n  # ms per op backward
                mem = torch.cuda.memory_reserved() / 1E9 if torch.cuda.is_available() else 0  # (GB)
                s_in, s_out = (tuple(x.shape) if isinstance(x, torch.Tensor) else 'list' for x in (x, y))  # shapes
                p = sum(x.numel() for x in m.parameters()) if isinstance(m, nn.Module) else 0  # parameters
                print(f'{p:12}{flops:12.4g}{mem:>14.3f}{tf:14.4g}{tb:14.4g}{str(s_in):>24s}{str(s_out):>24s}')
                results.append([p, flops, mem, tf, tb, s_in, s_out])
            except Exception as e:
                print(e)
                results.append(None)
            torch.cuda.empty_cache()
    return results


def is_parallel(model):
    # Returns True if model is of type DP or DDP
    return type(model) in (nn.parallel.DataParallel, nn.parallel.DistributedDataParallel)


def de_parallel(model):
    # De-parallelize a model: returns single-GPU model if model is of type DP or DDP
    return model.module if is_parallel(model) else model


def initialize_weights(model):
    for m in model.modules():
        t = type(m)
        if t is nn.Conv2d:
            pass  # nn.init.kaiming_normal_(m.weight, mode='fan_out', nonlinearity='relu')
        elif t is nn.BatchNorm2d:
            m.eps = 1e-3
            m.momentum = 0.03
        elif t in [nn.Hardswish, nn.LeakyReLU, nn.ReLU, nn.ReLU6, nn.SiLU]:
            m.inplace = True


def find_modules(model, mclass=nn.Conv2d):
    # Finds layer indices matching module class 'mclass'
    return [i for i, m in enumerate(model.module_list) if isinstance(m, mclass)]


def sparsity(model):
    # Return global model sparsity
    a, b = 0, 0
    for p in model.parameters():
        a += p.numel()
        b += (p == 0).sum()
    return b / a


def prune(model, amount=0.3):
    # Prune model to requested global sparsity
    import torch.nn.utils.prune as prune
    for name, m in model.named_modules():
        if isinstance(m, nn.Conv2d):
            prune.l1_unstructured(m, name='weight', amount=amount)  # prune
            prune.remove(m, 'weight')  # make permanent
    LOGGER.info(f'Model pruned to {sparsity(model):.3g} global sparsity')


def fuse_conv_and_bn(conv, bn):
    # Fuse Conv2d() and BatchNorm2d() layers https://tehnokv.com/posts/fusing-batchnorm-and-conv/
    fusedconv = nn.Conv2d(conv.in_channels,
                          conv.out_channels,
                          kernel_size=conv.kernel_size,
                          stride=conv.stride,
                          padding=conv.padding,
                          dilation=conv.dilation,
                          groups=conv.groups,
                          bias=True).requires_grad_(False).to(conv.weight.device)

    # Prepare filters
    w_conv = conv.weight.clone().view(conv.out_channels, -1)
    w_bn = torch.diag(bn.weight.div(torch.sqrt(bn.eps + bn.running_var)))
    fusedconv.weight.copy_(torch.mm(w_bn, w_conv).view(fusedconv.weight.shape))

    # Prepare spatial bias
    b_conv = torch.zeros(conv.weight.size(0), device=conv.weight.device) if conv.bias is None else conv.bias
    b_bn = bn.bias - bn.weight.mul(bn.running_mean).div(torch.sqrt(bn.running_var + bn.eps))
    fusedconv.bias.copy_(torch.mm(w_bn, b_conv.reshape(-1, 1)).reshape(-1) + b_bn)

    return fusedconv


def model_info(model, verbose=False, imgsz=640):
    # Model information. img_size may be int or list, i.e. img_size=640 or img_size=[640, 320]
    n_p = sum(x.numel() for x in model.parameters())  # number parameters
    n_g = sum(x.numel() for x in model.parameters() if x.requires_grad)  # number gradients
    if verbose:
        print(f"{'layer':>5} {'name':>40} {'gradient':>9} {'parameters':>12} {'shape':>20} {'mu':>10} {'sigma':>10}")
        for i, (name, p) in enumerate(model.named_parameters()):
            name = name.replace('module_list.', '')
            print('%5g %40s %9s %12g %20s %10.3g %10.3g' %
                  (i, name, p.requires_grad, p.numel(), list(p.shape), p.mean(), p.std()))

    try:  # FLOPs
        p = next(model.parameters())
        stride = max(int(model.stride.max()), 32) if hasattr(model, 'stride') else 32  # max stride
        im = torch.empty((1, p.shape[1], stride, stride), device=p.device)  # input image in BCHW format
        flops = thop.profile(deepcopy(model), inputs=(im,), verbose=False)[0] / 1E9 * 2  # stride GFLOPs
        imgsz = imgsz if isinstance(imgsz, list) else [imgsz, imgsz]  # expand if int/float
        fs = f', {flops * imgsz[0] / stride * imgsz[1] / stride:.1f} GFLOPs'  # 640x640 GFLOPs
    except Exception:
        fs = ''

    name = Path(model.yaml_file).stem.replace('yolov5', 'YOLOv5') if hasattr(model, 'yaml_file') else 'Model'
    LOGGER.info(f'{name} summary: {len(list(model.modules()))} layers, {n_p} parameters, {n_g} gradients{fs}')


def scale_img(img, ratio=1.0, same_shape=False, gs=32):  # img(16,3,256,416)
    # Scales img(bs,3,y,x) by ratio constrained to gs-multiple
    if ratio == 1.0:
        return img
    h, w = img.shape[2:]
    s = (int(h * ratio), int(w * ratio))  # new size
    img = F.interpolate(img, size=s, mode='bilinear', align_corners=False)  # resize
    if not same_shape:  # pad/crop img
        h, w = (math.ceil(x * ratio / gs) * gs for x in (h, w))
    return F.pad(img, [0, w - s[1], 0, h - s[0]], value=0.447)  # value = imagenet mean


def copy_attr(a, b, include=(), exclude=()):
    # Copy attributes from b to a, options to only include [...] and to exclude [...]
    for k, v in b.__dict__.items():
        if (len(include) and k not in include) or k.startswith('_') or k in exclude:
            continue
        else:
            setattr(a, k, v)


def smart_optimizer(model, name='Adam', lr=0.001, momentum=0.9, decay=1e-5):
    # YOLOv5 3-param group optimizer: 0) weights with decay, 1) weights no decay, 2) biases no decay
    g = [], [], []  # optimizer parameter groups
    bn = tuple(v for k, v in nn.__dict__.items() if 'Norm' in k)  # normalization layers, i.e. BatchNorm2d()
    for v in model.modules():
        for p_name, p in v.named_parameters(recurse=0):
            if p_name == 'bias':  # bias (no decay)
                g[2].append(p)
            elif p_name == 'weight' and isinstance(v, bn):  # weight (no decay)
                g[1].append(p)
            else:
                g[0].append(p)  # weight (with decay)

    if name == 'Adam':
        optimizer = torch.optim.Adam(g[2], lr=lr, betas=(momentum, 0.999))  # adjust beta1 to momentum
    elif name == 'AdamW':
        optimizer = torch.optim.AdamW(g[2], lr=lr, betas=(momentum, 0.999), weight_decay=0.0)
    elif name == 'RMSProp':
        optimizer = torch.optim.RMSprop(g[2], lr=lr, momentum=momentum)
    elif name == 'SGD':
        optimizer = torch.optim.SGD(g[2], lr=lr, momentum=momentum, nesterov=True)
    else:
        raise NotImplementedError(f'Optimizer {name} not implemented.')

    optimizer.add_param_group({'params': g[0], 'weight_decay': decay})  # add g0 with weight_decay
    optimizer.add_param_group({'params': g[1], 'weight_decay': 0.0})  # add g1 (BatchNorm2d weights)
    LOGGER.info(f"{colorstr('optimizer:')} {type(optimizer).__name__}(lr={lr}) with parameter groups "
                f'{len(g[1])} weight(decay=0.0), {len(g[0])} weight(decay={decay}), {len(g[2])} bias')
    return optimizer


def smart_hub_load(repo='ultralytics/yolov5', model='yolov5s', **kwargs):
    # YOLOv5 torch.hub.load() wrapper with smart error/issue handling
    if check_version(torch.__version__, '1.9.1'):
        kwargs['skip_validation'] = True  # validation causes GitHub API rate limit errors
    if check_version(torch.__version__, '1.12.0'):
        kwargs['trust_repo'] = True  # argument required starting in torch 0.12
    try:
        return torch.hub.load(repo, model, **kwargs)
    except Exception:
        return torch.hub.load(repo, model, force_reload=True, **kwargs)


def smart_resume(ckpt, optimizer, ema=None, weights='yolov5s.pt', epochs=300, resume=True):
    # Resume training from a partially trained checkpoint
    best_fitness = 0.0
    start_epoch = ckpt['epoch'] + 1
    if ckpt['optimizer'] is not None:
        optimizer.load_state_dict(ckpt['optimizer'])  # optimizer
        best_fitness = ckpt['best_fitness']
    if ema and ckpt.get('ema'):
        ema.ema.load_state_dict(ckpt['ema'].float().state_dict())  # EMA
        ema.updates = ckpt['updates']
    if resume:
        assert start_epoch > 0, f'{weights} training to {epochs} epochs is finished, nothing to resume.\n' \
                                f"Start a new training without --resume, i.e. 'python train.py --weights {weights}'"
        LOGGER.info(f'Resuming training from {weights} from epoch {start_epoch} to {epochs} total epochs')
    if epochs < start_epoch:
        LOGGER.info(f"{weights} has been trained for {ckpt['epoch']} epochs. Fine-tuning for {epochs} more epochs.")
        epochs += ckpt['epoch']  # finetune additional epochs
    return best_fitness, start_epoch, epochs


class EarlyStopping:
    # YOLOv5 simple early stopper
    def __init__(self, patience=30):
        self.best_fitness = 0.0  # i.e. mAP
        self.best_epoch = 0
        self.patience = patience or float('inf')  # epochs to wait after fitness stops improving to stop
        self.possible_stop = False  # possible stop may occur next epoch

    def __call__(self, epoch, fitness):
        if fitness >= self.best_fitness:  # >= 0 to allow for early zero-fitness stage of training
            self.best_epoch = epoch
            self.best_fitness = fitness
        delta = epoch - self.best_epoch  # epochs without improvement
        self.possible_stop = delta >= (self.patience - 1)  # possible stop may occur next epoch
        stop = delta >= self.patience  # stop training if patience exceeded
        if stop:
            LOGGER.info(f'Stopping training early as no improvement observed in last {self.patience} epochs. '
                        f'Best results observed at epoch {self.best_epoch}, best model saved as best.pt.\n'
                        f'To update EarlyStopping(patience={self.patience}) pass a new patience value, '
                        f'i.e. `python train.py --patience 300` or use `--patience 0` to disable EarlyStopping.')
        return stop


class ModelEMA:
    """ Updated Exponential Moving Average (EMA) from https://github.com/rwightman/pytorch-image-models
    Keeps a moving average of everything in the model state_dict (parameters and buffers)
    For EMA details see https://www.tensorflow.org/api_docs/python/tf/train/ExponentialMovingAverage
    """

    def __init__(self, model, decay=0.9999, tau=2000, updates=0):
        # Create EMA
        self.ema = deepcopy(de_parallel(model)).eval()  # FP32 EMA
        self.updates = updates  # number of EMA updates
        self.decay = lambda x: decay * (1 - math.exp(-x / tau))  # decay exponential ramp (to help early epochs)
        for p in self.ema.parameters():
            p.requires_grad_(False)

    def update(self, model):
        # Update EMA parameters
        self.updates += 1
        d = self.decay(self.updates)

        msd = de_parallel(model).state_dict()  # model state_dict
        for k, v in self.ema.state_dict().items():
            if v.dtype.is_floating_point:  # true for FP16 and FP32
                v *= d
                v += (1 - d) * msd[k].detach()
        # assert v.dtype == msd[k].dtype == torch.float32, f'{k}: EMA {v.dtype} and model {msd[k].dtype} must be FP32'

    def update_attr(self, model, include=(), exclude=('process_group', 'reducer')):
        # Update EMA attributes
        copy_attr(self.ema, model, include, exclude)<|MERGE_RESOLUTION|>--- conflicted
+++ resolved
@@ -12,12 +12,9 @@
 from contextlib import contextmanager
 from copy import deepcopy
 from pathlib import Path
-<<<<<<< HEAD
 from ultralytics.yolo.utils import LOGGER, colorstr
 from ultralytics.yolo.utils.torch_utils import select_device
 from ultralytics.yolo.utils.checks import check_version
-=======
->>>>>>> 9171b2d8
 
 import torch
 import torch.distributed as dist
