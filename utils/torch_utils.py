# YOLOv5 🚀 by Ultralytics, GPL-3.0 license
"""
PyTorch utils
"""

import math
import os
import platform
import subprocess
import time
import warnings
from contextlib import contextmanager
from copy import deepcopy
from pathlib import Path

import torch
import torch.distributed as dist
import torch.nn as nn
import torch.nn.functional as F
from torch.nn.parallel import DistributedDataParallel as DDP

from utils.general import LOGGER, check_version, colorstr, file_date, git_describe

LOCAL_RANK = int(os.getenv('LOCAL_RANK', -1))  # https://pytorch.org/docs/stable/elastic/run.html
RANK = int(os.getenv('RANK', -1))
WORLD_SIZE = int(os.getenv('WORLD_SIZE', 1))

try:
    import thop  # for FLOPs computation
except ImportError:
    thop = None

# Suppress PyTorch warnings
warnings.filterwarnings('ignore', message='User provided device_type of \'cuda\', but CUDA is not available. Disabling')


def smart_DDP(model):
    # Model DDP creation with checks
    assert not check_version(torch.__version__, '1.12.0', pinned=True), \
        'torch==1.12.0 torchvision==0.13.0 DDP training is not supported due to a known issue. ' \
        'Please upgrade or downgrade torch to use DDP. See https://github.com/ultralytics/yolov5/issues/8395'
    if check_version(torch.__version__, '1.11.0'):
        return DDP(model, device_ids=[LOCAL_RANK], output_device=LOCAL_RANK, static_graph=True)
    else:
        return DDP(model, device_ids=[LOCAL_RANK], output_device=LOCAL_RANK)


def update_classifier_model(model, n=1000):
    # Update a TorchVision classification model to class count 'n'
    name, m = list(model.named_children())[-1]  # last module
    if isinstance(m, nn.Linear):
        setattr(model, name, nn.Linear(m.in_features, n))
    elif isinstance(m, nn.Sequential):
        types = [type(x) for x in m]
        if nn.Linear in types:
            i = types.index(nn.Linear)  # nn.Linear index
            m[i] = nn.Linear(m[i].in_features, n)
        elif nn.Conv2d in types:
            i = types.index(nn.Conv2d)  # nn.Conv2d index
            m[i] = nn.Conv2d(m[i].in_channels, n, m[i].kernel_size, m[i].stride, bias=m[i].bias)


@contextmanager
def torch_distributed_zero_first(local_rank: int):
    # Decorator to make all processes in distributed training wait for each local_master to do something
    if local_rank not in [-1, 0]:
        dist.barrier(device_ids=[local_rank])
    yield
    if local_rank == 0:
        dist.barrier(device_ids=[0])


def device_count():
    # Returns number of CUDA devices available. Safe version of torch.cuda.device_count(). Supports Linux and Windows
    assert platform.system() in ('Linux', 'Windows'), 'device_count() only supported on Linux or Windows'
    try:
        cmd = 'nvidia-smi -L | wc -l' if platform.system() == 'Linux' else 'nvidia-smi -L | find /c /v ""'  # Windows
        return int(subprocess.run(cmd, shell=True, capture_output=True, check=True).stdout.decode().split()[-1])
    except Exception:
        return 0


def select_device(device='', batch_size=0, newline=True):
    # device = None or 'cpu' or 0 or '0' or '0,1,2,3'
    s = f'YOLOv5 🚀 {git_describe() or file_date()} Python-{platform.python_version()} torch-{torch.__version__} '
    device = str(device).strip().lower().replace('cuda:', '').replace('none', '')  # to string, 'cuda:0' to '0'
    cpu = device == 'cpu'
    mps = device == 'mps'  # Apple Metal Performance Shaders (MPS)
    if cpu or mps:
        os.environ['CUDA_VISIBLE_DEVICES'] = '-1'  # force torch.cuda.is_available() = False
    elif device:  # non-cpu device requested
        os.environ['CUDA_VISIBLE_DEVICES'] = device  # set environment variable - must be before assert is_available()
        assert torch.cuda.is_available() and torch.cuda.device_count() >= len(device.replace(',', '')), \
            f"Invalid CUDA '--device {device}' requested, use '--device cpu' or pass valid CUDA device(s)"

    if not (cpu or mps) and torch.cuda.is_available():  # prefer GPU if available
        devices = device.split(',') if device else '0'  # range(torch.cuda.device_count())  # i.e. 0,1,6,7
        n = len(devices)  # device count
        if n > 1 and batch_size > 0:  # check batch_size is divisible by device_count
            assert batch_size % n == 0, f'batch-size {batch_size} not multiple of GPU count {n}'
        space = ' ' * (len(s) + 1)
        for i, d in enumerate(devices):
            p = torch.cuda.get_device_properties(i)
            s += f"{'' if i == 0 else space}CUDA:{d} ({p.name}, {p.total_memory / (1 << 20):.0f}MiB)\n"  # bytes to MB
        arg = 'cuda:0'
    elif mps and getattr(torch, 'has_mps', False) and torch.backends.mps.is_available():  # prefer MPS if available
        s += 'MPS\n'
        arg = 'mps'
    else:  # revert to CPU
        s += 'CPU\n'
        arg = 'cpu'

    if not newline:
        s = s.rstrip()
    LOGGER.info(s.encode().decode('ascii', 'ignore') if platform.system() == 'Windows' else s)  # emoji-safe
    return torch.device(arg)


def time_sync():
    # PyTorch-accurate time
    if torch.cuda.is_available():
        torch.cuda.synchronize()
    return time.time()


def profile(input, ops, n=10, device=None):
    # YOLOv5 speed/memory/FLOPs profiler
    #
    # Usage:
    #     input = torch.randn(16, 3, 640, 640)
    #     m1 = lambda x: x * torch.sigmoid(x)
    #     m2 = nn.SiLU()
    #     profile(input, [m1, m2], n=100)  # profile over 100 iterations

    results = []
    if not isinstance(device, torch.device):
        device = select_device(device)
    print(f"{'Params':>12s}{'GFLOPs':>12s}{'GPU_mem (GB)':>14s}{'forward (ms)':>14s}{'backward (ms)':>14s}"
          f"{'input':>24s}{'output':>24s}")

    for x in input if isinstance(input, list) else [input]:
        x = x.to(device)
        x.requires_grad = True
        for m in ops if isinstance(ops, list) else [ops]:
            m = m.to(device) if hasattr(m, 'to') else m  # device
            m = m.half() if hasattr(m, 'half') and isinstance(x, torch.Tensor) and x.dtype is torch.float16 else m
            tf, tb, t = 0, 0, [0, 0, 0]  # dt forward, backward
            try:
                flops = thop.profile(m, inputs=(x,), verbose=False)[0] / 1E9 * 2  # GFLOPs
            except Exception:
                flops = 0

            try:
                for _ in range(n):
                    t[0] = time_sync()
                    y = m(x)
                    t[1] = time_sync()
                    try:
                        _ = (sum(yi.sum() for yi in y) if isinstance(y, list) else y).sum().backward()
                        t[2] = time_sync()
                    except Exception:  # no backward method
                        # print(e)  # for debug
                        t[2] = float('nan')
                    tf += (t[1] - t[0]) * 1000 / n  # ms per op forward
                    tb += (t[2] - t[1]) * 1000 / n  # ms per op backward
                mem = torch.cuda.memory_reserved() / 1E9 if torch.cuda.is_available() else 0  # (GB)
                s_in, s_out = (tuple(x.shape) if isinstance(x, torch.Tensor) else 'list' for x in (x, y))  # shapes
                p = sum(x.numel() for x in m.parameters()) if isinstance(m, nn.Module) else 0  # parameters
                print(f'{p:12}{flops:12.4g}{mem:>14.3f}{tf:14.4g}{tb:14.4g}{str(s_in):>24s}{str(s_out):>24s}')
                results.append([p, flops, mem, tf, tb, s_in, s_out])
            except Exception as e:
                print(e)
                results.append(None)
            torch.cuda.empty_cache()
    return results


def is_parallel(model):
    # Returns True if model is of type DP or DDP
    return type(model) in (nn.parallel.DataParallel, nn.parallel.DistributedDataParallel)


def de_parallel(model):
    # De-parallelize a model: returns single-GPU model if model is of type DP or DDP
    return model.module if is_parallel(model) else model


def initialize_weights(model):
    for m in model.modules():
        t = type(m)
        if t is nn.Conv2d:
            pass  # nn.init.kaiming_normal_(m.weight, mode='fan_out', nonlinearity='relu')
        elif t is nn.BatchNorm2d:
            m.eps = 1e-3
            m.momentum = 0.03
        elif t in [nn.Hardswish, nn.LeakyReLU, nn.ReLU, nn.ReLU6, nn.SiLU]:
            m.inplace = True


def find_modules(model, mclass=nn.Conv2d):
    # Finds layer indices matching module class 'mclass'
    return [i for i, m in enumerate(model.module_list) if isinstance(m, mclass)]


def sparsity(model):
    # Return global model sparsity
    a, b = 0, 0
    for p in model.parameters():
        a += p.numel()
        b += (p == 0).sum()
    return b / a


def prune(model, amount=0.3):
    # Prune model to requested global sparsity
    import torch.nn.utils.prune as prune
    print('Pruning model... ', end='')
    for name, m in model.named_modules():
        if isinstance(m, nn.Conv2d):
            prune.l1_unstructured(m, name='weight', amount=amount)  # prune
            prune.remove(m, 'weight')  # make permanent
    print(' %.3g global sparsity' % sparsity(model))


def fuse_conv_and_bn(conv, bn):
    # Fuse Conv2d() and BatchNorm2d() layers https://tehnokv.com/posts/fusing-batchnorm-and-conv/
    fusedconv = nn.Conv2d(conv.in_channels,
                          conv.out_channels,
                          kernel_size=conv.kernel_size,
                          stride=conv.stride,
                          padding=conv.padding,
                          groups=conv.groups,
                          bias=True).requires_grad_(False).to(conv.weight.device)

    # Prepare filters
    w_conv = conv.weight.clone().view(conv.out_channels, -1)
    w_bn = torch.diag(bn.weight.div(torch.sqrt(bn.eps + bn.running_var)))
    fusedconv.weight.copy_(torch.mm(w_bn, w_conv).view(fusedconv.weight.shape))

    # Prepare spatial bias
    b_conv = torch.zeros(conv.weight.size(0), device=conv.weight.device) if conv.bias is None else conv.bias
    b_bn = bn.bias - bn.weight.mul(bn.running_mean).div(torch.sqrt(bn.running_var + bn.eps))
    fusedconv.bias.copy_(torch.mm(w_bn, b_conv.reshape(-1, 1)).reshape(-1) + b_bn)

    return fusedconv


def model_info(model, verbose=False, img_size=640):
    # Model information. img_size may be int or list, i.e. img_size=640 or img_size=[640, 320]
    n_p = sum(x.numel() for x in model.parameters())  # number parameters
    n_g = sum(x.numel() for x in model.parameters() if x.requires_grad)  # number gradients
    if verbose:
        print(f"{'layer':>5} {'name':>40} {'gradient':>9} {'parameters':>12} {'shape':>20} {'mu':>10} {'sigma':>10}")
        for i, (name, p) in enumerate(model.named_parameters()):
            name = name.replace('module_list.', '')
            print('%5g %40s %9s %12g %20s %10.3g %10.3g' %
                  (i, name, p.requires_grad, p.numel(), list(p.shape), p.mean(), p.std()))

    try:  # FLOPs
        from thop import profile
        stride = max(int(model.stride.max()), 32) if hasattr(model, 'stride') else 32
        img = torch.zeros((1, model.yaml.get('ch', 3), stride, stride), device=next(model.parameters()).device)  # input
        flops = profile(deepcopy(model), inputs=(img,), verbose=False)[0] / 1E9 * 2  # stride GFLOPs
        img_size = img_size if isinstance(img_size, list) else [img_size, img_size]  # expand if int/float
        fs = ', %.1f GFLOPs' % (flops * img_size[0] / stride * img_size[1] / stride)  # 640x640 GFLOPs
    except Exception:
        fs = ''

    name = Path(model.yaml_file).stem.replace('yolov5', 'YOLOv5') if hasattr(model, 'yaml_file') else 'Model'
    LOGGER.info(f"{name} summary: {len(list(model.modules()))} layers, {n_p} parameters, {n_g} gradients{fs}")


def scale_img(img, ratio=1.0, same_shape=False, gs=32):  # img(16,3,256,416)
    # Scales img(bs,3,y,x) by ratio constrained to gs-multiple
    if ratio == 1.0:
        return img
    h, w = img.shape[2:]
    s = (int(h * ratio), int(w * ratio))  # new size
    img = F.interpolate(img, size=s, mode='bilinear', align_corners=False)  # resize
    if not same_shape:  # pad/crop img
        h, w = (math.ceil(x * ratio / gs) * gs for x in (h, w))
    return F.pad(img, [0, w - s[1], 0, h - s[0]], value=0.447)  # value = imagenet mean


def copy_attr(a, b, include=(), exclude=()):
    # Copy attributes from b to a, options to only include [...] and to exclude [...]
    for k, v in b.__dict__.items():
        if (len(include) and k not in include) or k.startswith('_') or k in exclude:
            continue
        else:
            setattr(a, k, v)


def smart_optimizer(model, name='Adam', lr=0.001, momentum=0.9, weight_decay=1e-5):
    # YOLOv5 3-param group optimizer: 0) weights with decay, 1) weights no decay, 2) biases no decay
    g = [], [], []  # optimizer parameter groups
    bn = tuple(v for k, v in nn.__dict__.items() if 'Norm' in k)  # normalization layers, i.e. BatchNorm2d()
    for v in model.modules():
        if hasattr(v, 'bias') and isinstance(v.bias, nn.Parameter):  # bias (no decay)
            g[2].append(v.bias)
        if isinstance(v, bn):  # weight (no decay)
            g[1].append(v.weight)
        elif hasattr(v, 'weight') and isinstance(v.weight, nn.Parameter):  # weight (with decay)
            g[0].append(v.weight)

    if name == 'Adam':
        optimizer = torch.optim.Adam(g[2], lr=lr, betas=(momentum, 0.999))  # adjust beta1 to momentum
    elif name == 'AdamW':
        optimizer = torch.optim.AdamW(g[2], lr=lr, betas=(momentum, 0.999), weight_decay=0.0)
    elif name == 'RMSProp':
        optimizer = torch.optim.RMSprop(g[2], lr=lr, momentum=momentum)
    elif name == 'SGD':
        optimizer = torch.optim.SGD(g[2], lr=lr, momentum=momentum, nesterov=True)
    else:
        raise NotImplementedError(f'Optimizer {name} not implemented.')

    optimizer.add_param_group({'params': g[0], 'weight_decay': weight_decay})  # add g0 with weight_decay
    optimizer.add_param_group({'params': g[1], 'weight_decay': 0.0})  # add g1 (BatchNorm2d weights)
    LOGGER.info(f"{colorstr('optimizer:')} {type(optimizer).__name__} with parameter groups "
                f"{len(g[1])} weight (no decay), {len(g[0])} weight, {len(g[2])} bias")
    return optimizer


<<<<<<< HEAD
def smart_hub_load(repo='ultralytics/yolov5', model='yolov5s', **kwargs):
    # YOLOv5 torch.hub.load() wrapper with smart error/issue handling
    if check_version(torch.__version__, '1.12.0'):
        kwargs['trust_repo'] = True  # argument required starting in torch 0.12
    try:
        return torch.hub.load(repo, model, **kwargs)
    except Exception:
        return torch.hub.load(repo, model, force_reload=True, **kwargs)
=======
def smart_resume(ckpt, optimizer, ema=None, weights='yolov5s.pt', epochs=300, resume=True):
    # Resume training from a partially trained checkpoint
    best_fitness = 0.0
    start_epoch = ckpt['epoch'] + 1
    if ckpt['optimizer'] is not None:
        optimizer.load_state_dict(ckpt['optimizer'])  # optimizer
        best_fitness = ckpt['best_fitness']
    if ema and ckpt.get('ema'):
        ema.ema.load_state_dict(ckpt['ema'].float().state_dict())  # EMA
        ema.updates = ckpt['updates']
    if resume:
        assert start_epoch > 0, f'{weights} training to {epochs} epochs is finished, nothing to resume.'
        LOGGER.info(f'Resuming training from {weights} for {epochs - start_epoch} more epochs to {epochs} total epochs')
    if epochs < start_epoch:
        LOGGER.info(f"{weights} has been trained for {ckpt['epoch']} epochs. Fine-tuning for {epochs} more epochs.")
        epochs += ckpt['epoch']  # finetune additional epochs
    return best_fitness, start_epoch, epochs
>>>>>>> 4d8d84b0


class EarlyStopping:
    # YOLOv5 simple early stopper
    def __init__(self, patience=30):
        self.best_fitness = 0.0  # i.e. mAP
        self.best_epoch = 0
        self.patience = patience or float('inf')  # epochs to wait after fitness stops improving to stop
        self.possible_stop = False  # possible stop may occur next epoch

    def __call__(self, epoch, fitness):
        if fitness >= self.best_fitness:  # >= 0 to allow for early zero-fitness stage of training
            self.best_epoch = epoch
            self.best_fitness = fitness
        delta = epoch - self.best_epoch  # epochs without improvement
        self.possible_stop = delta >= (self.patience - 1)  # possible stop may occur next epoch
        stop = delta >= self.patience  # stop training if patience exceeded
        if stop:
            LOGGER.info(f'Stopping training early as no improvement observed in last {self.patience} epochs. '
                        f'Best results observed at epoch {self.best_epoch}, best model saved as best.pt.\n'
                        f'To update EarlyStopping(patience={self.patience}) pass a new patience value, '
                        f'i.e. `python train.py --patience 300` or use `--patience 0` to disable EarlyStopping.')
        return stop


class ModelEMA:
    """ Updated Exponential Moving Average (EMA) from https://github.com/rwightman/pytorch-image-models
    Keeps a moving average of everything in the model state_dict (parameters and buffers)
    For EMA details see https://www.tensorflow.org/api_docs/python/tf/train/ExponentialMovingAverage
    """

    def __init__(self, model, decay=0.9999, tau=2000, updates=0):
        # Create EMA
        self.ema = deepcopy(de_parallel(model)).eval()  # FP32 EMA
        # if next(model.parameters()).device.type != 'cpu':
        #     self.ema.half()  # FP16 EMA
        self.updates = updates  # number of EMA updates
        self.decay = lambda x: decay * (1 - math.exp(-x / tau))  # decay exponential ramp (to help early epochs)
        for p in self.ema.parameters():
            p.requires_grad_(False)

    def update(self, model):
        # Update EMA parameters
        with torch.no_grad():
            self.updates += 1
            d = self.decay(self.updates)

            msd = de_parallel(model).state_dict()  # model state_dict
            for k, v in self.ema.state_dict().items():
                if v.dtype.is_floating_point:
                    v *= d
                    v += (1 - d) * msd[k].detach()

    def update_attr(self, model, include=(), exclude=('process_group', 'reducer')):
        # Update EMA attributes
        copy_attr(self.ema, model, include, exclude)<|MERGE_RESOLUTION|>--- conflicted
+++ resolved
@@ -321,7 +321,6 @@
     return optimizer
 
 
-<<<<<<< HEAD
 def smart_hub_load(repo='ultralytics/yolov5', model='yolov5s', **kwargs):
     # YOLOv5 torch.hub.load() wrapper with smart error/issue handling
     if check_version(torch.__version__, '1.12.0'):
@@ -330,7 +329,8 @@
         return torch.hub.load(repo, model, **kwargs)
     except Exception:
         return torch.hub.load(repo, model, force_reload=True, **kwargs)
-=======
+
+
 def smart_resume(ckpt, optimizer, ema=None, weights='yolov5s.pt', epochs=300, resume=True):
     # Resume training from a partially trained checkpoint
     best_fitness = 0.0
@@ -348,7 +348,6 @@
         LOGGER.info(f"{weights} has been trained for {ckpt['epoch']} epochs. Fine-tuning for {epochs} more epochs.")
         epochs += ckpt['epoch']  # finetune additional epochs
     return best_fitness, start_epoch, epochs
->>>>>>> 4d8d84b0
 
 
 class EarlyStopping:
