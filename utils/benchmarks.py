# YOLOv5 🚀 by Ultralytics, GPL-3.0 license
"""
Run YOLOv5 benchmarks on all supported export formats

Format                      | `export.py --include`         | Model
---                         | ---                           | ---
PyTorch                     | -                             | yolov5s.pt
TorchScript                 | `torchscript`                 | yolov5s.torchscript
ONNX                        | `onnx`                        | yolov5s.onnx
OpenVINO                    | `openvino`                    | yolov5s_openvino_model/
TensorRT                    | `engine`                      | yolov5s.engine
CoreML                      | `coreml`                      | yolov5s.mlmodel
TensorFlow SavedModel       | `saved_model`                 | yolov5s_saved_model/
TensorFlow GraphDef         | `pb`                          | yolov5s.pb
TensorFlow Lite             | `tflite`                      | yolov5s.tflite
TensorFlow Edge TPU         | `edgetpu`                     | yolov5s_edgetpu.tflite
TensorFlow.js               | `tfjs`                        | yolov5s_web_model/

Requirements:
    $ pip install -r requirements.txt coremltools onnx onnx-simplifier onnxruntime openvino-dev tensorflow-cpu  # CPU
    $ pip install -r requirements.txt coremltools onnx onnx-simplifier onnxruntime-gpu openvino-dev tensorflow  # GPU
    $ pip install -U nvidia-tensorrt --index-url https://pypi.ngc.nvidia.com  # TensorRT

Usage:
    $ python utils/benchmarks.py --weights yolov5s.pt --img 640
"""

import argparse
import sys
import time
from pathlib import Path

import pandas as pd

FILE = Path(__file__).resolve()
ROOT = FILE.parents[1]  # YOLOv5 root directory
if str(ROOT) not in sys.path:
    sys.path.append(str(ROOT))  # add ROOT to PATH
# ROOT = ROOT.relative_to(Path.cwd())  # relative

import export
import val
from utils import notebook_init
from utils.general import LOGGER, print_args
from utils.torch_utils import select_device


def run(
        weights=ROOT / 'yolov5s.pt',  # weights path
        imgsz=640,  # inference size (pixels)
        batch_size=1,  # batch size
        data=ROOT / 'data/coco128.yaml',  # dataset.yaml path
        device='',  # cuda device, i.e. 0 or 0,1,2,3 or cpu
        half=False,  # use FP16 half-precision inference
        test=False,  # test exports only
<<<<<<< HEAD
=======
        pt_only=False,  # test PyTorch only
>>>>>>> 3ef31d32
):
    y, t = [], time.time()
    formats = export.export_formats()
    device = select_device(device)
    for i, (name, f, suffix, gpu) in formats.iterrows():  # index, (name, file, suffix, gpu-capable)
        try:
            assert i != 9, 'Edge TPU not supported'
            assert i != 10, 'TF.js not supported'
            if device.type != 'cpu':
                assert gpu, f'{name} inference not supported on GPU'

            # Export
            if f == '-':
                w = weights  # PyTorch format
            else:
                w = export.run(weights=weights, imgsz=[imgsz], include=[f], device=device, half=half)[-1]  # all others
            assert suffix in str(w), 'export failed'

            # Validate
            result = val.run(data, w, batch_size, imgsz, plots=False, device=device, task='benchmark', half=half)
            metrics = result[0]  # metrics (mp, mr, map50, map, *losses(box, obj, cls))
            speeds = result[2]  # times (preprocess, inference, postprocess)
            y.append([name, round(metrics[3], 4), round(speeds[1], 2)])  # mAP, t_inference
        except Exception as e:
            LOGGER.warning(f'WARNING: Benchmark failure for {name}: {e}')
            y.append([name, None, None])  # mAP, t_inference
        if pt_only and i == 0:
            break  # break after PyTorch

    # Print results
    LOGGER.info('\n')
    parse_opt()
    notebook_init()  # print system info
    py = pd.DataFrame(y, columns=['Format', 'mAP@0.5:0.95', 'Inference time (ms)'] if map else ['Format', 'Export', ''])
    LOGGER.info(f'\nBenchmarks complete ({time.time() - t:.2f}s)')
    LOGGER.info(str(py if map else py.iloc[:, :2]))
    return py


def test(
        weights=ROOT / 'yolov5s.pt',  # weights path
        imgsz=640,  # inference size (pixels)
        batch_size=1,  # batch size
        data=ROOT / 'data/coco128.yaml',  # dataset.yaml path
        device='',  # cuda device, i.e. 0 or 0,1,2,3 or cpu
        half=False,  # use FP16 half-precision inference
        test=False,  # test exports only
<<<<<<< HEAD
=======
        pt_only=False,  # test PyTorch only
>>>>>>> 3ef31d32
):
    y, t = [], time.time()
    formats = export.export_formats()
    device = select_device(device)
    for i, (name, f, suffix, gpu) in formats.iterrows():  # index, (name, file, suffix, gpu-capable)
        try:
            w = weights if f == '-' else \
                export.run(weights=weights, imgsz=[imgsz], include=[f], device=device, half=half)[-1]  # weights
            assert suffix in str(w), 'export failed'
            y.append([name, True])
        except Exception:
            y.append([name, False])  # mAP, t_inference

    # Print results
    LOGGER.info('\n')
    parse_opt()
    notebook_init()  # print system info
    py = pd.DataFrame(y, columns=['Format', 'Export'])
    LOGGER.info(f'\nExports complete ({time.time() - t:.2f}s)')
    LOGGER.info(str(py))
    return py


def parse_opt():
    parser = argparse.ArgumentParser()
    parser.add_argument('--weights', type=str, default=ROOT / 'yolov5s.pt', help='weights path')
    parser.add_argument('--imgsz', '--img', '--img-size', type=int, default=640, help='inference size (pixels)')
    parser.add_argument('--batch-size', type=int, default=1, help='batch size')
    parser.add_argument('--data', type=str, default=ROOT / 'data/coco128.yaml', help='dataset.yaml path')
    parser.add_argument('--device', default='', help='cuda device, i.e. 0 or 0,1,2,3 or cpu')
    parser.add_argument('--half', action='store_true', help='use FP16 half-precision inference')
    parser.add_argument('--test', action='store_true', help='test exports only')
<<<<<<< HEAD
=======
    parser.add_argument('--pt-only', action='store_true', help='test PyTorch only')
>>>>>>> 3ef31d32
    opt = parser.parse_args()
    print_args(vars(opt))
    return opt


def main(opt):
    test(**vars(opt)) if opt.test else run(**vars(opt))


if __name__ == "__main__":
    opt = parse_opt()
    main(opt)<|MERGE_RESOLUTION|>--- conflicted
+++ resolved
@@ -53,10 +53,7 @@
         device='',  # cuda device, i.e. 0 or 0,1,2,3 or cpu
         half=False,  # use FP16 half-precision inference
         test=False,  # test exports only
-<<<<<<< HEAD
-=======
         pt_only=False,  # test PyTorch only
->>>>>>> 3ef31d32
 ):
     y, t = [], time.time()
     formats = export.export_formats()
@@ -104,10 +101,7 @@
         device='',  # cuda device, i.e. 0 or 0,1,2,3 or cpu
         half=False,  # use FP16 half-precision inference
         test=False,  # test exports only
-<<<<<<< HEAD
-=======
         pt_only=False,  # test PyTorch only
->>>>>>> 3ef31d32
 ):
     y, t = [], time.time()
     formats = export.export_formats()
@@ -140,10 +134,7 @@
     parser.add_argument('--device', default='', help='cuda device, i.e. 0 or 0,1,2,3 or cpu')
     parser.add_argument('--half', action='store_true', help='use FP16 half-precision inference')
     parser.add_argument('--test', action='store_true', help='test exports only')
-<<<<<<< HEAD
-=======
     parser.add_argument('--pt-only', action='store_true', help='test PyTorch only')
->>>>>>> 3ef31d32
     opt = parser.parse_args()
     print_args(vars(opt))
     return opt
