# YOLOv5 🚀 by Ultralytics, GPL-3.0 license
"""
Image augmentation functions
"""

import math
import random
from importlib import import_module

import cv2
import numpy as np
import torch
import torchvision.transforms as T
import torchvision.transforms.functional as TF

from utils.general import LOGGER, check_version, colorstr, resample_segments, segment2box, xywhn2xyxy
from utils.metrics import bbox_ioa

IMAGENET_MEAN = 0.485, 0.456, 0.406  # RGB mean
IMAGENET_STD = 0.229, 0.224, 0.225  # RGB standard deviation


class Albumentations:
<<<<<<< HEAD
    """ Load a list of Albumentation-compatible transforms from hyp files.
        It is used only if package is installed.
    """
    def __init__(self, hyp):
=======
    # YOLOv5 Albumentations class (optional, only used if package is installed)
    def __init__(self, size=640):
        self.transform = None
>>>>>>> 2373d547
        prefix = colorstr('albumentations: ')
        transform = None

        # get config from hyps file
        config = hyp.get('albumentations')
        if config is None:
            LOGGER.info(f'{prefix}no albumentation transforms set in hyps')
        elif not isinstance(config, list):
            LOGGER.error(f'{prefix}invalid format in hyps (list of dict expected)')
        elif len(config) == 0:
            LOGGER.info(f'{prefix}no albumentation transforms set in hyps')
        else:
            # some transforms are to be loaded
            # try to load the module iif required
            try:
                import albumentations as A
                check_version(A.__version__, '1.0.3', hard=True)            
            except ImportError:
                LOGGER.error(f'{prefix} albumentations module not available (hyps.albumentations ignored)')
            except Exception as what:
                LOGGER.error(f'{prefix} wrong albumentations version : 1.0.3 required (hyps.albumentations ignored)')
            else:
                # try to load transforms
                transforms = filter(
                    lambda t: t is not None, 
                    [
                        self.load_one_transform(cid, cfg, A, prefix)
                        for cid, cfg in enumerate(config)
                    ]
                )
                # combine transforms
                transform  = A.Compose(
                    list(transforms), 
                    bbox_params=A.BboxParams(
                        format='yolo', 
                        label_fields=['class_labels']
                    )
                )
        self.transform = transform

    @staticmethod
    def load_one_transform(cid: int, config, A, prefix):
        try:
<<<<<<< HEAD
            assert isinstance(config, dict), 'dict required'
            assert 'name' in config, 'missing key "name"' 
            name = config['name']
            assert 'p' in config, 'missing key "p"'
            try:
                p = float(config['p'])
            except Exception:
                raise Exception('p must be a float')
            assert 0.0 < p <= 1.0, 'p must be on ]0;1]'
            params = config.get('params', {})
            module_name = config.get('module')
            if module_name is None:
                module = A
                module_name = 'albumentations'
            else:
                # load module from name
                try:
                    module = import_module(module_name)
                except Exception:
                    raise Exception('module "%s" not found' % module_name)
            # load Transform class from module
            try:
                Transform = getattr(module, name)
            except Exception:
                raise Exception('"%s" not found in module "%s"' % (name, module_name))
            # build the transform with all params
            transform = Transform(p=p, **params)
            LOGGER.info(f'{prefix} @T{cid} {module_name}.{name} p={p}')
            return transform

        except Exception as what:
            LOGGER.error('bad albumentations transform config @%d : %s' % (cid, what))
            return None

=======
            import albumentations as A
            check_version(A.__version__, '1.0.3', hard=True)  # version requirement

            T = [
                A.RandomResizedCrop(height=size, width=size, scale=(0.8, 1.0), ratio=(0.9, 1.11), p=0.0),
                A.Blur(p=0.01),
                A.MedianBlur(p=0.01),
                A.ToGray(p=0.01),
                A.CLAHE(p=0.01),
                A.RandomBrightnessContrast(p=0.0),
                A.RandomGamma(p=0.0),
                A.ImageCompression(quality_lower=75, p=0.0)]  # transforms
            self.transform = A.Compose(T, bbox_params=A.BboxParams(format='yolo', label_fields=['class_labels']))

            LOGGER.info(prefix + ', '.join(f'{x}'.replace('always_apply=False, ', '') for x in T if x.p))
        except ImportError:  # package not installed, skip
            pass
        except Exception as e:
            LOGGER.info(f'{prefix}{e}')
>>>>>>> 2373d547

    def __call__(self, im, labels, p=1.0):
        if self.transform and random.random() < p:
            new = self.transform(image=im, bboxes=labels[:, 1:], class_labels=labels[:, 0])  # transformed
            im, labels = new['image'], np.array([[c, *b] for c, b in zip(new['class_labels'], new['bboxes'])])
        return im, labels


def normalize(x, mean=IMAGENET_MEAN, std=IMAGENET_STD, inplace=False):
    # Denormalize RGB images x per ImageNet stats in BCHW format, i.e. = (x - mean) / std
    return TF.normalize(x, mean, std, inplace=inplace)


def denormalize(x, mean=IMAGENET_MEAN, std=IMAGENET_STD):
    # Denormalize RGB images x per ImageNet stats in BCHW format, i.e. = x * std + mean
    for i in range(3):
        x[:, i] = x[:, i] * std[i] + mean[i]
    return x


def augment_hsv(im, hgain=0.5, sgain=0.5, vgain=0.5):
    # HSV color-space augmentation
    if hgain or sgain or vgain:
        r = np.random.uniform(-1, 1, 3) * [hgain, sgain, vgain] + 1  # random gains
        hue, sat, val = cv2.split(cv2.cvtColor(im, cv2.COLOR_BGR2HSV))
        dtype = im.dtype  # uint8

        x = np.arange(0, 256, dtype=r.dtype)
        lut_hue = ((x * r[0]) % 180).astype(dtype)
        lut_sat = np.clip(x * r[1], 0, 255).astype(dtype)
        lut_val = np.clip(x * r[2], 0, 255).astype(dtype)

        im_hsv = cv2.merge((cv2.LUT(hue, lut_hue), cv2.LUT(sat, lut_sat), cv2.LUT(val, lut_val)))
        cv2.cvtColor(im_hsv, cv2.COLOR_HSV2BGR, dst=im)  # no return needed


def hist_equalize(im, clahe=True, bgr=False):
    # Equalize histogram on BGR image 'im' with im.shape(n,m,3) and range 0-255
    yuv = cv2.cvtColor(im, cv2.COLOR_BGR2YUV if bgr else cv2.COLOR_RGB2YUV)
    if clahe:
        c = cv2.createCLAHE(clipLimit=2.0, tileGridSize=(8, 8))
        yuv[:, :, 0] = c.apply(yuv[:, :, 0])
    else:
        yuv[:, :, 0] = cv2.equalizeHist(yuv[:, :, 0])  # equalize Y channel histogram
    return cv2.cvtColor(yuv, cv2.COLOR_YUV2BGR if bgr else cv2.COLOR_YUV2RGB)  # convert YUV image to RGB


def replicate(im, labels):
    # Replicate labels
    h, w = im.shape[:2]
    boxes = labels[:, 1:].astype(int)
    x1, y1, x2, y2 = boxes.T
    s = ((x2 - x1) + (y2 - y1)) / 2  # side length (pixels)
    for i in s.argsort()[:round(s.size * 0.5)]:  # smallest indices
        x1b, y1b, x2b, y2b = boxes[i]
        bh, bw = y2b - y1b, x2b - x1b
        yc, xc = int(random.uniform(0, h - bh)), int(random.uniform(0, w - bw))  # offset x, y
        x1a, y1a, x2a, y2a = [xc, yc, xc + bw, yc + bh]
        im[y1a:y2a, x1a:x2a] = im[y1b:y2b, x1b:x2b]  # im4[ymin:ymax, xmin:xmax]
        labels = np.append(labels, [[labels[i, 0], x1a, y1a, x2a, y2a]], axis=0)

    return im, labels


def letterbox(im, new_shape=(640, 640), color=(114, 114, 114), auto=True, scaleFill=False, scaleup=True, stride=32):
    # Resize and pad image while meeting stride-multiple constraints
    shape = im.shape[:2]  # current shape [height, width]
    if isinstance(new_shape, int):
        new_shape = (new_shape, new_shape)

    # Scale ratio (new / old)
    r = min(new_shape[0] / shape[0], new_shape[1] / shape[1])
    if not scaleup:  # only scale down, do not scale up (for better val mAP)
        r = min(r, 1.0)

    # Compute padding
    ratio = r, r  # width, height ratios
    new_unpad = int(round(shape[1] * r)), int(round(shape[0] * r))
    dw, dh = new_shape[1] - new_unpad[0], new_shape[0] - new_unpad[1]  # wh padding
    if auto:  # minimum rectangle
        dw, dh = np.mod(dw, stride), np.mod(dh, stride)  # wh padding
    elif scaleFill:  # stretch
        dw, dh = 0.0, 0.0
        new_unpad = (new_shape[1], new_shape[0])
        ratio = new_shape[1] / shape[1], new_shape[0] / shape[0]  # width, height ratios

    dw /= 2  # divide padding into 2 sides
    dh /= 2

    if shape[::-1] != new_unpad:  # resize
        im = cv2.resize(im, new_unpad, interpolation=cv2.INTER_LINEAR)
    top, bottom = int(round(dh - 0.1)), int(round(dh + 0.1))
    left, right = int(round(dw - 0.1)), int(round(dw + 0.1))
    im = cv2.copyMakeBorder(im, top, bottom, left, right, cv2.BORDER_CONSTANT, value=color)  # add border
    return im, ratio, (dw, dh)


def random_perspective(im,
                       targets=(),
                       segments=(),
                       degrees=10,
                       translate=.1,
                       scale=.1,
                       shear=10,
                       perspective=0.0,
                       border=(0, 0)):
    # torchvision.transforms.RandomAffine(degrees=(-10, 10), translate=(0.1, 0.1), scale=(0.9, 1.1), shear=(-10, 10))
    # targets = [cls, xyxy]

    height = im.shape[0] + border[0] * 2  # shape(h,w,c)
    width = im.shape[1] + border[1] * 2

    # Center
    C = np.eye(3)
    C[0, 2] = -im.shape[1] / 2  # x translation (pixels)
    C[1, 2] = -im.shape[0] / 2  # y translation (pixels)

    # Perspective
    P = np.eye(3)
    P[2, 0] = random.uniform(-perspective, perspective)  # x perspective (about y)
    P[2, 1] = random.uniform(-perspective, perspective)  # y perspective (about x)

    # Rotation and Scale
    R = np.eye(3)
    a = random.uniform(-degrees, degrees)
    # a += random.choice([-180, -90, 0, 90])  # add 90deg rotations to small rotations
    s = random.uniform(1 - scale, 1 + scale)
    # s = 2 ** random.uniform(-scale, scale)
    R[:2] = cv2.getRotationMatrix2D(angle=a, center=(0, 0), scale=s)

    # Shear
    S = np.eye(3)
    S[0, 1] = math.tan(random.uniform(-shear, shear) * math.pi / 180)  # x shear (deg)
    S[1, 0] = math.tan(random.uniform(-shear, shear) * math.pi / 180)  # y shear (deg)

    # Translation
    T = np.eye(3)
    T[0, 2] = random.uniform(0.5 - translate, 0.5 + translate) * width  # x translation (pixels)
    T[1, 2] = random.uniform(0.5 - translate, 0.5 + translate) * height  # y translation (pixels)

    # Combined rotation matrix
    M = T @ S @ R @ P @ C  # order of operations (right to left) is IMPORTANT
    if (border[0] != 0) or (border[1] != 0) or (M != np.eye(3)).any():  # image changed
        if perspective:
            im = cv2.warpPerspective(im, M, dsize=(width, height), borderValue=(114, 114, 114))
        else:  # affine
            im = cv2.warpAffine(im, M[:2], dsize=(width, height), borderValue=(114, 114, 114))

    # Visualize
    # import matplotlib.pyplot as plt
    # ax = plt.subplots(1, 2, figsize=(12, 6))[1].ravel()
    # ax[0].imshow(im[:, :, ::-1])  # base
    # ax[1].imshow(im2[:, :, ::-1])  # warped

    # Transform label coordinates
    n = len(targets)
    if n:
        use_segments = any(x.any() for x in segments)
        new = np.zeros((n, 4))
        if use_segments:  # warp segments
            segments = resample_segments(segments)  # upsample
            for i, segment in enumerate(segments):
                xy = np.ones((len(segment), 3))
                xy[:, :2] = segment
                xy = xy @ M.T  # transform
                xy = xy[:, :2] / xy[:, 2:3] if perspective else xy[:, :2]  # perspective rescale or affine

                # clip
                new[i] = segment2box(xy, width, height)

        else:  # warp boxes
            xy = np.ones((n * 4, 3))
            xy[:, :2] = targets[:, [1, 2, 3, 4, 1, 4, 3, 2]].reshape(n * 4, 2)  # x1y1, x2y2, x1y2, x2y1
            xy = xy @ M.T  # transform
            xy = (xy[:, :2] / xy[:, 2:3] if perspective else xy[:, :2]).reshape(n, 8)  # perspective rescale or affine

            # create new boxes
            x = xy[:, [0, 2, 4, 6]]
            y = xy[:, [1, 3, 5, 7]]
            new = np.concatenate((x.min(1), y.min(1), x.max(1), y.max(1))).reshape(4, n).T

            # clip
            new[:, [0, 2]] = new[:, [0, 2]].clip(0, width)
            new[:, [1, 3]] = new[:, [1, 3]].clip(0, height)

        # filter candidates
        i = box_candidates(box1=targets[:, 1:5].T * s, box2=new.T, area_thr=0.01 if use_segments else 0.10)
        targets = targets[i]
        targets[:, 1:5] = new[i]

    return im, targets


def copy_paste(im, labels, segments, p=0.5):
    # Implement Copy-Paste augmentation https://arxiv.org/abs/2012.07177, labels as nx5 np.array(cls, xyxy)
    n = len(segments)
    if p and n:
        h, w, c = im.shape  # height, width, channels
        im_new = np.zeros(im.shape, np.uint8)
        for j in random.sample(range(n), k=round(p * n)):
            l, s = labels[j], segments[j]
            box = w - l[3], l[2], w - l[1], l[4]
            ioa = bbox_ioa(box, labels[:, 1:5])  # intersection over area
            if (ioa < 0.30).all():  # allow 30% obscuration of existing labels
                labels = np.concatenate((labels, [[l[0], *box]]), 0)
                segments.append(np.concatenate((w - s[:, 0:1], s[:, 1:2]), 1))
                cv2.drawContours(im_new, [segments[j].astype(np.int32)], -1, (255, 255, 255), cv2.FILLED)

        result = cv2.bitwise_and(src1=im, src2=im_new)
        result = cv2.flip(result, 1)  # augment segments (flip left-right)
        i = result > 0  # pixels to replace
        # i[:, :] = result.max(2).reshape(h, w, 1)  # act over ch
        im[i] = result[i]  # cv2.imwrite('debug.jpg', im)  # debug

    return im, labels, segments


def cutout(im, labels, p=0.5):
    # Applies image cutout augmentation https://arxiv.org/abs/1708.04552
    if random.random() < p:
        h, w = im.shape[:2]
        scales = [0.5] * 1 + [0.25] * 2 + [0.125] * 4 + [0.0625] * 8 + [0.03125] * 16  # image size fraction
        for s in scales:
            mask_h = random.randint(1, int(h * s))  # create random masks
            mask_w = random.randint(1, int(w * s))

            # box
            xmin = max(0, random.randint(0, w) - mask_w // 2)
            ymin = max(0, random.randint(0, h) - mask_h // 2)
            xmax = min(w, xmin + mask_w)
            ymax = min(h, ymin + mask_h)

            # apply random color mask
            im[ymin:ymax, xmin:xmax] = [random.randint(64, 191) for _ in range(3)]

            # return unobscured labels
            if len(labels) and s > 0.03:
                box = np.array([xmin, ymin, xmax, ymax], dtype=np.float32)
                ioa = bbox_ioa(box, xywhn2xyxy(labels[:, 1:5], w, h))  # intersection over area
                labels = labels[ioa < 0.60]  # remove >60% obscured labels

    return labels


def mixup(im, labels, im2, labels2):
    # Applies MixUp augmentation https://arxiv.org/pdf/1710.09412.pdf
    r = np.random.beta(32.0, 32.0)  # mixup ratio, alpha=beta=32.0
    im = (im * r + im2 * (1 - r)).astype(np.uint8)
    labels = np.concatenate((labels, labels2), 0)
    return im, labels


def box_candidates(box1, box2, wh_thr=2, ar_thr=100, area_thr=0.1, eps=1e-16):  # box1(4,n), box2(4,n)
    # Compute candidate boxes: box1 before augment, box2 after augment, wh_thr (pixels), aspect_ratio_thr, area_ratio
    w1, h1 = box1[2] - box1[0], box1[3] - box1[1]
    w2, h2 = box2[2] - box2[0], box2[3] - box2[1]
    ar = np.maximum(w2 / (h2 + eps), h2 / (w2 + eps))  # aspect ratio
    return (w2 > wh_thr) & (h2 > wh_thr) & (w2 * h2 / (w1 * h1 + eps) > area_thr) & (ar < ar_thr)  # candidates


def classify_albumentations(
        augment=True,
        size=224,
        scale=(0.08, 1.0),
        ratio=(0.75, 1.0 / 0.75),  # 0.75, 1.33
        hflip=0.5,
        vflip=0.0,
        jitter=0.4,
        mean=IMAGENET_MEAN,
        std=IMAGENET_STD,
        auto_aug=False):
    # YOLOv5 classification Albumentations (optional, only used if package is installed)
    prefix = colorstr('albumentations: ')
    try:
        import albumentations as A
        from albumentations.pytorch import ToTensorV2
        check_version(A.__version__, '1.0.3', hard=True)  # version requirement
        if augment:  # Resize and crop
            T = [A.RandomResizedCrop(height=size, width=size, scale=scale, ratio=ratio)]
            if auto_aug:
                # TODO: implement AugMix, AutoAug & RandAug in albumentation
                LOGGER.info(f'{prefix}auto augmentations are currently not supported')
            else:
                if hflip > 0:
                    T += [A.HorizontalFlip(p=hflip)]
                if vflip > 0:
                    T += [A.VerticalFlip(p=vflip)]
                if jitter > 0:
                    color_jitter = (float(jitter),) * 3  # repeat value for brightness, contrast, satuaration, 0 hue
                    T += [A.ColorJitter(*color_jitter, 0)]
        else:  # Use fixed crop for eval set (reproducibility)
            T = [A.SmallestMaxSize(max_size=size), A.CenterCrop(height=size, width=size)]
        T += [A.Normalize(mean=mean, std=std), ToTensorV2()]  # Normalize and convert to Tensor
        LOGGER.info(prefix + ', '.join(f'{x}'.replace('always_apply=False, ', '') for x in T if x.p))
        return A.Compose(T)

    except ImportError:  # package not installed, skip
        LOGGER.warning(f'{prefix}⚠️ not found, install with `pip install albumentations` (recommended)')
    except Exception as e:
        LOGGER.info(f'{prefix}{e}')


def classify_transforms(size=224):
    # Transforms to apply if albumentations not installed
    assert isinstance(size, int), f'ERROR: classify_transforms size {size} must be integer, not (list, tuple)'
    # T.Compose([T.ToTensor(), T.Resize(size), T.CenterCrop(size), T.Normalize(IMAGENET_MEAN, IMAGENET_STD)])
    return T.Compose([CenterCrop(size), ToTensor(), T.Normalize(IMAGENET_MEAN, IMAGENET_STD)])


class LetterBox:
    # YOLOv5 LetterBox class for image preprocessing, i.e. T.Compose([LetterBox(size), ToTensor()])
    def __init__(self, size=(640, 640), auto=False, stride=32):
        super().__init__()
        self.h, self.w = (size, size) if isinstance(size, int) else size
        self.auto = auto  # pass max size integer, automatically solve for short side using stride
        self.stride = stride  # used with auto

    def __call__(self, im):  # im = np.array HWC
        imh, imw = im.shape[:2]
        r = min(self.h / imh, self.w / imw)  # ratio of new/old
        h, w = round(imh * r), round(imw * r)  # resized image
        hs, ws = (math.ceil(x / self.stride) * self.stride for x in (h, w)) if self.auto else self.h, self.w
        top, left = round((hs - h) / 2 - 0.1), round((ws - w) / 2 - 0.1)
        im_out = np.full((self.h, self.w, 3), 114, dtype=im.dtype)
        im_out[top:top + h, left:left + w] = cv2.resize(im, (w, h), interpolation=cv2.INTER_LINEAR)
        return im_out


class CenterCrop:
    # YOLOv5 CenterCrop class for image preprocessing, i.e. T.Compose([CenterCrop(size), ToTensor()])
    def __init__(self, size=640):
        super().__init__()
        self.h, self.w = (size, size) if isinstance(size, int) else size

    def __call__(self, im):  # im = np.array HWC
        imh, imw = im.shape[:2]
        m = min(imh, imw)  # min dimension
        top, left = (imh - m) // 2, (imw - m) // 2
        return cv2.resize(im[top:top + m, left:left + m], (self.w, self.h), interpolation=cv2.INTER_LINEAR)


class ToTensor:
    # YOLOv5 ToTensor class for image preprocessing, i.e. T.Compose([LetterBox(size), ToTensor()])
    def __init__(self, half=False):
        super().__init__()
        self.half = half

    def __call__(self, im):  # im = np.array HWC in BGR order
        im = np.ascontiguousarray(im.transpose((2, 0, 1))[::-1])  # HWC to CHW -> BGR to RGB -> contiguous
        im = torch.from_numpy(im)  # to torch
        im = im.half() if self.half else im.float()  # uint8 to fp16/32
        im /= 255.0  # 0-255 to 0.0-1.0
        return im<|MERGE_RESOLUTION|>--- conflicted
+++ resolved
@@ -21,16 +21,10 @@
 
 
 class Albumentations:
-<<<<<<< HEAD
     """ Load a list of Albumentation-compatible transforms from hyp files.
         It is used only if package is installed.
     """
     def __init__(self, hyp):
-=======
-    # YOLOv5 Albumentations class (optional, only used if package is installed)
-    def __init__(self, size=640):
-        self.transform = None
->>>>>>> 2373d547
         prefix = colorstr('albumentations: ')
         transform = None
 
@@ -74,7 +68,6 @@
     @staticmethod
     def load_one_transform(cid: int, config, A, prefix):
         try:
-<<<<<<< HEAD
             assert isinstance(config, dict), 'dict required'
             assert 'name' in config, 'missing key "name"' 
             name = config['name']
@@ -109,27 +102,6 @@
             LOGGER.error('bad albumentations transform config @%d : %s' % (cid, what))
             return None
 
-=======
-            import albumentations as A
-            check_version(A.__version__, '1.0.3', hard=True)  # version requirement
-
-            T = [
-                A.RandomResizedCrop(height=size, width=size, scale=(0.8, 1.0), ratio=(0.9, 1.11), p=0.0),
-                A.Blur(p=0.01),
-                A.MedianBlur(p=0.01),
-                A.ToGray(p=0.01),
-                A.CLAHE(p=0.01),
-                A.RandomBrightnessContrast(p=0.0),
-                A.RandomGamma(p=0.0),
-                A.ImageCompression(quality_lower=75, p=0.0)]  # transforms
-            self.transform = A.Compose(T, bbox_params=A.BboxParams(format='yolo', label_fields=['class_labels']))
-
-            LOGGER.info(prefix + ', '.join(f'{x}'.replace('always_apply=False, ', '') for x in T if x.p))
-        except ImportError:  # package not installed, skip
-            pass
-        except Exception as e:
-            LOGGER.info(f'{prefix}{e}')
->>>>>>> 2373d547
 
     def __call__(self, im, labels, p=1.0):
         if self.transform and random.random() < p:
