# YOLOv5 🚀 by Ultralytics, GPL-3.0 license
"""
Download utils
"""

import os
import platform
import subprocess
import time
import urllib
from pathlib import Path
from zipfile import ZipFile

import requests
import torch


def gsutil_getsize(url=''):
    # gs://bucket/file size
    # https://cloud.google.com/storage/docs/gsutil/commands/du
    s = subprocess.check_output(f'gsutil du {url}', shell=True).decode('utf-8')
    return eval(s.split(' ')[0]) if len(s) else 0  # bytes

def safe_download(file, url, url2=None, min_bytes=1E0, error_msg=''):
    # Attempts to download file from url or url2, checks and removes incomplete
    # downloads < min_bytes
    file = Path(file)
    assert_msg = f"Downloaded file '{file}' does not exist or size is < min_bytes={min_bytes}"
    try:  # url1
        print(f'Downloading {url} to {file}...')
        torch.hub.download_url_to_file(url, str(file))
        assert file.exists() and file.stat().st_size > min_bytes, assert_msg  # check
    except Exception as e:  # url2
        file.unlink(missing_ok=True)  # remove partial downloads
        print(f'ERROR: {e}\nRe-attempting {url2 or url} to {file}...')
        os.system(f"curl -L '{url2 or url}' -o '{file}' --retry 3 -C -")  # curl download, retry and resume on fail
    finally:
        if not file.exists() or file.stat().st_size < min_bytes:  # check
            file.unlink(missing_ok=True)  # remove partial downloads
            print(f"ERROR: {assert_msg}\n{error_msg}")
        print('')


def attempt_download(file, repo='ultralytics/yolov5'):  # from utils.downloads import *; attempt_download()
    # Attempt file download if does not exist
    file = Path(str(file).strip().replace("'", ''))

    if not file.exists():
        # URL specified
        name = Path(urllib.parse.unquote(str(file))).name  # decode '%2F' to '/' etc.
        if str(file).startswith(('http:/', 'https:/')):  # download
            url = str(file).replace(':/', '://')  # Pathlib turns :// -> :/
            file = name.split('?')[0]  # parse authentication https://url.com/file.txt?auth...
            if Path(file).is_file():
                print(f'Found {url} locally at {file}')  # file already exists
            else:
                safe_download(file=file, url=url, min_bytes=1E5)
            return file

        # GitHub assets
        file.parent.mkdir(parents=True, exist_ok=True)  # make parent dir (if required)
        try:
            response = requests.get(f'https://api.github.com/repos/{repo}/releases/latest').json()  # github api
<<<<<<< HEAD
            assets = [x['name'] for x in response['assets']]  # release assets, i.e.  ['yolov5s.pt', 'yolov5m.pt', ...]
            tag = response['tag_name']  # i.e.  'v1.0'
        except:  # fallback plan
=======
            assets = [x['name'] for x in response['assets']]  # release assets, i.e. ['yolov5s.pt', 'yolov5m.pt', ...]
            tag = response['tag_name']  # i.e. 'v1.0'
        except Exception:  # fallback plan
>>>>>>> dc7e0930
            assets = ['yolov5n.pt', 'yolov5s.pt', 'yolov5m.pt', 'yolov5l.pt', 'yolov5x.pt',
                      'yolov5n6.pt', 'yolov5s6.pt', 'yolov5m6.pt', 'yolov5l6.pt', 'yolov5x6.pt']
            try:
                tag = subprocess.check_output('git tag', shell=True, stderr=subprocess.STDOUT).decode().split()[-1]
            except Exception:
                tag = 'v6.0'  # current release

        if name in assets:
            safe_download(file,
                          url=f'https://github.com/{repo}/releases/download/{tag}/{name}',
                          # url2=f'https://storage.googleapis.com/{repo}/ckpt/{name}',
                          # # backup url (optional)
                          min_bytes=1E5,
                          error_msg=f'{file} missing, try downloading from https://github.com/{repo}/releases/')

    return str(file)


def gdrive_download(id='16TiPfZj7htmTyhntwcZyEEAejOUxuT6m', file='tmp.zip'):
    # Downloads a file from Google Drive.  from yolov5.utils.downloads import
    # *; gdrive_download()
    t = time.time()
    file = Path(file)
    cookie = Path('cookie')  # gdrive cookie
    print(f'Downloading https://drive.google.com/uc?export=download&id={id} as {file}... ', end='')
    file.unlink(missing_ok=True)  # remove existing file
    cookie.unlink(missing_ok=True)  # remove existing cookie

    # Attempt file download
    out = "NUL" if platform.system() == "Windows" else "/dev/null"
    os.system(f'curl -c ./cookie -s -L "drive.google.com/uc?export=download&id={id}" > {out}')
    if os.path.exists('cookie'):  # large file
        s = f'curl -Lb ./cookie "drive.google.com/uc?export=download&confirm={get_token()}&id={id}" -o {file}'
    else:  # small file
        s = f'curl -s -L -o {file} "drive.google.com/uc?export=download&id={id}"'
    r = os.system(s)  # execute, capture return
    cookie.unlink(missing_ok=True)  # remove existing cookie

    # Error check
    if r != 0:
        file.unlink(missing_ok=True)  # remove partial
        print('Download error ')  # raise Exception('Download error')
        return r

    # Unzip if archive
    if file.suffix == '.zip':
        print('unzipping... ', end='')
        ZipFile(file).extractall(path=file.parent)  # unzip
        file.unlink()  # remove zip

    print(f'Done ({time.time() - t:.1f}s)')
    return r


def get_token(cookie="./cookie"):
    with open(cookie) as f:
        for line in f:
            if "download" in line:
                return line.split()[-1]
    return ""

# Google utils: https://cloud.google.com/storage/docs/reference/libraries ----------------------------------------------
#
#
# def upload_blob(bucket_name, source_file_name, destination_blob_name):
#     # Uploads a file to a bucket
#     # https://cloud.google.com/storage/docs/uploading-objects#storage-upload-object-python
#
#     storage_client = storage.Client()
#     bucket = storage_client.get_bucket(bucket_name)
#     blob = bucket.blob(destination_blob_name)
#
#     blob.upload_from_filename(source_file_name)
#
#     print('File {} uploaded to {}.'.format(
#         source_file_name,
#         destination_blob_name))
#
#
# def download_blob(bucket_name, source_blob_name, destination_file_name):
#     # Uploads a blob from a bucket
#     storage_client = storage.Client()
#     bucket = storage_client.get_bucket(bucket_name)
#     blob = bucket.blob(source_blob_name)
#
#     blob.download_to_filename(destination_file_name)
#
#     print('Blob {} downloaded to {}.'.format(
#         source_blob_name,
#         destination_file_name))<|MERGE_RESOLUTION|>--- conflicted
+++ resolved
@@ -61,15 +61,9 @@
         file.parent.mkdir(parents=True, exist_ok=True)  # make parent dir (if required)
         try:
             response = requests.get(f'https://api.github.com/repos/{repo}/releases/latest').json()  # github api
-<<<<<<< HEAD
-            assets = [x['name'] for x in response['assets']]  # release assets, i.e.  ['yolov5s.pt', 'yolov5m.pt', ...]
-            tag = response['tag_name']  # i.e.  'v1.0'
-        except:  # fallback plan
-=======
             assets = [x['name'] for x in response['assets']]  # release assets, i.e. ['yolov5s.pt', 'yolov5m.pt', ...]
             tag = response['tag_name']  # i.e. 'v1.0'
         except Exception:  # fallback plan
->>>>>>> dc7e0930
             assets = ['yolov5n.pt', 'yolov5s.pt', 'yolov5m.pt', 'yolov5l.pt', 'yolov5x.pt',
                       'yolov5n6.pt', 'yolov5s6.pt', 'yolov5m6.pt', 'yolov5l6.pt', 'yolov5x6.pt']
             try:
