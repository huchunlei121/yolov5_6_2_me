"""Main Logger class for ClearML experiment tracking."""
import glob
import re
from pathlib import Path

import numpy as np
import yaml

from utils.plots import Annotator, colors

try:
    import clearml
    from clearml import Dataset, Task

    assert hasattr(clearml, '__version__')  # verify package import not local dir
except (ImportError, AssertionError):
    clearml = None


def construct_dataset(clearml_info_string):
    """Load in a clearml dataset and fill the internal data_dict with its contents.
    """
    dataset_id = clearml_info_string.replace('clearml://', '')
    dataset = Dataset.get(dataset_id=dataset_id)
    dataset_root_path = Path(dataset.get_local_copy())

    # We'll search for the yaml file definition in the dataset
    yaml_filenames = list(glob.glob(str(dataset_root_path / "*.yaml")) + glob.glob(str(dataset_root_path / "*.yml")))
    if len(yaml_filenames) > 1:
        raise ValueError('More than one yaml file was found in the dataset root, cannot determine which one contains '
                         'the dataset definition this way.')
    elif len(yaml_filenames) == 0:
        raise ValueError('No yaml definition found in dataset root path, check that there is a correct yaml file '
                         'inside the dataset root path.')
    with open(yaml_filenames[0]) as f:
        dataset_definition = yaml.safe_load(f)

    assert set(dataset_definition.keys()).issuperset(
        {'train', 'test', 'val', 'nc', 'names'}
    ), "The right keys were not found in the yaml file, make sure it at least has the following keys: ('train', 'test', 'val', 'nc', 'names')"

    data_dict = dict()
    data_dict['train'] = str(
        (dataset_root_path / dataset_definition['train']).resolve()) if dataset_definition['train'] else None
    data_dict['test'] = str(
        (dataset_root_path / dataset_definition['test']).resolve()) if dataset_definition['test'] else None
    data_dict['val'] = str(
        (dataset_root_path / dataset_definition['val']).resolve()) if dataset_definition['val'] else None
    data_dict['nc'] = dataset_definition['nc']
    data_dict['names'] = dataset_definition['names']

    return data_dict


class ClearmlLogger:
    """Log training runs, datasets, models, and predictions to ClearML.

    This logger sends information to ClearML at app.clear.ml or to your own hosted server. By default,
    this information includes hyperparameters, system configuration and metrics, model metrics, code information and
    basic data metrics and analyses.

    By providing additional command line arguments to train.py, datasets,
    models and predictions can also be logged.
    """

    def __init__(self, opt, hyp):
        """
        - Initialize ClearML Task, this object will capture the experiment
        - Upload dataset version to ClearML Data if opt.upload_dataset is True

        arguments:
        opt (namespace) -- Commandline arguments for this run
        hyp (dict) -- Hyperparameters for this run

        """
        self.current_epoch = 0
        # Keep tracked of amount of logged images to enforce a limit
        self.current_epoch_logged_images = set()
        # Maximum number of images to log to clearML per epoch
        self.max_imgs_to_log_per_epoch = 16
        # Get the interval of epochs when bounding box images should be logged
        self.bbox_interval = opt.bbox_interval
        self.clearml = clearml
        self.task = None
        self.data_dict = None
        if self.clearml:
            self.task = Task.init(
                project_name=opt.project if opt.project != 'runs/train' else 'YOLOv5',
                task_name=opt.name if opt.name != 'exp' else 'Training',
                tags=['YOLOv5'],
                output_uri=True,
                auto_connect_frameworks={'pytorch': False}
                # We disconnect pytorch auto-detection, because we added manual model save points in the code
            )
            # ClearML's hooks will already grab all general parameters
            # Only the hyperparameters coming from the yaml config file
            # will have to be added manually!
            self.task.connect(hyp, name='Hyperparameters')
<<<<<<< HEAD
            self.task.connect(opt, name='Args')
=======

            # Make sure the code is easily remotely runnable by setting the docker image to use by the remote agent
            self.task.set_base_docker("ultralytics/yolov5:latest",
                                      docker_arguments='--ipc=host -e="CLEARML_AGENT_SKIP_PYTHON_ENV_INSTALL=1"',
                                      docker_setup_bash_script='pip install clearml')

>>>>>>> 7845cea9
            # Get ClearML Dataset Version if requested
            if opt.data.startswith('clearml://'):
                # data_dict should have the following keys:
                # names, nc (number of classes), test, train, val (all three relative paths to ../datasets)
                self.data_dict = construct_dataset(opt.data)
                # Set data to data_dict because wandb will crash without this information and opt is the best way
                # to give it to them
                opt.data = self.data_dict

    def log_debug_samples(self, files, title='Debug Samples'):
        """
        Log files (images) as debug samples in the ClearML task.

        arguments:
        files (List(PosixPath)) a list of file paths in PosixPath format
        title (str) A title that groups together images with the same values
        """
        for f in files:
            if f.exists():
                it = re.search(r'_batch(\d+)', f.name)
                iteration = int(it.groups()[0]) if it else 0
                self.task.get_logger().report_image(title=title,
                                                    series=f.name.replace(it.group(), ''),
                                                    local_path=str(f),
                                                    iteration=iteration)

    def log_image_with_boxes(self, image_path, boxes, class_names, image, conf_threshold=0.25):
        """
        Draw the bounding boxes on a single image and report the result as a ClearML debug sample.

        arguments:
        image_path (PosixPath) the path the original image file
        boxes (list): list of scaled predictions in the format - [xmin, ymin, xmax, ymax, confidence, class]
        class_names (dict): dict containing mapping of class int to class name
        image (Tensor): A torch tensor containing the actual image data
        """
        if len(self.current_epoch_logged_images) < self.max_imgs_to_log_per_epoch and self.current_epoch >= 0:
            # Log every bbox_interval times and deduplicate for any intermittend extra eval runs
            if self.current_epoch % self.bbox_interval == 0 and image_path not in self.current_epoch_logged_images:
                im = np.ascontiguousarray(np.moveaxis(image.mul(255).clamp(0, 255).byte().cpu().numpy(), 0, 2))
                annotator = Annotator(im=im, pil=True)
                for i, (conf, class_nr, box) in enumerate(zip(boxes[:, 4], boxes[:, 5], boxes[:, :4])):
                    color = colors(i)

                    class_name = class_names[int(class_nr)]
                    confidence_percentage = round(float(conf) * 100, 2)
                    label = f"{class_name}: {confidence_percentage}%"

                    if conf > conf_threshold:
                        annotator.rectangle(box.cpu().numpy(), outline=color)
                        annotator.box_label(box.cpu().numpy(), label=label, color=color)

                annotated_image = annotator.result()
                self.task.get_logger().report_image(title='Bounding Boxes',
                                                    series=image_path.name,
                                                    iteration=self.current_epoch,
                                                    image=annotated_image)
                self.current_epoch_logged_images.add(image_path)<|MERGE_RESOLUTION|>--- conflicted
+++ resolved
@@ -96,16 +96,12 @@
             # Only the hyperparameters coming from the yaml config file
             # will have to be added manually!
             self.task.connect(hyp, name='Hyperparameters')
-<<<<<<< HEAD
             self.task.connect(opt, name='Args')
-=======
-
+            
             # Make sure the code is easily remotely runnable by setting the docker image to use by the remote agent
             self.task.set_base_docker("ultralytics/yolov5:latest",
                                       docker_arguments='--ipc=host -e="CLEARML_AGENT_SKIP_PYTHON_ENV_INSTALL=1"',
                                       docker_setup_bash_script='pip install clearml')
-
->>>>>>> 7845cea9
             # Get ClearML Dataset Version if requested
             if opt.data.startswith('clearml://'):
                 # data_dict should have the following keys:
