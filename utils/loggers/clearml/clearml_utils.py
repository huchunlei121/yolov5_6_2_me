--- conflicted
+++ resolved
@@ -99,13 +99,8 @@
 
         if self.clearml:
             self.task = Task.init(
-<<<<<<< HEAD
-                project_name='YOLOv5',
-                task_name=task_name,
-=======
                 project_name=opt.project if opt.project != 'runs/train' else 'YOLOv5',
                 task_name=opt.name if opt.name != 'exp' else 'Training',
->>>>>>> ff6e6e32
                 tags=['YOLOv5'],
                 output_uri=True,
                 auto_connect_frameworks={'pytorch': False}
