# YOLOv5 🚀 by Ultralytics, GPL-3.0 license
"""
Logging utils
"""

import os
import warnings
from pathlib import Path

import pkg_resources as pkg
import torch
from torch.utils.tensorboard import SummaryWriter

from utils.general import LOGGER, colorstr, cv2
from utils.loggers.clearml.clearml_utils import ClearmlLogger
from utils.loggers.mlflow.mlflow_utils import MlflowLogger
from utils.loggers.wandb.wandb_utils import WandbLogger
from utils.plots import plot_images, plot_labels, plot_results
from utils.torch_utils import de_parallel

<<<<<<< HEAD
LOGGERS = ('csv', 'tb', 'wandb', 'clearml', 'mlflow')  # *.csv, TensorBoard, Weights & Biases, ClearML, Mlflow
=======
LOGGERS = ('csv', 'tb', 'wandb', 'clearml', 'comet')  # *.csv, TensorBoard, Weights & Biases, ClearML
>>>>>>> 0b724c5b
RANK = int(os.getenv('RANK', -1))

try:
    import wandb

    assert hasattr(wandb, '__version__')  # verify package import not local dir
    if pkg.parse_version(wandb.__version__) >= pkg.parse_version('0.12.2') and RANK in {0, -1}:
        try:
            wandb_login_success = wandb.login(timeout=30)
        except wandb.errors.UsageError:  # known non-TTY terminal issue
            wandb_login_success = False
        if not wandb_login_success:
            wandb = None
except (ImportError, AssertionError):
    wandb = None

try:
    import mlflow
    assert hasattr(mlflow, '__version__')  # verify package import not local dir
except (ImportError, AssertionError):
    mlflow = None

try:
    import clearml
    assert hasattr(clearml, '__version__')  # verify package import not local dir
except (ImportError, AssertionError):
    clearml = None

try:
    if RANK not in [0, -1]:
        comet_ml = None
    else:
        import comet_ml

        assert hasattr(comet_ml, '__version__')  # verify package import not local dir
        from utils.loggers.comet import CometLogger

except (ModuleNotFoundError, ImportError, AssertionError):
    comet_ml = None


class Loggers():
    # YOLOv5 Loggers class
    def __init__(self, save_dir=None, weights=None, opt=None, hyp=None, logger=None, include=LOGGERS):
        self.save_dir = save_dir
        self.weights = weights
        self.opt = opt
        self.hyp = hyp
        self.plots = not opt.noplots  # plot results
        self.logger = logger  # for printing results to console
        self.include = include
        self.keys = [
            'train/box_loss',
            'train/obj_loss',
            'train/cls_loss',  # train loss
            'metrics/precision',
            'metrics/recall',
            'metrics/mAP_0.5',
            'metrics/mAP_0.5:0.95',  # metrics
            'val/box_loss',
            'val/obj_loss',
            'val/cls_loss',  # val loss
            'x/lr0',
            'x/lr1',
            'x/lr2']  # params
        self.best_keys = ['best/epoch', 'best/precision', 'best/recall', 'best/mAP_0.5', 'best/mAP_0.5:0.95']
        for k in LOGGERS:
            setattr(self, k, None)  # init empty logger dictionary
        self.csv = True  # always log to csv

        # Messages
        if not wandb:
            prefix = colorstr('Weights & Biases: ')
            s = f"{prefix}run 'pip install wandb' to automatically track and visualize YOLOv5 🚀 runs in Weights & Biases"
            self.logger.info(s)
        if not clearml:
            prefix = colorstr('ClearML: ')
            s = f"{prefix}run 'pip install clearml' to automatically track, visualize and remotely train YOLOv5 🚀 in ClearML"
            self.logger.info(s)
        if not comet_ml:
            prefix = colorstr('Comet: ')
            s = f"{prefix}run 'pip install comet_ml' to automatically track and visualize YOLOv5 🚀 runs in Comet"
            self.logger.info(s)
        # TensorBoard
        s = self.save_dir
        if 'tb' in self.include and not self.opt.evolve:
            prefix = colorstr('TensorBoard: ')
            self.logger.info(f"{prefix}Start with 'tensorboard --logdir {s.parent}', view at http://localhost:6006/")
            self.tb = SummaryWriter(str(s))

        # W&B
        if wandb and 'wandb' in self.include:
            wandb_artifact_resume = isinstance(self.opt.resume, str) and self.opt.resume.startswith('wandb-artifact://')
            run_id = torch.load(self.weights).get('wandb_id') if self.opt.resume and not wandb_artifact_resume else None
            self.opt.hyp = self.hyp  # add hyperparameters
            self.wandb = WandbLogger(self.opt, run_id)
            # temp warn. because nested artifacts not supported after 0.12.10
            if pkg.parse_version(wandb.__version__) >= pkg.parse_version('0.12.11'):
                s = "YOLOv5 temporarily requires wandb version 0.12.10 or below. Some features may not work as expected."
                self.logger.warning(s)
        else:
            self.wandb = None

        # ClearML
        if clearml and 'clearml' in self.include:
            self.clearml = ClearmlLogger(self.opt, self.hyp)
        else:
            self.clearml = None

<<<<<<< HEAD
        # Mlflow
        if mlflow and 'mlflow' in self.include:
            self.mlflow = MlflowLogger(self.opt)
        else:
            self.mlflow = None
=======
        # Comet
        if comet_ml and 'comet' in self.include:
            if isinstance(self.opt.resume, str) and self.opt.resume.startswith("comet://"):
                run_id = self.opt.resume.split("/")[-1]
                self.comet_logger = CometLogger(self.opt, self.hyp, run_id=run_id)

            else:
                self.comet_logger = CometLogger(self.opt, self.hyp)

        else:
            self.comet_logger = None

    @property
    def remote_dataset(self):
        # Get data_dict if custom dataset artifact link is provided
        data_dict = None
        if self.clearml:
            data_dict = self.clearml.data_dict
        if self.wandb:
            data_dict = self.wandb.data_dict
        if self.comet_logger:
            data_dict = self.comet_logger.data_dict

        return data_dict
>>>>>>> 0b724c5b

    def on_train_start(self):
        if self.comet_logger:
            self.comet_logger.on_train_start()

    def on_pretrain_routine_start(self):
        if self.comet_logger:
            self.comet_logger.on_pretrain_routine_start()

    def on_pretrain_routine_end(self, labels, names):
        # Callback runs on pre-train routine end
        if self.plots:
            plot_labels(labels, names, self.save_dir)
            paths = self.save_dir.glob('*labels*.jpg')  # training labels
            if self.wandb:
                self.wandb.log({"Labels": [wandb.Image(str(x), caption=x.name) for x in paths]})
            # if self.clearml:
            #    pass  # ClearML saves these images automatically using hooks
<<<<<<< HEAD
            if self.mlflow:
                [self.mlflow.log_artifacts(x, "labels") for x in paths]
=======
            if self.comet_logger:
                self.comet_logger.on_pretrain_routine_end(paths)
>>>>>>> 0b724c5b

    def on_train_batch_end(self, model, ni, imgs, targets, paths, vals):
        log_dict = dict(zip(self.keys[0:3], vals))
        # Callback runs on train batch end
        # ni: number integrated batches (since train start)
        if self.plots:
            if ni < 3:
                f = self.save_dir / f'train_batch{ni}.jpg'  # filename
                plot_images(imgs, targets, paths, f)
                if ni == 0 and self.tb and not self.opt.sync_bn:
                    log_tensorboard_graph(self.tb, model, imgsz=(self.opt.imgsz, self.opt.imgsz))
            if ni == 10 and (self.wandb or self.clearml or self.mlflow):
                files = sorted(self.save_dir.glob('train*.jpg'))
                if self.wandb:
                    self.wandb.log({'Mosaics': [wandb.Image(str(f), caption=f.name) for f in files if f.exists()]})
                if self.clearml:
                    self.clearml.log_debug_samples(files, title='Mosaics')
                if self.mlflow:
                    [self.mlflow.log_artifacts(f, "train") for f in files if f.exists()]

        if self.comet_logger:
            self.comet_logger.on_train_batch_end(log_dict, step=ni)

    def on_train_epoch_end(self, epoch):
        # Callback runs on train epoch end
        if self.wandb:
            self.wandb.current_epoch = epoch + 1

        if self.comet_logger:
            self.comet_logger.on_train_epoch_end(epoch)

    def on_val_start(self):
        if self.comet_logger:
            self.comet_logger.on_val_start()

    def on_val_image_end(self, pred, predn, path, names, im):
        # Callback runs on val image end
        if self.wandb:
            self.wandb.val_one_image(pred, predn, path, names, im)
        if self.clearml:
            self.clearml.log_image_with_boxes(path, pred, names, im)

    def on_val_batch_end(self, batch_i, im, targets, paths, shapes, out):
        if self.comet_logger:
            self.comet_logger.on_val_batch_end(batch_i, im, targets, paths, shapes, out)

    def on_val_end(self, nt, tp, fp, p, r, f1, ap, ap50, ap_class, confusion_matrix):
        # Callback runs on val end
        if self.wandb or self.clearml or self.mlflow:
            files = sorted(self.save_dir.glob('val*.jpg'))
            if self.wandb:
                self.wandb.log({"Validation": [wandb.Image(str(f), caption=f.name) for f in files]})
            if self.clearml:
                self.clearml.log_debug_samples(files, title='Validation')
            if self.mlflow:
                [self.mlflow.log_artifacts(f, "validation") for f in files if f.exists()]

        if self.comet_logger:
            self.comet_logger.on_val_end(nt, tp, fp, p, r, f1, ap, ap50, ap_class, confusion_matrix)

    def on_fit_epoch_end(self, vals, epoch, best_fitness, fi):
        # Callback runs at the end of each fit (train+val) epoch
        x = dict(zip(self.keys, vals))
        if self.csv:
            file = self.save_dir / 'results.csv'
            n = len(x) + 1  # number of cols
            s = '' if file.exists() else (('%20s,' * n % tuple(['epoch'] + self.keys)).rstrip(',') + '\n')  # add header
            with open(file, 'a') as f:
                f.write(s + ('%20.5g,' * n % tuple([epoch] + vals)).rstrip(',') + '\n')

        if self.tb:
            for k, v in x.items():
                self.tb.add_scalar(k, v, epoch)
        elif self.clearml:  # log to ClearML if TensorBoard not used
            for k, v in x.items():
                title, series = k.split('/')
                self.clearml.task.get_logger().report_scalar(title, series, v, epoch)

        if self.wandb:
            if best_fitness == fi:
                best_results = [epoch] + vals[3:7]
                for i, name in enumerate(self.best_keys):
                    self.wandb.wandb_run.summary[name] = best_results[i]  # log best results in the summary
            self.wandb.log(x)
            self.wandb.end_epoch(best_result=best_fitness == fi)

        if self.mlflow:
            self.mlflow.log_metrics(metrics=x, epoch=epoch)
            if best_fitness == fi:
                best_results = dict(zip(self.best_keys[1:], vals[3:7]))
                self.mlflow.log_metrics(best_results, epoch=epoch)

        if self.clearml:
            self.clearml.current_epoch_logged_images = set()  # reset epoch image limit
            self.clearml.current_epoch += 1

        if self.comet_logger:
            self.comet_logger.on_fit_epoch_end(x, epoch=epoch)

    def on_model_save(self, last, epoch, final_epoch, best_fitness, fi):
        # Callback runs on model save event
        if (epoch + 1) % self.opt.save_period == 0 and not final_epoch and self.opt.save_period != -1:
            if self.wandb:
                self.wandb.log_model(last.parent, self.opt, epoch, fi, best_model=best_fitness == fi)

            if self.clearml:
                self.clearml.task.update_output_model(model_path=str(last),
                                                      model_name='Latest Model',
                                                      auto_delete_file=False)

<<<<<<< HEAD
            if self.mlflow:
                self.mlflow.log_model(model_path=last, model_name=f"{self.mlflow.model_name}/last/{epoch}")
=======
        if self.comet_logger:
            self.comet_logger.on_model_save(last, epoch, final_epoch, best_fitness, fi)
>>>>>>> 0b724c5b

    def on_train_end(self, last, best, epoch, results):
        # Callback runs on training end, i.e. saving best model
        if self.plots:
            plot_results(file=self.save_dir / 'results.csv')  # save results.png
        files = ['results.png', 'confusion_matrix.png', *(f'{x}_curve.png' for x in ('F1', 'PR', 'P', 'R'))]
        files = [(self.save_dir / f) for f in files if (self.save_dir / f).exists()]  # filter
        self.logger.info(f"Results saved to {colorstr('bold', self.save_dir)}")

        if self.tb and not self.clearml:  # These images are already captured by ClearML by now, we don't want doubles
            for f in files:
                self.tb.add_image(f.stem, cv2.imread(str(f))[..., ::-1], epoch, dataformats='HWC')

        if self.wandb:
            self.wandb.log(dict(zip(self.keys[3:10], results)))
            self.wandb.log({"Results": [wandb.Image(str(f), caption=f.name) for f in files]})
            # Calling wandb.log. TODO: Refactor this into WandbLogger.log_model
            if not self.opt.evolve:
                wandb.log_artifact(str(best if best.exists() else last),
                                   type='model',
                                   name=f'run_{self.wandb.wandb_run.id}_model',
                                   aliases=['latest', 'best', 'stripped'])
            self.wandb.finish_run()

        if self.mlflow:
            # log stuff
            [self.mlflow.log_artifacts(f, "results") for f in files if f.exists()]
            self.mlflow.log_artifacts(self.save_dir / "results.csv", "results")
            if last.exists():
                self.mlflow.log_model(model_path=last, model_name=f"{self.mlflow.model_name}/last/{epoch}")
            if best.exists():
                self.mlflow.log_model(model_path=best, model_name=f"{self.mlflow.model_name}/best/{epoch}")
            self.mlflow.finish_run()

        if self.clearml and not self.opt.evolve:
            self.clearml.task.update_output_model(model_path=str(best if best.exists() else last),
                                                  name='Best Model',
                                                  auto_delete_file=False)

        if self.comet_logger:
            final_results = dict(zip(self.keys[3:10], results))
            self.comet_logger.on_train_end(files, self.save_dir, last, best, epoch, final_results)

    def on_params_update(self, params: dict):
        # Update hyperparams or configs of the experiment
        if self.wandb:
            self.wandb.wandb_run.config.update(params, allow_val_change=True)
        if self.comet_logger:
            self.comet_logger.on_params_update(params)

        if self.mlflow:
            self.mlflow.log_metrics(params, is_param=True)


class GenericLogger:
    """
    YOLOv5 General purpose logger for non-task specific logging
    Usage: from utils.loggers import GenericLogger; logger = GenericLogger(...)
    Arguments
        opt:             Run arguments
        console_logger:  Console logger
        include:         loggers to include
    """

    def __init__(self, opt, console_logger, include=('tb', 'wandb', 'mlflow')):
        # init default loggers
        self.save_dir = Path(opt.save_dir)
        self.include = include
        self.console_logger = console_logger
        self.csv = self.save_dir / 'results.csv'  # CSV logger
        if 'tb' in self.include:
            prefix = colorstr('TensorBoard: ')
            self.console_logger.info(
                f"{prefix}Start with 'tensorboard --logdir {self.save_dir.parent}', view at http://localhost:6006/")
            self.tb = SummaryWriter(str(self.save_dir))

        if wandb and 'wandb' in self.include:
            self.wandb = wandb.init(project=web_project_name(str(opt.project)),
                                    name=None if opt.name == "exp" else opt.name,
                                    config=opt)
        else:
            self.wandb = None

        if mlflow and "mlflow" in self.include:
            self.mlflow = MlflowLogger(opt=opt)
        else:
            self.mlflow = None

    def log_metrics(self, metrics, epoch):
        # Log metrics dictionary to all loggers
        if self.csv:
            keys, vals = list(metrics.keys()), list(metrics.values())
            n = len(metrics) + 1  # number of cols
            s = '' if self.csv.exists() else (('%23s,' * n % tuple(['epoch'] + keys)).rstrip(',') + '\n')  # header
            with open(self.csv, 'a') as f:
                f.write(s + ('%23.5g,' * n % tuple([epoch] + vals)).rstrip(',') + '\n')

        if self.tb:
            for k, v in metrics.items():
                self.tb.add_scalar(k, v, epoch)

        if self.wandb:
            self.wandb.log(metrics, step=epoch)

        if self.mlflow:
            self.mlflow.log_metrics(metrics, epoch=epoch)

    def log_images(self, files, name='Images', epoch=0):
        # Log images to all loggers
        files = [Path(f) for f in (files if isinstance(files, (tuple, list)) else [files])]  # to Path
        files = [f for f in files if f.exists()]  # filter by exists

        if self.tb:
            for f in files:
                self.tb.add_image(f.stem, cv2.imread(str(f))[..., ::-1], epoch, dataformats='HWC')

        if self.wandb:
            self.wandb.log({name: [wandb.Image(str(f), caption=f.name) for f in files]}, step=epoch)

        if self.mlflow:
            [self.mlflow.log_artifacts(artifact=f, relpath=f"images/epoch_{str(epoch)}") for f in files]

    def log_graph(self, model, imgsz=(640, 640)):
        # Log model graph to all loggers
        if self.tb:
            log_tensorboard_graph(self.tb, model, imgsz)

    def log_model(self, model_path, epoch=0, metadata={}):
        # Log model to all loggers
        if self.wandb:
            art = wandb.Artifact(name=f"run_{wandb.run.id}_model", type="model", metadata=metadata)
            art.add_file(str(model_path))
            wandb.log_artifact(art)

        if self.mlflow:
            self.mlflow.log_model(model_path=model_path, model_name=f"{self.mlflow.model_name}/{epoch}")

    def update_params(self, params):
        # Update the paramters logged
        if self.wandb:
            wandb.run.config.update(params, allow_val_change=True)

        if self.mlflow:
            self.mlflow.log_params(params=params)


def log_tensorboard_graph(tb, model, imgsz=(640, 640)):
    # Log model graph to TensorBoard
    try:
        p = next(model.parameters())  # for device, type
        imgsz = (imgsz, imgsz) if isinstance(imgsz, int) else imgsz  # expand
        im = torch.zeros((1, 3, *imgsz)).to(p.device).type_as(p)  # input image (WARNING: must be zeros, not empty)
        with warnings.catch_warnings():
            warnings.simplefilter('ignore')  # suppress jit trace warning
            tb.add_graph(torch.jit.trace(de_parallel(model), im, strict=False), [])
    except Exception as e:
        LOGGER.warning(f'WARNING ⚠️ TensorBoard graph visualization failure {e}')


def web_project_name(project):
    # Convert local project name to web project name
    if not project.startswith('runs/train'):
        return project
    suffix = '-Classify' if project.endswith('-cls') else '-Segment' if project.endswith('-seg') else ''
    return f'YOLOv5{suffix}'<|MERGE_RESOLUTION|>--- conflicted
+++ resolved
@@ -18,11 +18,7 @@
 from utils.plots import plot_images, plot_labels, plot_results
 from utils.torch_utils import de_parallel
 
-<<<<<<< HEAD
-LOGGERS = ('csv', 'tb', 'wandb', 'clearml', 'mlflow')  # *.csv, TensorBoard, Weights & Biases, ClearML, Mlflow
-=======
-LOGGERS = ('csv', 'tb', 'wandb', 'clearml', 'comet')  # *.csv, TensorBoard, Weights & Biases, ClearML
->>>>>>> 0b724c5b
+LOGGERS = ('csv', 'tb', 'wandb', 'clearml', 'comet', 'mlflow')  # *.csv, TensorBoard, Weights & Biases, ClearML
 RANK = int(os.getenv('RANK', -1))
 
 try:
@@ -132,13 +128,6 @@
         else:
             self.clearml = None
 
-<<<<<<< HEAD
-        # Mlflow
-        if mlflow and 'mlflow' in self.include:
-            self.mlflow = MlflowLogger(self.opt)
-        else:
-            self.mlflow = None
-=======
         # Comet
         if comet_ml and 'comet' in self.include:
             if isinstance(self.opt.resume, str) and self.opt.resume.startswith("comet://"):
@@ -150,6 +139,12 @@
 
         else:
             self.comet_logger = None
+
+        # Mlflow
+        if mlflow and 'mlflow' in self.include:
+            self.mlflow = MlflowLogger(self.opt)
+        else:
+            self.mlflow = None
 
     @property
     def remote_dataset(self):
@@ -163,7 +158,6 @@
             data_dict = self.comet_logger.data_dict
 
         return data_dict
->>>>>>> 0b724c5b
 
     def on_train_start(self):
         if self.comet_logger:
@@ -182,13 +176,12 @@
                 self.wandb.log({"Labels": [wandb.Image(str(x), caption=x.name) for x in paths]})
             # if self.clearml:
             #    pass  # ClearML saves these images automatically using hooks
-<<<<<<< HEAD
+
+            if self.comet_logger:
+                self.comet_logger.on_pretrain_routine_end(paths)
+
             if self.mlflow:
                 [self.mlflow.log_artifacts(x, "labels") for x in paths]
-=======
-            if self.comet_logger:
-                self.comet_logger.on_pretrain_routine_end(paths)
->>>>>>> 0b724c5b
 
     def on_train_batch_end(self, model, ni, imgs, targets, paths, vals):
         log_dict = dict(zip(self.keys[0:3], vals))
@@ -298,14 +291,11 @@
                 self.clearml.task.update_output_model(model_path=str(last),
                                                       model_name='Latest Model',
                                                       auto_delete_file=False)
-
-<<<<<<< HEAD
             if self.mlflow:
                 self.mlflow.log_model(model_path=last, model_name=f"{self.mlflow.model_name}/last/{epoch}")
-=======
+
         if self.comet_logger:
             self.comet_logger.on_model_save(last, epoch, final_epoch, best_fitness, fi)
->>>>>>> 0b724c5b
 
     def on_train_end(self, last, best, epoch, results):
         # Callback runs on training end, i.e. saving best model
