# YOLOv5 🚀 by Ultralytics, GPL-3.0 license
"""
Logging utils
"""

import os
import warnings

import pkg_resources as pkg
import torch
from torch.utils.tensorboard import SummaryWriter

from utils.general import colorstr, cv2
from utils.loggers.clearml.clearml_utils import ClearmlLogger
from utils.loggers.mlflow.mlflow_utils import MlflowLogger
from utils.loggers.wandb.wandb_utils import WandbLogger
from utils.plots import plot_images, plot_results
from utils.torch_utils import de_parallel

<<<<<<< HEAD
LOGGERS = ('csv', 'tb', 'wandb', 'clearml', 'mlflow')  # text-file, TensorBoard, Weights & Biases, Mlflow
=======
LOGGERS = ('csv', 'tb', 'wandb', 'clearml'
           'mlflow')  # text-file, TensorBoard, Weights & Biases, Mlflow
>>>>>>> 8a0ec3d8
RANK = int(os.getenv('RANK', -1))

try:
    import wandb

    assert hasattr(wandb, '__version__')  # verify package import not local dir
    if pkg.parse_version(wandb.__version__) >= pkg.parse_version('0.12.2') and RANK in {0, -1}:
        try:
            wandb_login_success = wandb.login(timeout=30)
        except wandb.errors.UsageError:  # known non-TTY terminal issue
            wandb_login_success = False
        if not wandb_login_success:
            wandb = None
except (ImportError, AssertionError):
    wandb = None

try:
    import mlflow
    assert hasattr(mlflow, '__version__')  # verify package import not local dir
except (ImportError, AssertionError):
    mlflow = None

try:
    import clearml
    assert hasattr(clearml, '__version__')  # verify package import not local dir
except (ImportError, AssertionError):
    clearml = None


class Loggers():
    # YOLOv5 Loggers class
    def __init__(self, save_dir=None, weights=None, opt=None, hyp=None, logger=None, include=LOGGERS):
        self.save_dir = save_dir
        self.weights = weights
        self.opt = opt
        self.hyp = hyp
        self.logger = logger  # for printing results to console
        self.include = include
        self.keys = [
            'train/box_loss',
            'train/obj_loss',
            'train/cls_loss',  # train loss
            'metrics/precision',
            'metrics/recall',
            'metrics/mAP_0.5',
            'metrics/mAP_0.5:0.95',  # metrics
            'val/box_loss',
            'val/obj_loss',
            'val/cls_loss',  # val loss
            'x/lr0',
            'x/lr1',
            'x/lr2']  # params
        self.best_keys = ['best/epoch', 'best/precision', 'best/recall', 'best/mAP_0.5', 'best/mAP_0.5:0.95']
        for k in LOGGERS:
            setattr(self, k, None)  # init empty logger dictionary
        self.csv = True  # always log to csv

        # Messages
        if not wandb:
            prefix = colorstr('Weights & Biases: ')
            s = f"{prefix}run 'pip install wandb' to automatically track and visualize YOLOv5 🚀 runs in Weights & Biases"
            self.logger.info(s)
        if not clearml:
            prefix = colorstr('ClearML: ')
            s = f"{prefix}run 'pip install clearml' to automatically track, visualize and remotely train YOLOv5 🚀 runs in ClearML"
            self.logger.info(s)

        # TensorBoard
        s = self.save_dir
        if 'tb' in self.include and not self.opt.evolve:
            prefix = colorstr('TensorBoard: ')
            self.logger.info(f"{prefix}Start with 'tensorboard --logdir {s.parent}', view at http://localhost:6006/")
            self.tb = SummaryWriter(str(s))

        # W&B
        if wandb and 'wandb' in self.include:
            wandb_artifact_resume = isinstance(self.opt.resume, str) and self.opt.resume.startswith('wandb-artifact://')
            run_id = torch.load(self.weights).get('wandb_id') if self.opt.resume and not wandb_artifact_resume else None
            self.opt.hyp = self.hyp  # add hyperparameters
            self.wandb = WandbLogger(self.opt, run_id)
            # temp warn. because nested artifacts not supported after 0.12.10
            if pkg.parse_version(wandb.__version__) >= pkg.parse_version('0.12.11'):
                s = "YOLOv5 temporarily requires wandb version 0.12.10 or below. Some features may not work as expected."
                self.logger.warning(s)
        else:
            self.wandb = None

        # ClearML
        if clearml and 'clearml' in self.include:
            self.clearml = ClearmlLogger(self.opt, self.hyp)
        else:
            self.clearml = None

        # Mlflow
        if mlflow and 'mlflow' in self.include:
            self.mlflow = MlflowLogger(self.opt)
        else:
            self.mlflow = None

    def on_train_start(self):
        # Callback runs on train start
        pass

    def on_pretrain_routine_end(self):
        # Callback runs on pre-train routine end
        paths = self.save_dir.glob('*labels*.jpg')  # training labels
        if self.wandb:
            self.wandb.log({"Labels": [wandb.Image(str(x), caption=x.name) for x in paths]})
        if self.mlflow:
            [self.mlflow.log_artifacts(x, "labels") for x in paths]
        if self.clearml:
            pass  # ClearML saves these images automatically using hooks

    def on_train_batch_end(self, ni, model, imgs, targets, paths, plots):
        # Callback runs on train batch end
        # ni: number integrated batches (since train start)
        if plots:
            if ni == 0:
                if self.tb and not self.opt.sync_bn:  # --sync known issue https://github.com/ultralytics/yolov5/issues/3754
                    with warnings.catch_warnings():
                        warnings.simplefilter('ignore')  # suppress jit trace warning
                        self.tb.add_graph(torch.jit.trace(de_parallel(model), imgs[0:1], strict=False), [])
            if ni < 3:
                f = self.save_dir / f'train_batch{ni}.jpg'  # filename
                plot_images(imgs, targets, paths, f)
            if (self.wandb or self.clearml or self.mlflow) and ni == 10:
                files = sorted(self.save_dir.glob('train*.jpg'))
                if self.wandb:
                    self.wandb.log({'Mosaics': [wandb.Image(str(f), caption=f.name) for f in files if f.exists()]})
                if self.clearml:
                    self.clearml.log_debug_samples(files, title='Mosaics')
                if self.mlflow:
                    [self.mlflow.log_artifacts(f, "train") for f in files if f.exists()]

    def on_train_epoch_end(self, epoch):
        # Callback runs on train epoch end
        if self.wandb:
            self.wandb.current_epoch = epoch + 1

    def on_val_image_end(self, pred, predn, path, names, im):
        # Callback runs on val image end
        if self.wandb:
            self.wandb.val_one_image(pred, predn, path, names, im)
        if self.clearml:
            self.clearml.log_image_with_boxes(path, pred, names, im)

    def on_val_end(self):
        # Callback runs on val end
        if self.wandb or self.clearml or self.mlflow:
            files = sorted(self.save_dir.glob('val*.jpg'))
            if self.wandb:
                self.wandb.log({"Validation": [wandb.Image(str(f), caption=f.name) for f in files]})
            if self.clearml:
                self.clearml.log_debug_samples(files, title='Validation')
            if self.mlflow:
                [self.mlflow.log_artifacts(f, "validation") for f in files if f.exists()]

    def on_fit_epoch_end(self, vals, epoch, best_fitness, fi):
        # Callback runs at the end of each fit (train+val) epoch
        x = dict(zip(self.keys, vals))
        if self.csv:
            file = self.save_dir / 'results.csv'
            n = len(x) + 1  # number of cols
            s = '' if file.exists() else (('%20s,' * n % tuple(['epoch'] + self.keys)).rstrip(',') + '\n')  # add header
            with open(file, 'a') as f:
                f.write(s + ('%20.5g,' * n % tuple([epoch] + vals)).rstrip(',') + '\n')

        if self.tb:
            for k, v in x.items():
                self.tb.add_scalar(k, v, epoch)
        elif self.clearml:  # log to ClearML if TensorBoard not used
            for k, v in x.items():
                title, series = k.split('/')
                self.clearml.task.get_logger().report_scalar(title, series, v, epoch)

        if self.wandb:
            if best_fitness == fi:
                best_results = [epoch] + vals[3:7]
                for i, name in enumerate(self.best_keys):
                    self.wandb.wandb_run.summary[name] = best_results[i]  # log best results in the summary
            self.wandb.log(x)
            self.wandb.end_epoch(best_result=best_fitness == fi)

        if self.mlflow:
            self.mlflow.log_metrics(metrics=x, epoch=epoch)
            if best_fitness == fi:
                best_results = dict(zip(self.best_keys[1:], vals[3:7]))
                self.mlflow.log_metrics(best_results, epoch=epoch)

        if self.clearml:
            self.clearml.current_epoch_logged_images = set()  # reset epoch image limit
            self.clearml.current_epoch += 1

    def on_model_save(self, last, epoch, final_epoch, best_fitness, fi):
        # Callback runs on model save event
        if self.wandb:
            if ((epoch + 1) % self.opt.save_period == 0 and not final_epoch) and self.opt.save_period != -1:
                self.wandb.log_model(last.parent, self.opt, epoch, fi, best_model=best_fitness == fi)

        if self.mlflow:
            if ((epoch + 1) % self.opt.save_period == 0 and not final_epoch) and self.opt.save_period != -1:
                self.mlflow.log_artifacts(last.parent)

        if self.clearml:
            if ((epoch + 1) % self.opt.save_period == 0 and not final_epoch) and self.opt.save_period != -1:
                self.clearml.task.update_output_model(model_path=str(last),
                                                      model_name='Latest Model',
                                                      auto_delete_file=False)

    def on_train_end(self, last, best, plots, epoch, results):
        # Callback runs on training end
        if plots:
            plot_results(file=self.save_dir / 'results.csv')  # save results.png
        files = ['results.png', 'confusion_matrix.png', *(f'{x}_curve.png' for x in ('F1', 'PR', 'P', 'R'))]
        files = [(self.save_dir / f) for f in files if (self.save_dir / f).exists()]  # filter
        self.logger.info(f"Results saved to {colorstr('bold', self.save_dir)}")

        if self.tb and not self.clearml:  # These images are already captured by ClearML by now, we don't want doubles
            for f in files:
                self.tb.add_image(f.stem, cv2.imread(str(f))[..., ::-1], epoch, dataformats='HWC')

        if self.wandb:
            self.wandb.log(dict(zip(self.keys[3:10], results)))
            self.wandb.log({"Results": [wandb.Image(str(f), caption=f.name) for f in files]})
            # Calling wandb.log. TODO: Refactor this into WandbLogger.log_model
            if not self.opt.evolve:
                wandb.log_artifact(str(best if best.exists() else last),
                                   type='model',
                                   name=f'run_{self.wandb.wandb_run.id}_model',
                                   aliases=['latest', 'best', 'stripped'])
            self.wandb.finish_run()

        if self.mlflow:
            # log stuff
            self.mlflow.log_artifacts(last.parent)
            [self.mlflow.log_artifacts(f, "results") for f in files if f.exists()]
            self.mlflow.log_artifacts(self.save_dir / "results.csv", "results")
            if best.exists():
                self.mlflow.log_model(best)
            self.mlflow.finish_run()

        if self.clearml:
            # Save the best model here
            if not self.opt.evolve:
                self.clearml.task.update_output_model(model_path=str(best if best.exists() else last),
                                                      name='Best Model')

    def on_params_update(self, params):
        # Update hyperparams or configs of the experiment
        # params: A dict containing {param: value} pairs
        if self.wandb:
            self.wandb.wandb_run.config.update(params, allow_val_change=True)

        if self.mlflow:
            self.mlflow.log_metrics(params, is_param=True)<|MERGE_RESOLUTION|>--- conflicted
+++ resolved
@@ -17,12 +17,8 @@
 from utils.plots import plot_images, plot_results
 from utils.torch_utils import de_parallel
 
-<<<<<<< HEAD
-LOGGERS = ('csv', 'tb', 'wandb', 'clearml', 'mlflow')  # text-file, TensorBoard, Weights & Biases, Mlflow
-=======
 LOGGERS = ('csv', 'tb', 'wandb', 'clearml'
            'mlflow')  # text-file, TensorBoard, Weights & Biases, Mlflow
->>>>>>> 8a0ec3d8
 RANK = int(os.getenv('RANK', -1))
 
 try:
