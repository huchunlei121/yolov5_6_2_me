# Dataset utils and dataloaders

import glob
import hashlib
import logging
import math
import os
import random
import shutil
import time
from itertools import repeat
from multiprocessing.pool import ThreadPool
from pathlib import Path
from threading import Thread

import cv2
import numpy as np
import torch
import torch.nn.functional as F
from PIL import Image, ExifTags
from torch.utils.data import Dataset
from tqdm import tqdm

from utils.general import check_requirements, xyxy2xywh, xywh2xyxy, xywhn2xyxy, xyn2xy, segment2box, segments2boxes, \
    resample_segments, clean_str
from utils.torch_utils import torch_distributed_zero_first

# Parameters
help_url = 'https://github.com/ultralytics/yolov5/wiki/Train-Custom-Data'
img_formats = ['bmp', 'jpg', 'jpeg', 'png', 'tif', 'tiff', 'dng', 'webp', 'mpo']  # acceptable image suffixes
vid_formats = ['mov', 'avi', 'mp4', 'mpg', 'mpeg', 'm4v', 'wmv', 'mkv']  # acceptable video suffixes
logger = logging.getLogger(__name__)

# Get orientation exif tag
for orientation in ExifTags.TAGS.keys():
    if ExifTags.TAGS[orientation] == 'Orientation':
        break


def get_hash(paths):
    # Returns a single hash value of a list of paths (files or dirs)
    size = sum(os.path.getsize(p) for p in paths if os.path.exists(p))  # sizes
    h = hashlib.md5(str(size).encode())  # hash sizes
    h.update(''.join(paths).encode())  # hash paths
    return h.hexdigest()  # return hash


def exif_size(img):
    # Returns exif-corrected PIL size
    s = img.size  # (width, height)
    try:
        rotation = dict(img._getexif().items())[orientation]
        if rotation == 6:  # rotation 270
            s = (s[1], s[0])
        elif rotation == 8:  # rotation 90
            s = (s[1], s[0])
    except:
        pass

    return s


def create_dataloader(path, imgsz, batch_size, stride, opt, hyp=None, augment=False, cache=False, pad=0.0, rect=False,
                      rank=-1, world_size=1, workers=8, image_weights=False, quad=False, prefix=''):
    # Make sure only the first process in DDP process the dataset first, and the following others can use the cache
    with torch_distributed_zero_first(rank):
        dataset = LoadImagesAndLabels(path, imgsz, batch_size,
                                      augment=augment,  # augment images
                                      hyp=hyp,  # augmentation hyperparameters
                                      rect=rect,  # rectangular training
                                      cache_images=cache,
                                      single_cls=opt.single_cls,
                                      stride=int(stride),
                                      pad=pad,
                                      image_weights=image_weights,
                                      prefix=prefix)

    batch_size = min(batch_size, len(dataset))
    nw = min([os.cpu_count() // world_size, batch_size if batch_size > 1 else 0, workers])  # number of workers
    sampler = torch.utils.data.distributed.DistributedSampler(dataset) if rank != -1 else None
    loader = torch.utils.data.DataLoader if image_weights else InfiniteDataLoader
    # Use torch.utils.data.DataLoader() if dataset.properties will update during training else InfiniteDataLoader()
    dataloader = loader(dataset,
                        batch_size=batch_size,
                        num_workers=nw,
                        sampler=sampler,
                        pin_memory=True,
                        collate_fn=LoadImagesAndLabels.collate_fn4 if quad else LoadImagesAndLabels.collate_fn)
    return dataloader, dataset


class InfiniteDataLoader(torch.utils.data.dataloader.DataLoader):
    """ Dataloader that reuses workers

    Uses same syntax as vanilla DataLoader
    """

    def __init__(self, *args, **kwargs):
        super().__init__(*args, **kwargs)
        object.__setattr__(self, 'batch_sampler', _RepeatSampler(self.batch_sampler))
        self.iterator = super().__iter__()

    def __len__(self):
        return len(self.batch_sampler.sampler)

    def __iter__(self):
        for i in range(len(self)):
            yield next(self.iterator)


class _RepeatSampler(object):
    """ Sampler that repeats forever

    Args:
        sampler (Sampler)
    """

    def __init__(self, sampler):
        self.sampler = sampler

    def __iter__(self):
        while True:
            yield from iter(self.sampler)


class LoadImages:  # for inference
    def __init__(self, path, img_size=640, stride=32, auto=True):
        p = str(Path(path).absolute())  # os-agnostic absolute path
        if '*' in p:
            files = sorted(glob.glob(p, recursive=True))  # glob
        elif os.path.isdir(p):
            files = sorted(glob.glob(os.path.join(p, '*.*')))  # dir
        elif os.path.isfile(p):
            files = [p]  # files
        else:
            raise Exception(f'ERROR: {p} does not exist')

        images = [x for x in files if x.split('.')[-1].lower() in img_formats]
        videos = [x for x in files if x.split('.')[-1].lower() in vid_formats]
        ni, nv = len(images), len(videos)

        self.img_size = img_size
        self.stride = stride
        self.files = images + videos
        self.nf = ni + nv  # number of files
        self.video_flag = [False] * ni + [True] * nv
        self.mode = 'image'
        self.auto = auto
        if any(videos):
            self.new_video(videos[0])  # new video
        else:
            self.cap = None
        assert self.nf > 0, f'No images or videos found in {p}. ' \
                            f'Supported formats are:\nimages: {img_formats}\nvideos: {vid_formats}'

    def __iter__(self):
        self.count = 0
        return self

    def __next__(self):
        if self.count == self.nf:
            raise StopIteration
        path = self.files[self.count]

        if self.video_flag[self.count]:
            # Read video
            self.mode = 'video'
            ret_val, img0 = self.cap.read()
            if not ret_val:
                self.count += 1
                self.cap.release()
                if self.count == self.nf:  # last video
                    raise StopIteration
                else:
                    path = self.files[self.count]
                    self.new_video(path)
                    ret_val, img0 = self.cap.read()

            self.frame += 1
            print(f'video {self.count + 1}/{self.nf} ({self.frame}/{self.frames}) {path}: ', end='')

        else:
            # Read image
            self.count += 1
            img0 = cv2.imread(path)  # BGR
            assert img0 is not None, 'Image Not Found ' + path
            print(f'image {self.count}/{self.nf} {path}: ', end='')

        # Padded resize
        img = letterbox(img0, self.img_size, stride=self.stride, auto=self.auto)[0]

        # Convert
        img = img[:, :, ::-1].transpose(2, 0, 1)  # BGR to RGB, to 3x416x416
        img = np.ascontiguousarray(img)

        return path, img, img0, self.cap

    def new_video(self, path):
        self.frame = 0
        self.cap = cv2.VideoCapture(path)
        self.frames = int(self.cap.get(cv2.CAP_PROP_FRAME_COUNT))

    def __len__(self):
        return self.nf  # number of files


class LoadWebcam:  # for inference
    def __init__(self, pipe='0', img_size=640, stride=32):
        self.img_size = img_size
        self.stride = stride

        if pipe.isnumeric():
            pipe = eval(pipe)  # local camera
        # pipe = 'rtsp://192.168.1.64/1'  # IP camera
        # pipe = 'rtsp://username:password@192.168.1.64/1'  # IP camera with login
        # pipe = 'http://wmccpinetop.axiscam.net/mjpg/video.mjpg'  # IP golf camera

        self.pipe = pipe
        self.cap = cv2.VideoCapture(pipe)  # video capture object
        self.cap.set(cv2.CAP_PROP_BUFFERSIZE, 3)  # set buffer size

    def __iter__(self):
        self.count = -1
        return self

    def __next__(self):
        self.count += 1
        if cv2.waitKey(1) == ord('q'):  # q to quit
            self.cap.release()
            cv2.destroyAllWindows()
            raise StopIteration

        # Read frame
        if self.pipe == 0:  # local camera
            ret_val, img0 = self.cap.read()
            img0 = cv2.flip(img0, 1)  # flip left-right
        else:  # IP camera
            n = 0
            while True:
                n += 1
                self.cap.grab()
                if n % 30 == 0:  # skip frames
                    ret_val, img0 = self.cap.retrieve()
                    if ret_val:
                        break

        # Print
        assert ret_val, f'Camera Error {self.pipe}'
        img_path = 'webcam.jpg'
        print(f'webcam {self.count}: ', end='')

        # Padded resize
        img = letterbox(img0, self.img_size, stride=self.stride)[0]

        # Convert
        img = img[:, :, ::-1].transpose(2, 0, 1)  # BGR to RGB, to 3x416x416
        img = np.ascontiguousarray(img)

        return img_path, img, img0, None

    def __len__(self):
        return 0


class LoadStreams:  # multiple IP or RTSP cameras
    def __init__(self, sources='streams.txt', img_size=640, stride=32, auto=True):
        self.mode = 'stream'
        self.img_size = img_size
        self.stride = stride

        if os.path.isfile(sources):
            with open(sources, 'r') as f:
                sources = [x.strip() for x in f.read().strip().splitlines() if len(x.strip())]
        else:
            sources = [sources]

        n = len(sources)
        self.imgs, self.fps, self.frames, self.threads = [None] * n, [0] * n, [0] * n, [None] * n
        self.sources = [clean_str(x) for x in sources]  # clean source names for later
<<<<<<< HEAD
        self.auto = auto
        for i, s in enumerate(sources):
            # Start the thread to read frames from the video stream
=======
        for i, s in enumerate(sources):  # index, source
            # Start thread to read frames from video stream
>>>>>>> fdbe527d
            print(f'{i + 1}/{n}: {s}... ', end='')
            if 'youtube.com/' in s or 'youtu.be/' in s:  # if source is YouTube video
                check_requirements(('pafy', 'youtube_dl'))
                import pafy
                s = pafy.new(s).getbest(preftype="mp4").url  # YouTube URL
            s = eval(s) if s.isnumeric() else s  # i.e. s = '0' local webcam
            cap = cv2.VideoCapture(s)
            assert cap.isOpened(), f'Failed to open {s}'
            w = int(cap.get(cv2.CAP_PROP_FRAME_WIDTH))
            h = int(cap.get(cv2.CAP_PROP_FRAME_HEIGHT))
            self.fps[i] = max(cap.get(cv2.CAP_PROP_FPS) % 100, 0) or 30.0  # 30 FPS fallback
            self.frames[i] = max(int(cap.get(cv2.CAP_PROP_FRAME_COUNT)), 0) or float('inf')  # infinite stream fallback

            _, self.imgs[i] = cap.read()  # guarantee first frame
            self.threads[i] = Thread(target=self.update, args=([i, cap]), daemon=True)
            print(f" success ({self.frames[i]} frames {w}x{h} at {self.fps[i]:.2f} FPS)")
            self.threads[i].start()
        print('')  # newline

        # check for common shapes
        s = np.stack([letterbox(x, self.img_size, stride=self.stride, auto=self.auto)[0].shape for x in self.imgs], 0)  # shapes
        self.rect = np.unique(s, axis=0).shape[0] == 1  # rect inference if all shapes equal
        if not self.rect:
            print('WARNING: Different stream shapes detected. For optimal performance supply similarly-shaped streams.')

    def update(self, i, cap):
        # Read stream `i` frames in daemon thread
        n, f = 0, self.frames[i]
        while cap.isOpened() and n < f:
            n += 1
            # _, self.imgs[index] = cap.read()
            cap.grab()
            if n % 4:  # read every 4th frame
                success, im = cap.retrieve()
                self.imgs[i] = im if success else self.imgs[i] * 0
            time.sleep(1 / self.fps[i])  # wait time

    def __iter__(self):
        self.count = -1
        return self

    def __next__(self):
        self.count += 1
        if not all(x.is_alive() for x in self.threads) or cv2.waitKey(1) == ord('q'):  # q to quit
            cv2.destroyAllWindows()
            raise StopIteration

        # Letterbox
<<<<<<< HEAD
        img = [letterbox(x, self.img_size, stride=self.stride, auto=self.rect and self.auto)[0] for x in img0]
=======
        img0 = self.imgs.copy()
        img = [letterbox(x, self.img_size, auto=self.rect, stride=self.stride)[0] for x in img0]
>>>>>>> fdbe527d

        # Stack
        img = np.stack(img, 0)

        # Convert
        img = img[:, :, :, ::-1].transpose(0, 3, 1, 2)  # BGR to RGB, to bsx3x416x416
        img = np.ascontiguousarray(img)

        return self.sources, img, img0, None

    def __len__(self):
        return 0  # 1E12 frames = 32 streams at 30 FPS for 30 years


def img2label_paths(img_paths):
    # Define label paths as a function of image paths
    sa, sb = os.sep + 'images' + os.sep, os.sep + 'labels' + os.sep  # /images/, /labels/ substrings
    return ['txt'.join(x.replace(sa, sb, 1).rsplit(x.split('.')[-1], 1)) for x in img_paths]


class LoadImagesAndLabels(Dataset):  # for training/testing
    def __init__(self, path, img_size=640, batch_size=16, augment=False, hyp=None, rect=False, image_weights=False,
                 cache_images=False, single_cls=False, stride=32, pad=0.0, prefix=''):
        self.img_size = img_size
        self.augment = augment
        self.hyp = hyp
        self.image_weights = image_weights
        self.rect = False if image_weights else rect
        self.mosaic = self.augment and not self.rect  # load 4 images at a time into a mosaic (only during training)
        self.mosaic_border = [-img_size // 2, -img_size // 2]
        self.stride = stride
        self.path = path

        try:
            f = []  # image files
            for p in path if isinstance(path, list) else [path]:
                p = Path(p)  # os-agnostic
                if p.is_dir():  # dir
                    f += glob.glob(str(p / '**' / '*.*'), recursive=True)
                    # f = list(p.rglob('**/*.*'))  # pathlib
                elif p.is_file():  # file
                    with open(p, 'r') as t:
                        t = t.read().strip().splitlines()
                        parent = str(p.parent) + os.sep
                        f += [x.replace('./', parent) if x.startswith('./') else x for x in t]  # local to global path
                        # f += [p.parent / x.lstrip(os.sep) for x in t]  # local to global path (pathlib)
                else:
                    raise Exception(f'{prefix}{p} does not exist')
            self.img_files = sorted([x.replace('/', os.sep) for x in f if x.split('.')[-1].lower() in img_formats])
            # self.img_files = sorted([x for x in f if x.suffix[1:].lower() in img_formats])  # pathlib
            assert self.img_files, f'{prefix}No images found'
        except Exception as e:
            raise Exception(f'{prefix}Error loading data from {path}: {e}\nSee {help_url}')

        # Check cache
        self.label_files = img2label_paths(self.img_files)  # labels
        cache_path = (p if p.is_file() else Path(self.label_files[0]).parent).with_suffix('.cache')  # cached labels
        if cache_path.is_file():
            cache, exists = torch.load(cache_path), True  # load
            if cache['hash'] != get_hash(self.label_files + self.img_files):  # changed
                cache, exists = self.cache_labels(cache_path, prefix), False  # re-cache
        else:
            cache, exists = self.cache_labels(cache_path, prefix), False  # cache

        # Display cache
        nf, nm, ne, nc, n = cache.pop('results')  # found, missing, empty, corrupted, total
        if exists:
            d = f"Scanning '{cache_path}' images and labels... {nf} found, {nm} missing, {ne} empty, {nc} corrupted"
            tqdm(None, desc=prefix + d, total=n, initial=n)  # display cache results
        assert nf > 0 or not augment, f'{prefix}No labels in {cache_path}. Can not train without labels. See {help_url}'

        # Read cache
        cache.pop('hash')  # remove hash
        cache.pop('version')  # remove version
        labels, shapes, self.segments = zip(*cache.values())
        self.labels = list(labels)
        self.shapes = np.array(shapes, dtype=np.float64)
        self.img_files = list(cache.keys())  # update
        self.label_files = img2label_paths(cache.keys())  # update
        if single_cls:
            for x in self.labels:
                x[:, 0] = 0

        n = len(shapes)  # number of images
        bi = np.floor(np.arange(n) / batch_size).astype(np.int)  # batch index
        nb = bi[-1] + 1  # number of batches
        self.batch = bi  # batch index of image
        self.n = n
        self.indices = range(n)

        # Rectangular Training
        if self.rect:
            # Sort by aspect ratio
            s = self.shapes  # wh
            ar = s[:, 1] / s[:, 0]  # aspect ratio
            irect = ar.argsort()
            self.img_files = [self.img_files[i] for i in irect]
            self.label_files = [self.label_files[i] for i in irect]
            self.labels = [self.labels[i] for i in irect]
            self.shapes = s[irect]  # wh
            ar = ar[irect]

            # Set training image shapes
            shapes = [[1, 1]] * nb
            for i in range(nb):
                ari = ar[bi == i]
                mini, maxi = ari.min(), ari.max()
                if maxi < 1:
                    shapes[i] = [maxi, 1]
                elif mini > 1:
                    shapes[i] = [1, 1 / mini]

            self.batch_shapes = np.ceil(np.array(shapes) * img_size / stride + pad).astype(np.int) * stride

        # Cache images into memory for faster training (WARNING: large datasets may exceed system RAM)
        self.imgs = [None] * n
        if cache_images:
            gb = 0  # Gigabytes of cached images
            self.img_hw0, self.img_hw = [None] * n, [None] * n
            results = ThreadPool(8).imap(lambda x: load_image(*x), zip(repeat(self), range(n)))  # 8 threads
            pbar = tqdm(enumerate(results), total=n)
            for i, x in pbar:
                self.imgs[i], self.img_hw0[i], self.img_hw[i] = x  # img, hw_original, hw_resized = load_image(self, i)
                gb += self.imgs[i].nbytes
                pbar.desc = f'{prefix}Caching images ({gb / 1E9:.1f}GB)'
            pbar.close()

    def cache_labels(self, path=Path('./labels.cache'), prefix=''):
        # Cache dataset labels, check images and read shapes
        x = {}  # dict
        nm, nf, ne, nc = 0, 0, 0, 0  # number missing, found, empty, duplicate
        pbar = tqdm(zip(self.img_files, self.label_files), desc='Scanning images', total=len(self.img_files))
        for i, (im_file, lb_file) in enumerate(pbar):
            try:
                # verify images
                im = Image.open(im_file)
                im.verify()  # PIL verify
                shape = exif_size(im)  # image size
                segments = []  # instance segments
                assert (shape[0] > 9) & (shape[1] > 9), f'image size {shape} <10 pixels'
                assert im.format.lower() in img_formats, f'invalid image format {im.format}'

                # verify labels
                if os.path.isfile(lb_file):
                    nf += 1  # label found
                    with open(lb_file, 'r') as f:
                        l = [x.split() for x in f.read().strip().splitlines() if len(x)]
                        if any([len(x) > 8 for x in l]):  # is segment
                            classes = np.array([x[0] for x in l], dtype=np.float32)
                            segments = [np.array(x[1:], dtype=np.float32).reshape(-1, 2) for x in l]  # (cls, xy1...)
                            l = np.concatenate((classes.reshape(-1, 1), segments2boxes(segments)), 1)  # (cls, xywh)
                        l = np.array(l, dtype=np.float32)
                    if len(l):
                        assert l.shape[1] == 5, 'labels require 5 columns each'
                        assert (l >= 0).all(), 'negative labels'
                        assert (l[:, 1:] <= 1).all(), 'non-normalized or out of bounds coordinate labels'
                        assert np.unique(l, axis=0).shape[0] == l.shape[0], 'duplicate labels'
                    else:
                        ne += 1  # label empty
                        l = np.zeros((0, 5), dtype=np.float32)
                else:
                    nm += 1  # label missing
                    l = np.zeros((0, 5), dtype=np.float32)
                x[im_file] = [l, shape, segments]
            except Exception as e:
                nc += 1
                logging.info(f'{prefix}WARNING: Ignoring corrupted image and/or label {im_file}: {e}')

            pbar.desc = f"{prefix}Scanning '{path.parent / path.stem}' images and labels... " \
                        f"{nf} found, {nm} missing, {ne} empty, {nc} corrupted"
        pbar.close()

        if nf == 0:
            logging.info(f'{prefix}WARNING: No labels found in {path}. See {help_url}')

        x['hash'] = get_hash(self.label_files + self.img_files)
        x['results'] = nf, nm, ne, nc, i + 1
        x['version'] = 0.2  # cache version
        try:
            torch.save(x, path)  # save cache for next time
            logging.info(f'{prefix}New cache created: {path}')
        except Exception as e:
            logging.info(f'{prefix}WARNING: Cache directory {path.parent} is not writeable: {e}')  # path not writeable
        return x

    def __len__(self):
        return len(self.img_files)

    # def __iter__(self):
    #     self.count = -1
    #     print('ran dataset iter')
    #     #self.shuffled_vector = np.random.permutation(self.nF) if self.augment else np.arange(self.nF)
    #     return self

    def __getitem__(self, index):
        index = self.indices[index]  # linear, shuffled, or image_weights

        hyp = self.hyp
        mosaic = self.mosaic and random.random() < hyp['mosaic']
        if mosaic:
            # Load mosaic
            img, labels = load_mosaic(self, index)
            shapes = None

            # MixUp https://arxiv.org/pdf/1710.09412.pdf
            if random.random() < hyp['mixup']:
                img2, labels2 = load_mosaic(self, random.randint(0, self.n - 1))
                r = np.random.beta(8.0, 8.0)  # mixup ratio, alpha=beta=8.0
                img = (img * r + img2 * (1 - r)).astype(np.uint8)
                labels = np.concatenate((labels, labels2), 0)

        else:
            # Load image
            img, (h0, w0), (h, w) = load_image(self, index)

            # Letterbox
            shape = self.batch_shapes[self.batch[index]] if self.rect else self.img_size  # final letterboxed shape
            img, ratio, pad = letterbox(img, shape, auto=False, scaleup=self.augment)
            shapes = (h0, w0), ((h / h0, w / w0), pad)  # for COCO mAP rescaling

            labels = self.labels[index].copy()
            if labels.size:  # normalized xywh to pixel xyxy format
                labels[:, 1:] = xywhn2xyxy(labels[:, 1:], ratio[0] * w, ratio[1] * h, padw=pad[0], padh=pad[1])

        if self.augment:
            # Augment imagespace
            if not mosaic:
                img, labels = random_perspective(img, labels,
                                                 degrees=hyp['degrees'],
                                                 translate=hyp['translate'],
                                                 scale=hyp['scale'],
                                                 shear=hyp['shear'],
                                                 perspective=hyp['perspective'])

            # Augment colorspace
            augment_hsv(img, hgain=hyp['hsv_h'], sgain=hyp['hsv_s'], vgain=hyp['hsv_v'])

            # Apply cutouts
            # if random.random() < 0.9:
            #     labels = cutout(img, labels)

        nL = len(labels)  # number of labels
        if nL:
            labels[:, 1:5] = xyxy2xywh(labels[:, 1:5])  # convert xyxy to xywh
            labels[:, [2, 4]] /= img.shape[0]  # normalized height 0-1
            labels[:, [1, 3]] /= img.shape[1]  # normalized width 0-1

        if self.augment:
            # flip up-down
            if random.random() < hyp['flipud']:
                img = np.flipud(img)
                if nL:
                    labels[:, 2] = 1 - labels[:, 2]

            # flip left-right
            if random.random() < hyp['fliplr']:
                img = np.fliplr(img)
                if nL:
                    labels[:, 1] = 1 - labels[:, 1]

        labels_out = torch.zeros((nL, 6))
        if nL:
            labels_out[:, 1:] = torch.from_numpy(labels)

        # Convert
        img = img[:, :, ::-1].transpose(2, 0, 1)  # BGR to RGB, to 3x416x416
        img = np.ascontiguousarray(img)

        return torch.from_numpy(img), labels_out, self.img_files[index], shapes

    @staticmethod
    def collate_fn(batch):
        img, label, path, shapes = zip(*batch)  # transposed
        for i, l in enumerate(label):
            l[:, 0] = i  # add target image index for build_targets()
        return torch.stack(img, 0), torch.cat(label, 0), path, shapes

    @staticmethod
    def collate_fn4(batch):
        img, label, path, shapes = zip(*batch)  # transposed
        n = len(shapes) // 4
        img4, label4, path4, shapes4 = [], [], path[:n], shapes[:n]

        ho = torch.tensor([[0., 0, 0, 1, 0, 0]])
        wo = torch.tensor([[0., 0, 1, 0, 0, 0]])
        s = torch.tensor([[1, 1, .5, .5, .5, .5]])  # scale
        for i in range(n):  # zidane torch.zeros(16,3,720,1280)  # BCHW
            i *= 4
            if random.random() < 0.5:
                im = F.interpolate(img[i].unsqueeze(0).float(), scale_factor=2., mode='bilinear', align_corners=False)[
                    0].type(img[i].type())
                l = label[i]
            else:
                im = torch.cat((torch.cat((img[i], img[i + 1]), 1), torch.cat((img[i + 2], img[i + 3]), 1)), 2)
                l = torch.cat((label[i], label[i + 1] + ho, label[i + 2] + wo, label[i + 3] + ho + wo), 0) * s
            img4.append(im)
            label4.append(l)

        for i, l in enumerate(label4):
            l[:, 0] = i  # add target image index for build_targets()

        return torch.stack(img4, 0), torch.cat(label4, 0), path4, shapes4


# Ancillary functions --------------------------------------------------------------------------------------------------
def load_image(self, index):
    # loads 1 image from dataset, returns img, original hw, resized hw
    img = self.imgs[index]
    if img is None:  # not cached
        path = self.img_files[index]
        img = cv2.imread(path)  # BGR
        assert img is not None, 'Image Not Found ' + path
        h0, w0 = img.shape[:2]  # orig hw
        r = self.img_size / max(h0, w0)  # ratio
        if r != 1:  # if sizes are not equal
            img = cv2.resize(img, (int(w0 * r), int(h0 * r)),
                             interpolation=cv2.INTER_AREA if r < 1 and not self.augment else cv2.INTER_LINEAR)
        return img, (h0, w0), img.shape[:2]  # img, hw_original, hw_resized
    else:
        return self.imgs[index], self.img_hw0[index], self.img_hw[index]  # img, hw_original, hw_resized


def augment_hsv(img, hgain=0.5, sgain=0.5, vgain=0.5):
    r = np.random.uniform(-1, 1, 3) * [hgain, sgain, vgain] + 1  # random gains
    hue, sat, val = cv2.split(cv2.cvtColor(img, cv2.COLOR_BGR2HSV))
    dtype = img.dtype  # uint8

    x = np.arange(0, 256, dtype=np.int16)
    lut_hue = ((x * r[0]) % 180).astype(dtype)
    lut_sat = np.clip(x * r[1], 0, 255).astype(dtype)
    lut_val = np.clip(x * r[2], 0, 255).astype(dtype)

    img_hsv = cv2.merge((cv2.LUT(hue, lut_hue), cv2.LUT(sat, lut_sat), cv2.LUT(val, lut_val))).astype(dtype)
    cv2.cvtColor(img_hsv, cv2.COLOR_HSV2BGR, dst=img)  # no return needed


def hist_equalize(img, clahe=True, bgr=False):
    # Equalize histogram on BGR image 'img' with img.shape(n,m,3) and range 0-255
    yuv = cv2.cvtColor(img, cv2.COLOR_BGR2YUV if bgr else cv2.COLOR_RGB2YUV)
    if clahe:
        c = cv2.createCLAHE(clipLimit=2.0, tileGridSize=(8, 8))
        yuv[:, :, 0] = c.apply(yuv[:, :, 0])
    else:
        yuv[:, :, 0] = cv2.equalizeHist(yuv[:, :, 0])  # equalize Y channel histogram
    return cv2.cvtColor(yuv, cv2.COLOR_YUV2BGR if bgr else cv2.COLOR_YUV2RGB)  # convert YUV image to RGB


def load_mosaic(self, index):
    # loads images in a 4-mosaic

    labels4, segments4 = [], []
    s = self.img_size
    yc, xc = [int(random.uniform(-x, 2 * s + x)) for x in self.mosaic_border]  # mosaic center x, y
    indices = [index] + random.choices(self.indices, k=3)  # 3 additional image indices
    for i, index in enumerate(indices):
        # Load image
        img, _, (h, w) = load_image(self, index)

        # place img in img4
        if i == 0:  # top left
            img4 = np.full((s * 2, s * 2, img.shape[2]), 114, dtype=np.uint8)  # base image with 4 tiles
            x1a, y1a, x2a, y2a = max(xc - w, 0), max(yc - h, 0), xc, yc  # xmin, ymin, xmax, ymax (large image)
            x1b, y1b, x2b, y2b = w - (x2a - x1a), h - (y2a - y1a), w, h  # xmin, ymin, xmax, ymax (small image)
        elif i == 1:  # top right
            x1a, y1a, x2a, y2a = xc, max(yc - h, 0), min(xc + w, s * 2), yc
            x1b, y1b, x2b, y2b = 0, h - (y2a - y1a), min(w, x2a - x1a), h
        elif i == 2:  # bottom left
            x1a, y1a, x2a, y2a = max(xc - w, 0), yc, xc, min(s * 2, yc + h)
            x1b, y1b, x2b, y2b = w - (x2a - x1a), 0, w, min(y2a - y1a, h)
        elif i == 3:  # bottom right
            x1a, y1a, x2a, y2a = xc, yc, min(xc + w, s * 2), min(s * 2, yc + h)
            x1b, y1b, x2b, y2b = 0, 0, min(w, x2a - x1a), min(y2a - y1a, h)

        img4[y1a:y2a, x1a:x2a] = img[y1b:y2b, x1b:x2b]  # img4[ymin:ymax, xmin:xmax]
        padw = x1a - x1b
        padh = y1a - y1b

        # Labels
        labels, segments = self.labels[index].copy(), self.segments[index].copy()
        if labels.size:
            labels[:, 1:] = xywhn2xyxy(labels[:, 1:], w, h, padw, padh)  # normalized xywh to pixel xyxy format
            segments = [xyn2xy(x, w, h, padw, padh) for x in segments]
        labels4.append(labels)
        segments4.extend(segments)

    # Concat/clip labels
    labels4 = np.concatenate(labels4, 0)
    for x in (labels4[:, 1:], *segments4):
        np.clip(x, 0, 2 * s, out=x)  # clip when using random_perspective()
    # img4, labels4 = replicate(img4, labels4)  # replicate

    # Augment
    img4, labels4 = random_perspective(img4, labels4, segments4,
                                       degrees=self.hyp['degrees'],
                                       translate=self.hyp['translate'],
                                       scale=self.hyp['scale'],
                                       shear=self.hyp['shear'],
                                       perspective=self.hyp['perspective'],
                                       border=self.mosaic_border)  # border to remove

    return img4, labels4


def load_mosaic9(self, index):
    # loads images in a 9-mosaic

    labels9, segments9 = [], []
    s = self.img_size
    indices = [index] + random.choices(self.indices, k=8)  # 8 additional image indices
    for i, index in enumerate(indices):
        # Load image
        img, _, (h, w) = load_image(self, index)

        # place img in img9
        if i == 0:  # center
            img9 = np.full((s * 3, s * 3, img.shape[2]), 114, dtype=np.uint8)  # base image with 4 tiles
            h0, w0 = h, w
            c = s, s, s + w, s + h  # xmin, ymin, xmax, ymax (base) coordinates
        elif i == 1:  # top
            c = s, s - h, s + w, s
        elif i == 2:  # top right
            c = s + wp, s - h, s + wp + w, s
        elif i == 3:  # right
            c = s + w0, s, s + w0 + w, s + h
        elif i == 4:  # bottom right
            c = s + w0, s + hp, s + w0 + w, s + hp + h
        elif i == 5:  # bottom
            c = s + w0 - w, s + h0, s + w0, s + h0 + h
        elif i == 6:  # bottom left
            c = s + w0 - wp - w, s + h0, s + w0 - wp, s + h0 + h
        elif i == 7:  # left
            c = s - w, s + h0 - h, s, s + h0
        elif i == 8:  # top left
            c = s - w, s + h0 - hp - h, s, s + h0 - hp

        padx, pady = c[:2]
        x1, y1, x2, y2 = [max(x, 0) for x in c]  # allocate coords

        # Labels
        labels, segments = self.labels[index].copy(), self.segments[index].copy()
        if labels.size:
            labels[:, 1:] = xywhn2xyxy(labels[:, 1:], w, h, padx, pady)  # normalized xywh to pixel xyxy format
            segments = [xyn2xy(x, w, h, padx, pady) for x in segments]
        labels9.append(labels)
        segments9.extend(segments)

        # Image
        img9[y1:y2, x1:x2] = img[y1 - pady:, x1 - padx:]  # img9[ymin:ymax, xmin:xmax]
        hp, wp = h, w  # height, width previous

    # Offset
    yc, xc = [int(random.uniform(0, s)) for _ in self.mosaic_border]  # mosaic center x, y
    img9 = img9[yc:yc + 2 * s, xc:xc + 2 * s]

    # Concat/clip labels
    labels9 = np.concatenate(labels9, 0)
    labels9[:, [1, 3]] -= xc
    labels9[:, [2, 4]] -= yc
    c = np.array([xc, yc])  # centers
    segments9 = [x - c for x in segments9]

    for x in (labels9[:, 1:], *segments9):
        np.clip(x, 0, 2 * s, out=x)  # clip when using random_perspective()
    # img9, labels9 = replicate(img9, labels9)  # replicate

    # Augment
    img9, labels9 = random_perspective(img9, labels9, segments9,
                                       degrees=self.hyp['degrees'],
                                       translate=self.hyp['translate'],
                                       scale=self.hyp['scale'],
                                       shear=self.hyp['shear'],
                                       perspective=self.hyp['perspective'],
                                       border=self.mosaic_border)  # border to remove

    return img9, labels9


def replicate(img, labels):
    # Replicate labels
    h, w = img.shape[:2]
    boxes = labels[:, 1:].astype(int)
    x1, y1, x2, y2 = boxes.T
    s = ((x2 - x1) + (y2 - y1)) / 2  # side length (pixels)
    for i in s.argsort()[:round(s.size * 0.5)]:  # smallest indices
        x1b, y1b, x2b, y2b = boxes[i]
        bh, bw = y2b - y1b, x2b - x1b
        yc, xc = int(random.uniform(0, h - bh)), int(random.uniform(0, w - bw))  # offset x, y
        x1a, y1a, x2a, y2a = [xc, yc, xc + bw, yc + bh]
        img[y1a:y2a, x1a:x2a] = img[y1b:y2b, x1b:x2b]  # img4[ymin:ymax, xmin:xmax]
        labels = np.append(labels, [[labels[i, 0], x1a, y1a, x2a, y2a]], axis=0)

    return img, labels


def letterbox(img, new_shape=(640, 640), color=(114, 114, 114), auto=True, scaleFill=False, scaleup=True, stride=32):
    # Resize and pad image while meeting stride-multiple constraints
    shape = img.shape[:2]  # current shape [height, width]
    if isinstance(new_shape, int):
        new_shape = (new_shape, new_shape)

    # Scale ratio (new / old)
    r = min(new_shape[0] / shape[0], new_shape[1] / shape[1])
    if not scaleup:  # only scale down, do not scale up (for better test mAP)
        r = min(r, 1.0)

    # Compute padding
    ratio = r, r  # width, height ratios
    new_unpad = int(round(shape[1] * r)), int(round(shape[0] * r))
    dw, dh = new_shape[1] - new_unpad[0], new_shape[0] - new_unpad[1]  # wh padding
    if auto:  # minimum rectangle
        dw, dh = np.mod(dw, stride), np.mod(dh, stride)  # wh padding
    elif scaleFill:  # stretch
        dw, dh = 0.0, 0.0
        new_unpad = (new_shape[1], new_shape[0])
        ratio = new_shape[1] / shape[1], new_shape[0] / shape[0]  # width, height ratios

    dw /= 2  # divide padding into 2 sides
    dh /= 2

    if shape[::-1] != new_unpad:  # resize
        img = cv2.resize(img, new_unpad, interpolation=cv2.INTER_LINEAR)
    top, bottom = int(round(dh - 0.1)), int(round(dh + 0.1))
    left, right = int(round(dw - 0.1)), int(round(dw + 0.1))
    img = cv2.copyMakeBorder(img, top, bottom, left, right, cv2.BORDER_CONSTANT, value=color)  # add border
    return img, ratio, (dw, dh)


def random_perspective(img, targets=(), segments=(), degrees=10, translate=.1, scale=.1, shear=10, perspective=0.0,
                       border=(0, 0)):
    # torchvision.transforms.RandomAffine(degrees=(-10, 10), translate=(.1, .1), scale=(.9, 1.1), shear=(-10, 10))
    # targets = [cls, xyxy]

    height = img.shape[0] + border[0] * 2  # shape(h,w,c)
    width = img.shape[1] + border[1] * 2

    # Center
    C = np.eye(3)
    C[0, 2] = -img.shape[1] / 2  # x translation (pixels)
    C[1, 2] = -img.shape[0] / 2  # y translation (pixels)

    # Perspective
    P = np.eye(3)
    P[2, 0] = random.uniform(-perspective, perspective)  # x perspective (about y)
    P[2, 1] = random.uniform(-perspective, perspective)  # y perspective (about x)

    # Rotation and Scale
    R = np.eye(3)
    a = random.uniform(-degrees, degrees)
    # a += random.choice([-180, -90, 0, 90])  # add 90deg rotations to small rotations
    s = random.uniform(1 - scale, 1 + scale)
    # s = 2 ** random.uniform(-scale, scale)
    R[:2] = cv2.getRotationMatrix2D(angle=a, center=(0, 0), scale=s)

    # Shear
    S = np.eye(3)
    S[0, 1] = math.tan(random.uniform(-shear, shear) * math.pi / 180)  # x shear (deg)
    S[1, 0] = math.tan(random.uniform(-shear, shear) * math.pi / 180)  # y shear (deg)

    # Translation
    T = np.eye(3)
    T[0, 2] = random.uniform(0.5 - translate, 0.5 + translate) * width  # x translation (pixels)
    T[1, 2] = random.uniform(0.5 - translate, 0.5 + translate) * height  # y translation (pixels)

    # Combined rotation matrix
    M = T @ S @ R @ P @ C  # order of operations (right to left) is IMPORTANT
    if (border[0] != 0) or (border[1] != 0) or (M != np.eye(3)).any():  # image changed
        if perspective:
            img = cv2.warpPerspective(img, M, dsize=(width, height), borderValue=(114, 114, 114))
        else:  # affine
            img = cv2.warpAffine(img, M[:2], dsize=(width, height), borderValue=(114, 114, 114))

    # Visualize
    # import matplotlib.pyplot as plt
    # ax = plt.subplots(1, 2, figsize=(12, 6))[1].ravel()
    # ax[0].imshow(img[:, :, ::-1])  # base
    # ax[1].imshow(img2[:, :, ::-1])  # warped

    # Transform label coordinates
    n = len(targets)
    if n:
        use_segments = any(x.any() for x in segments)
        new = np.zeros((n, 4))
        if use_segments:  # warp segments
            segments = resample_segments(segments)  # upsample
            for i, segment in enumerate(segments):
                xy = np.ones((len(segment), 3))
                xy[:, :2] = segment
                xy = xy @ M.T  # transform
                xy = xy[:, :2] / xy[:, 2:3] if perspective else xy[:, :2]  # perspective rescale or affine

                # clip
                new[i] = segment2box(xy, width, height)

        else:  # warp boxes
            xy = np.ones((n * 4, 3))
            xy[:, :2] = targets[:, [1, 2, 3, 4, 1, 4, 3, 2]].reshape(n * 4, 2)  # x1y1, x2y2, x1y2, x2y1
            xy = xy @ M.T  # transform
            xy = (xy[:, :2] / xy[:, 2:3] if perspective else xy[:, :2]).reshape(n, 8)  # perspective rescale or affine

            # create new boxes
            x = xy[:, [0, 2, 4, 6]]
            y = xy[:, [1, 3, 5, 7]]
            new = np.concatenate((x.min(1), y.min(1), x.max(1), y.max(1))).reshape(4, n).T

            # clip
            new[:, [0, 2]] = new[:, [0, 2]].clip(0, width)
            new[:, [1, 3]] = new[:, [1, 3]].clip(0, height)

        # filter candidates
        i = box_candidates(box1=targets[:, 1:5].T * s, box2=new.T, area_thr=0.01 if use_segments else 0.10)
        targets = targets[i]
        targets[:, 1:5] = new[i]

    return img, targets


def box_candidates(box1, box2, wh_thr=2, ar_thr=20, area_thr=0.1, eps=1e-16):  # box1(4,n), box2(4,n)
    # Compute candidate boxes: box1 before augment, box2 after augment, wh_thr (pixels), aspect_ratio_thr, area_ratio
    w1, h1 = box1[2] - box1[0], box1[3] - box1[1]
    w2, h2 = box2[2] - box2[0], box2[3] - box2[1]
    ar = np.maximum(w2 / (h2 + eps), h2 / (w2 + eps))  # aspect ratio
    return (w2 > wh_thr) & (h2 > wh_thr) & (w2 * h2 / (w1 * h1 + eps) > area_thr) & (ar < ar_thr)  # candidates


def cutout(image, labels):
    # Applies image cutout augmentation https://arxiv.org/abs/1708.04552
    h, w = image.shape[:2]

    def bbox_ioa(box1, box2):
        # Returns the intersection over box2 area given box1, box2. box1 is 4, box2 is nx4. boxes are x1y1x2y2
        box2 = box2.transpose()

        # Get the coordinates of bounding boxes
        b1_x1, b1_y1, b1_x2, b1_y2 = box1[0], box1[1], box1[2], box1[3]
        b2_x1, b2_y1, b2_x2, b2_y2 = box2[0], box2[1], box2[2], box2[3]

        # Intersection area
        inter_area = (np.minimum(b1_x2, b2_x2) - np.maximum(b1_x1, b2_x1)).clip(0) * \
                     (np.minimum(b1_y2, b2_y2) - np.maximum(b1_y1, b2_y1)).clip(0)

        # box2 area
        box2_area = (b2_x2 - b2_x1) * (b2_y2 - b2_y1) + 1e-16

        # Intersection over box2 area
        return inter_area / box2_area

    # create random masks
    scales = [0.5] * 1 + [0.25] * 2 + [0.125] * 4 + [0.0625] * 8 + [0.03125] * 16  # image size fraction
    for s in scales:
        mask_h = random.randint(1, int(h * s))
        mask_w = random.randint(1, int(w * s))

        # box
        xmin = max(0, random.randint(0, w) - mask_w // 2)
        ymin = max(0, random.randint(0, h) - mask_h // 2)
        xmax = min(w, xmin + mask_w)
        ymax = min(h, ymin + mask_h)

        # apply random color mask
        image[ymin:ymax, xmin:xmax] = [random.randint(64, 191) for _ in range(3)]

        # return unobscured labels
        if len(labels) and s > 0.03:
            box = np.array([xmin, ymin, xmax, ymax], dtype=np.float32)
            ioa = bbox_ioa(box, labels[:, 1:5])  # intersection over area
            labels = labels[ioa < 0.60]  # remove >60% obscured labels

    return labels


def create_folder(path='./new'):
    # Create folder
    if os.path.exists(path):
        shutil.rmtree(path)  # delete output folder
    os.makedirs(path)  # make new output folder


def flatten_recursive(path='../coco128'):
    # Flatten a recursive directory by bringing all files to top level
    new_path = Path(path + '_flat')
    create_folder(new_path)
    for file in tqdm(glob.glob(str(Path(path)) + '/**/*.*', recursive=True)):
        shutil.copyfile(file, new_path / Path(file).name)


def extract_boxes(path='../coco128/'):  # from utils.datasets import *; extract_boxes('../coco128')
    # Convert detection dataset into classification dataset, with one directory per class

    path = Path(path)  # images dir
    shutil.rmtree(path / 'classifier') if (path / 'classifier').is_dir() else None  # remove existing
    files = list(path.rglob('*.*'))
    n = len(files)  # number of files
    for im_file in tqdm(files, total=n):
        if im_file.suffix[1:] in img_formats:
            # image
            im = cv2.imread(str(im_file))[..., ::-1]  # BGR to RGB
            h, w = im.shape[:2]

            # labels
            lb_file = Path(img2label_paths([str(im_file)])[0])
            if Path(lb_file).exists():
                with open(lb_file, 'r') as f:
                    lb = np.array([x.split() for x in f.read().strip().splitlines()], dtype=np.float32)  # labels

                for j, x in enumerate(lb):
                    c = int(x[0])  # class
                    f = (path / 'classifier') / f'{c}' / f'{path.stem}_{im_file.stem}_{j}.jpg'  # new filename
                    if not f.parent.is_dir():
                        f.parent.mkdir(parents=True)

                    b = x[1:] * [w, h, w, h]  # box
                    # b[2:] = b[2:].max()  # rectangle to square
                    b[2:] = b[2:] * 1.2 + 3  # pad
                    b = xywh2xyxy(b.reshape(-1, 4)).ravel().astype(np.int)

                    b[[0, 2]] = np.clip(b[[0, 2]], 0, w)  # clip boxes outside of image
                    b[[1, 3]] = np.clip(b[[1, 3]], 0, h)
                    assert cv2.imwrite(str(f), im[b[1]:b[3], b[0]:b[2]]), f'box failure in {f}'


def autosplit(path='../coco128', weights=(0.9, 0.1, 0.0), annotated_only=False):
    """ Autosplit a dataset into train/val/test splits and save path/autosplit_*.txt files
    Usage: from utils.datasets import *; autosplit('../coco128')
    Arguments
        path:           Path to images directory
        weights:        Train, val, test weights (list)
        annotated_only: Only use images with an annotated txt file
    """
    path = Path(path)  # images dir
    files = sum([list(path.rglob(f"*.{img_ext}")) for img_ext in img_formats], [])  # image files only
    n = len(files)  # number of files
    indices = random.choices([0, 1, 2], weights=weights, k=n)  # assign each image to a split

    txt = ['autosplit_train.txt', 'autosplit_val.txt', 'autosplit_test.txt']  # 3 txt files
    [(path / x).unlink() for x in txt if (path / x).exists()]  # remove existing

    print(f'Autosplitting images from {path}' + ', using *.txt labeled images only' * annotated_only)
    for i, img in tqdm(zip(indices, files), total=n):
        if not annotated_only or Path(img2label_paths([str(img)])[0]).exists():  # check label
            with open(path / txt[i], 'a') as f:
                f.write(str(img) + '\n')  # add image to txt file<|MERGE_RESOLUTION|>--- conflicted
+++ resolved
@@ -277,14 +277,9 @@
         n = len(sources)
         self.imgs, self.fps, self.frames, self.threads = [None] * n, [0] * n, [0] * n, [None] * n
         self.sources = [clean_str(x) for x in sources]  # clean source names for later
-<<<<<<< HEAD
         self.auto = auto
-        for i, s in enumerate(sources):
-            # Start the thread to read frames from the video stream
-=======
         for i, s in enumerate(sources):  # index, source
             # Start thread to read frames from video stream
->>>>>>> fdbe527d
             print(f'{i + 1}/{n}: {s}... ', end='')
             if 'youtube.com/' in s or 'youtu.be/' in s:  # if source is YouTube video
                 check_requirements(('pafy', 'youtube_dl'))
@@ -333,12 +328,8 @@
             raise StopIteration
 
         # Letterbox
-<<<<<<< HEAD
+        img0 = self.imgs.copy()
         img = [letterbox(x, self.img_size, stride=self.stride, auto=self.rect and self.auto)[0] for x in img0]
-=======
-        img0 = self.imgs.copy()
-        img = [letterbox(x, self.img_size, auto=self.rect, stride=self.stride)[0] for x in img0]
->>>>>>> fdbe527d
 
         # Stack
         img = np.stack(img, 0)
