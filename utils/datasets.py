--- conflicted
+++ resolved
@@ -649,31 +649,24 @@
         # YOLOv5 4-mosaic loader. Loads 1 image + 3 random images into a 4-image mosaic
         labels4, segments4 = [], []
         s = self.img_size
-        yc, xc = (int(random.uniform(-x, 2 * s + x)) for x in self.mosaic_border)  # mosaic center x, y
         indices = [index] + random.choices(self.indices, k=3)  # 3 additional image indices
         random.shuffle(indices)
         for i, index in enumerate(indices):
             # Load image
-            img, _, (h, w) = self.load_image(index)
+            img, _, (h, w) = load_image(self, index)
 
             # place img in img4
             if i == 0:  # top left
                 img4 = np.full((s * 2, s * 2, img.shape[2]), 114, dtype=np.uint8)  # base image with 4 tiles
-                x1a, y1a, x2a, y2a = max(xc - w, 0), max(yc - h, 0), xc, yc  # xmin, ymin, xmax, ymax (large image)
-                x1b, y1b, x2b, y2b = w - (x2a - x1a), h - (y2a - y1a), w, h  # xmin, ymin, xmax, ymax (small image)
+                padw, padh = s - w, s - h
             elif i == 1:  # top right
-                x1a, y1a, x2a, y2a = xc, max(yc - h, 0), min(xc + w, s * 2), yc
-                x1b, y1b, x2b, y2b = 0, h - (y2a - y1a), min(w, x2a - x1a), h
+                padw, padh = s, s - h
             elif i == 2:  # bottom left
-                x1a, y1a, x2a, y2a = max(xc - w, 0), yc, xc, min(s * 2, yc + h)
-                x1b, y1b, x2b, y2b = w - (x2a - x1a), 0, w, min(y2a - y1a, h)
-            elif i == 3:  # bottom right
-                x1a, y1a, x2a, y2a = xc, yc, min(xc + w, s * 2), min(s * 2, yc + h)
-                x1b, y1b, x2b, y2b = 0, 0, min(w, x2a - x1a), min(y2a - y1a, h)
-
-            img4[y1a:y2a, x1a:x2a] = img[y1b:y2b, x1b:x2b]  # img4[ymin:ymax, xmin:xmax]
-            padw = x1a - x1b
-            padh = y1a - y1b
+                padw, padh = s - w, s
+            else:  # bottom right
+                padw, padh = s, s
+
+            img4[padh:padh + h, padw:padw + w] = img
 
             # Labels
             labels, segments = self.labels[index].copy(), self.segments[index].copy()
@@ -683,17 +676,14 @@
             labels4.append(labels)
             segments4.extend(segments)
 
-        # Concat/clip labels
         labels4 = np.concatenate(labels4, 0)
-        for x in (labels4[:, 1:], *segments4):
-            np.clip(x, 0, 2 * s, out=x)  # clip when using random_perspective()
         # img4, labels4 = replicate(img4, labels4)  # replicate
 
         # Augment
         img4, labels4, segments4 = copy_paste(img4, labels4, segments4, p=self.hyp['copy_paste'])
         img4, labels4 = random_perspective(img4, labels4, segments4,
                                            degrees=self.hyp['degrees'],
-                                           translate=self.hyp['translate'],
+                                           translate=0.5 + self.hyp['translate'],
                                            scale=self.hyp['scale'],
                                            shear=self.hyp['shear'],
                                            perspective=self.hyp['perspective'],
@@ -707,10 +697,9 @@
         s = self.img_size
         indices = [index] + random.choices(self.indices, k=8)  # 8 additional image indices
         random.shuffle(indices)
-        hp, wp = -1, -1  # height, width previous
         for i, index in enumerate(indices):
             # Load image
-            img, _, (h, w) = self.load_image(index)
+            img, _, (h, w) = load_image(self, index)
 
             # place img in img9
             if i == 0:  # center
@@ -749,29 +738,20 @@
             img9[y1:y2, x1:x2] = img[y1 - pady:, x1 - padx:]  # img9[ymin:ymax, xmin:xmax]
             hp, wp = h, w  # height, width previous
 
-        # Offset
-        yc, xc = (int(random.uniform(0, s)) for _ in self.mosaic_border)  # mosaic center x, y
-        img9 = img9[yc:yc + 2 * s, xc:xc + 2 * s]
-
         # Concat/clip labels
         labels9 = np.concatenate(labels9, 0)
-        labels9[:, [1, 3]] -= xc
-        labels9[:, [2, 4]] -= yc
-        c = np.array([xc, yc])  # centers
-        segments9 = [x - c for x in segments9]
-
         for x in (labels9[:, 1:], *segments9):
-            np.clip(x, 0, 2 * s, out=x)  # clip when using random_perspective()
+            np.clip(x, 0, 3 * s, out=x)  # clip when using random_perspective()
         # img9, labels9 = replicate(img9, labels9)  # replicate
 
         # Augment
         img9, labels9 = random_perspective(img9, labels9, segments9,
                                            degrees=self.hyp['degrees'],
-                                           translate=self.hyp['translate'],
+                                           translate=1.0 + self.hyp['translate'],
                                            scale=self.hyp['scale'],
                                            shear=self.hyp['shear'],
                                            perspective=self.hyp['perspective'],
-                                           border=self.mosaic_border)  # border to remove
+                                           border=[x - int(s / 2) for x in self.mosaic_border])  # border to remove
 
         return img9, labels9
 
@@ -810,142 +790,6 @@
 
 
 # Ancillary functions --------------------------------------------------------------------------------------------------
-<<<<<<< HEAD
-def load_image(self, i):
-    # loads 1 image from dataset index 'i', returns im, original hw, resized hw
-    im = self.imgs[i]
-    if im is None:  # not cached in ram
-        npy = self.img_npy[i]
-        if npy and npy.exists():  # load npy
-            im = np.load(npy)
-        else:  # read image
-            path = self.img_files[i]
-            im = cv2.imread(path)  # BGR
-            assert im is not None, f'Image Not Found {path}'
-        h0, w0 = im.shape[:2]  # orig hw
-        r = self.img_size / max(h0, w0)  # ratio
-        if r != 1:  # if sizes are not equal
-            im = cv2.resize(im, (int(w0 * r), int(h0 * r)),
-                            interpolation=cv2.INTER_AREA if r < 1 and not self.augment else cv2.INTER_LINEAR)
-        return im, (h0, w0), im.shape[:2]  # im, hw_original, hw_resized
-    else:
-        return self.imgs[i], self.img_hw0[i], self.img_hw[i]  # im, hw_original, hw_resized
-
-
-def load_mosaic(self, index):
-    # YOLOv5 4-mosaic loader. Loads 1 image + 3 random images into a 4-image mosaic
-    labels4, segments4 = [], []
-    s = self.img_size
-    indices = [index] + random.choices(self.indices, k=3)  # 3 additional image indices
-    random.shuffle(indices)
-    for i, index in enumerate(indices):
-        # Load image
-        img, _, (h, w) = load_image(self, index)
-
-        # place img in img4
-        if i == 0:  # top left
-            img4 = np.full((s * 2, s * 2, img.shape[2]), 114, dtype=np.uint8)  # base image with 4 tiles
-            padw, padh = s - w, s - h
-        elif i == 1:  # top right
-            padw, padh = s, s - h
-        elif i == 2:  # bottom left
-            padw, padh = s - w, s
-        else:  # bottom right
-            padw, padh = s, s
-
-        img4[padh:padh + h, padw:padw + w] = img
-
-        # Labels
-        labels, segments = self.labels[index].copy(), self.segments[index].copy()
-        if labels.size:
-            labels[:, 1:] = xywhn2xyxy(labels[:, 1:], w, h, padw, padh)  # normalized xywh to pixel xyxy format
-            segments = [xyn2xy(x, w, h, padw, padh) for x in segments]
-        labels4.append(labels)
-        segments4.extend(segments)
-
-    labels4 = np.concatenate(labels4, 0)
-    # img4, labels4 = replicate(img4, labels4)  # replicate
-
-    # Augment
-    img4, labels4, segments4 = copy_paste(img4, labels4, segments4, p=self.hyp['copy_paste'])
-    img4, labels4 = random_perspective(img4, labels4, segments4,
-                                       degrees=self.hyp['degrees'],
-                                       translate=0.5 + self.hyp['translate'],
-                                       scale=self.hyp['scale'],
-                                       shear=self.hyp['shear'],
-                                       perspective=self.hyp['perspective'],
-                                       border=self.mosaic_border)  # border to remove
-
-    return img4, labels4
-
-
-def load_mosaic9(self, index):
-    # YOLOv5 9-mosaic loader. Loads 1 image + 8 random images into a 9-image mosaic
-    labels9, segments9 = [], []
-    s = self.img_size
-    indices = [index] + random.choices(self.indices, k=8)  # 8 additional image indices
-    random.shuffle(indices)
-    for i, index in enumerate(indices):
-        # Load image
-        img, _, (h, w) = load_image(self, index)
-
-        # place img in img9
-        if i == 0:  # center
-            img9 = np.full((s * 3, s * 3, img.shape[2]), 114, dtype=np.uint8)  # base image with 4 tiles
-            h0, w0 = h, w
-            c = s, s, s + w, s + h  # xmin, ymin, xmax, ymax (base) coordinates
-        elif i == 1:  # top
-            c = s, s - h, s + w, s
-        elif i == 2:  # top right
-            c = s + wp, s - h, s + wp + w, s
-        elif i == 3:  # right
-            c = s + w0, s, s + w0 + w, s + h
-        elif i == 4:  # bottom right
-            c = s + w0, s + hp, s + w0 + w, s + hp + h
-        elif i == 5:  # bottom
-            c = s + w0 - w, s + h0, s + w0, s + h0 + h
-        elif i == 6:  # bottom left
-            c = s + w0 - wp - w, s + h0, s + w0 - wp, s + h0 + h
-        elif i == 7:  # left
-            c = s - w, s + h0 - h, s, s + h0
-        elif i == 8:  # top left
-            c = s - w, s + h0 - hp - h, s, s + h0 - hp
-
-        padx, pady = c[:2]
-        x1, y1, x2, y2 = (max(x, 0) for x in c)  # allocate coords
-
-        # Labels
-        labels, segments = self.labels[index].copy(), self.segments[index].copy()
-        if labels.size:
-            labels[:, 1:] = xywhn2xyxy(labels[:, 1:], w, h, padx, pady)  # normalized xywh to pixel xyxy format
-            segments = [xyn2xy(x, w, h, padx, pady) for x in segments]
-        labels9.append(labels)
-        segments9.extend(segments)
-
-        # Image
-        img9[y1:y2, x1:x2] = img[y1 - pady:, x1 - padx:]  # img9[ymin:ymax, xmin:xmax]
-        hp, wp = h, w  # height, width previous
-
-    # Concat/clip labels
-    labels9 = np.concatenate(labels9, 0)
-    for x in (labels9[:, 1:], *segments9):
-        np.clip(x, 0, 3 * s, out=x)  # clip when using random_perspective()
-    # img9, labels9 = replicate(img9, labels9)  # replicate
-
-    # Augment
-    img9, labels9 = random_perspective(img9, labels9, segments9,
-                                       degrees=self.hyp['degrees'],
-                                       translate=1.0 + self.hyp['translate'],
-                                       scale=self.hyp['scale'],
-                                       shear=self.hyp['shear'],
-                                       perspective=self.hyp['perspective'],
-                                       border=[x - int(s / 2) for x in self.mosaic_border])  # border to remove
-
-    return img9, labels9
-
-
-=======
->>>>>>> b57abb17
 def create_folder(path='./new'):
     # Create folder
     if os.path.exists(path):
