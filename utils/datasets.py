--- conflicted
+++ resolved
@@ -22,12 +22,9 @@
 from utils.general import xyxy2xywh, xywh2xyxy
 from utils.torch_utils import torch_distributed_zero_first
 
-<<<<<<< HEAD
 logger = logging.getLogger(__name__)
 
-=======
 # Parameters
->>>>>>> 9c91aeae
 help_url = 'https://github.com/ultralytics/yolov5/wiki/Train-Custom-Data'
 img_formats = ['.bmp', '.jpg', '.jpeg', '.png', '.tif', '.tiff', '.dng']
 vid_formats = ['.mov', '.avi', '.mp4', '.mpg', '.mpeg', '.m4v', '.wmv', '.mkv']
@@ -895,55 +892,6 @@
     return labels
 
 
-<<<<<<< HEAD
-def reduce_img_size(path='path/images', img_size=1024):  # from utils.datasets import *; reduce_img_size()
-    # creates a new ./images_reduced folder with reduced size images of maximum size img_size
-    path_new = path + '_reduced'  # reduced images path
-    create_folder(path_new)
-    for f in tqdm(glob.glob('%s/*.*' % path)):
-        try:
-            img = cv2.imread(f)
-            h, w = img.shape[:2]
-            r = img_size / max(h, w)  # size ratio
-            if r < 1.0:
-                img = cv2.resize(img, (int(w * r), int(h * r)), interpolation=cv2.INTER_AREA)  # _LINEAR fastest
-            fnew = f.replace(path, path_new)  # .replace(Path(f).suffix, '.jpg')
-            cv2.imwrite(fnew, img)
-        except:
-            logger.warning('WARNING: image failure %s', f)
-
-
-def recursive_dataset2bmp(dataset='path/dataset_bmp'):  # from utils.datasets import *; recursive_dataset2bmp()
-    # Converts dataset to bmp (for faster training)
-    formats = [x.lower() for x in img_formats] + [x.upper() for x in img_formats]
-    for a, b, files in os.walk(dataset):
-        for file in tqdm(files, desc=a):
-            p = a + '/' + file
-            s = Path(file).suffix
-            if s == '.txt':  # replace text
-                with open(p, 'r') as f:
-                    lines = f.read()
-                for f in formats:
-                    lines = lines.replace(f, '.bmp')
-                with open(p, 'w') as f:
-                    f.write(lines)
-            elif s in formats:  # replace image
-                cv2.imwrite(p.replace(s, '.bmp'), cv2.imread(p))
-                if s != '.bmp':
-                    os.system("rm '%s'" % p)
-
-
-def imagelist2folder(path='path/images.txt'):  # from utils.datasets import *; imagelist2folder()
-    # Copies all the images in a text file (list of images) into a folder
-    create_folder(path[:-4])
-    with open(path, 'r') as f:
-        for line in f.read().splitlines():
-            os.system('cp "%s" %s' % (line, path[:-4]))
-            logger.info(line)
-
-
-=======
->>>>>>> 9c91aeae
 def create_folder(path='./new'):
     # Create folder
     if os.path.exists(path):
