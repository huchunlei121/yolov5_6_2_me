--- conflicted
+++ resolved
@@ -254,12 +254,7 @@
                     s = f"Size of image {path} does not match the other images in batch\n"
                     self.count = self.nf
                     return paths, np.array(imgs), np.array(img0s), self.cap, s
-<<<<<<< HEAD
-                    
-=======
-
-
->>>>>>> 23dd8d4e
+
             # Convert
             img = img.transpose((2, 0, 1))[::-1]  # HWC to CHW, BGR to RGB
             img = np.ascontiguousarray(img)
