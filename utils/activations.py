--- conflicted
+++ resolved
@@ -5,7 +5,6 @@
 import torch.nn.functional as F
 
 
-<<<<<<< HEAD
 # SiLU https://arxiv.org/pdf/1905.02244.pdf ----------------------------------------------------------------------------
 class SiLU(nn.Module):
     """Export-friendly version of nn.SiLU().
@@ -14,10 +13,6 @@
         nn (module): torch.nn
     """
 
-=======
-# SiLU https://arxiv.org/pdf/1606.08415.pdf ----------------------------------------------------------------------------
-class SiLU(nn.Module):  # export-friendly version of nn.SiLU()
->>>>>>> 6ab58958
     @staticmethod
     def forward(x):
         """[summary]
@@ -112,6 +107,7 @@
         """
         return self.F.apply(x)
 
+# Mish https://github.com/digantamisra98/Mish --------------------------------------------------------------------------
 class Mish(nn.Module):
     """Mish. 
     
@@ -198,6 +194,7 @@
         return self.F.apply(x)
 
 
+# FReLU https://arxiv.org/abs/2007.11824 -------------------------------------------------------------------------------
 class FReLU(nn.Module):
     """Funnel Activation.
 
