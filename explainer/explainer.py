--- conflicted
+++ resolved
@@ -57,69 +57,6 @@
         The total score is the sum of all the box scores.
     """
 
-<<<<<<< HEAD
-    def __init__(self, labels, bounding_boxes, iou_threshold=0.5):
-        self.labels = labels  # true_labels
-        self.bounding_boxes = bounding_boxes  # true_bbox
-        self.iou_threshold = iou_threshold
-
-    def __call__(self, predictions):
-        output = torch.Tensor([0])
-        if torch.cuda.is_available():
-            output = output.cuda()
-
-        if len(predictions) == 0:
-            return output
-
-        breakpoint()
-        for box, label in zip(self.bounding_boxes, self.labels):
-            box = torch.Tensor(box[None, :])
-            if torch.cuda.is_available():
-                box = box.cuda()
-
-            bbox_pred = predictions[['xmin', 'ymin', 'xmax', 'ymax']].to_numpy()
-            ious = torchvision.ops.box_iou(box, torch.tensor(bbox_pred))
-            index = ious.argmax()
-            if ious[0, index] > self.iou_threshold and predictions["class"][index] == label:
-                score = ious[0, index] + predictions["confidence"][index]
-                output = output + score
-        return output
-
-
-def extract_eigenCAM(model, raw_image_fp, layer=-2):
-    """
-    eigenCAM doesn't acutally needs YOLOBoxScoreTarget. It doesn't call it.
-    to see eigenCAM layer changes, you have to restart COLAB completely
-    """
-    target_layers = [model.model.model.model[layer]]
-    cam = EigenCAM(model, target_layers, use_cuda=False)
-    transform = transforms.ToTensor()
-    tensor = transform(raw_image_fp).unsqueeze(0)
-
-    grayscale_cam = cam(tensor)[0, :, :]
-
-    cam_image = show_cam_on_image(raw_image_fp, grayscale_cam, use_rgb=True)
-    return cam_image
-
-
-def extract_gradCAM(model, raw_image_fp, layer):
-    true_boxes = np.array([
-        [360, 20, 570, 380],
-        [60, 100, 400, 380],
-        [200, 234, 249, 382],])
-
-    true_labels = [0, 0, 27]
-
-    target_layers = [model.model.model.model[-2]]
-    targets = [YOLOBoxScoreTarget(labels=true_labels, bounding_boxes=true_boxes)]
-    cam = GradCAM(model, target_layers, use_cuda=torch.cuda.is_available(), reshape_transform=yolo_reshape_transform)
-
-    transform = transforms.ToTensor()
-    tensor = transform(raw_image_fp).unsqueeze(0)
-
-    grayscale_cam = cam(tensor, targets=targets)
-    # Take the first image in the batch:
-=======
     def __init__(self,classes,objectness_threshold):
         self.classes = set(classes)
         self.objectness_threshold = objectness_threshold
@@ -164,7 +101,6 @@
     cam = method(model, target_layers, use_cuda=use_cuda, 
             reshape_transform=yolo_reshape_transform, **kwargs)
     grayscale_cam= cam(image,targets=targets)
->>>>>>> ad99e791
     grayscale_cam = grayscale_cam[0, :]
     fixed_image = np.array(image[0]).transpose(1,2,0)
     cam_image = show_cam_on_image(fixed_image, grayscale_cam, use_rgb=True)
@@ -237,50 +173,12 @@
         objectness_thres=0.1, # threshold for objectness
         imgsz=(640, 640),  # inference size (height, width)
         device='',  # cuda device, i.e. 0 or 0,1,2,3 or cpu
-<<<<<<< HEAD
-        method='EigenCAM',  # the method for interpreting the results
-        layer=-2,
-=======
         nosave=False,  # do not save images/videos
         dnn=False,  # use OpenCV DNN for ONNX inference
         half=False,  # use FP16 half-precision inference
->>>>>>> ad99e791
         verbose=False,  # verbose output
         vid_stride=1,  # video frame-rate stride
 ):
-<<<<<<< HEAD
-    model = torch.hub.load(
-        'ultralytics/yolov5',
-        'yolov5s',
-        #autoshape=False #because otherwise I have to resize the image, I just don't know for now
-    )
-    image_file = Image.open(source, 'r')
-    raw_image = Image.Image.resize(image_file, (640, 384))
-    results = model([raw_image])
-    results.print()
-    results.save()
-
-    if verbose:
-        print('\n', results.pandas().xyxy, '\n')
-        print('\n', results.xyxy, '\n')
-
-    if verbose:
-        print('\n', 'model layers: you have to choose a layer or some layers to explain them')
-        layer_number = 1
-        for k, v in model.model.model.model.named_parameters():
-            #print(k)
-            pass
-
-    raw_image_fp = np.array(raw_image, np.float32)
-    raw_image_fp = raw_image_fp / 255
-    if method.lower() == 'eigencam':
-        cam_image = extract_eigenCAM(model=model, raw_image_fp=raw_image_fp, layer=layer)
-    elif method.lower() == 'gradcam':
-        cam_image = extract_gradCAM(model=model, raw_image_fp=raw_image_fp, layer=layer)
-
-    # Image.Image.show(Image.fromarray(cam_image))
-    return Image.fromarray(cam_image)
-=======
     # copied from detect.py
     source = str(source)
     save_img = not nosave and not source.endswith('.txt')  # save inference images
@@ -320,7 +218,6 @@
         # then we should save the image in a file
         return cam_image
     
->>>>>>> ad99e791
 
 
 def parseopt():
