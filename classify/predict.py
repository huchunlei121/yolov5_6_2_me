# YOLOv5 🚀 by Ultralytics, AGPL-3.0 license
"""
Run YOLOv5 classification inference on images, videos, directories, globs, YouTube, webcam, streams, etc.

Usage - sources:
    $ python classify/predict.py --weights yolov5s-cls.pt --source 0                               # webcam
                                                                   img.jpg                         # image
                                                                   vid.mp4                         # video
                                                                   screen                          # screenshot
                                                                   path/                           # directory
                                                                   list.txt                        # list of images
                                                                   list.streams                    # list of streams
                                                                   'path/*.jpg'                    # glob
                                                                   'https://youtu.be/LNwODJXcvt4'  # YouTube
                                                                   'rtsp://example.com/media.mp4'  # RTSP, RTMP, HTTP stream

Usage - formats:
    $ python classify/predict.py --weights yolov5s-cls.pt                 # PyTorch
                                           yolov5s-cls.torchscript        # TorchScript
                                           yolov5s-cls.onnx               # ONNX Runtime or OpenCV DNN with --dnn
                                           yolov5s-cls_openvino_model     # OpenVINO
                                           yolov5s-cls.engine             # TensorRT
                                           yolov5s-cls.mlmodel            # CoreML (macOS-only)
                                           yolov5s-cls_saved_model        # TensorFlow SavedModel
                                           yolov5s-cls.pb                 # TensorFlow GraphDef
                                           yolov5s-cls.tflite             # TensorFlow Lite
                                           yolov5s-cls_edgetpu.tflite     # TensorFlow Edge TPU
                                           yolov5s-cls_paddle_model       # PaddlePaddle
"""

import argparse
import csv
import json
import io
import os
import platform
import sys
from pathlib import Path

import torch
import torch.nn.functional as F

FILE = Path(__file__).resolve()
ROOT = FILE.parents[1]  # YOLOv5 root directory
if str(ROOT) not in sys.path:
    sys.path.append(str(ROOT))  # add ROOT to PATH
ROOT = Path(os.path.relpath(ROOT, Path.cwd()))  # relative

from ultralytics.utils.plotting import Annotator

from models.common import DetectMultiBackend
from utils.augmentations import classify_transforms
from utils.dataloaders import IMG_FORMATS, VID_FORMATS, LoadImages, LoadScreenshots, LoadStreams
from utils.general import (LOGGER, Profile, check_file, check_img_size, check_imshow, check_requirements, colorstr, cv2,
                           increment_path, print_args, strip_optimizer)
from utils.torch_utils import select_device, smart_inference_mode


@smart_inference_mode()
def run(
        weights=ROOT / 'yolov5s-cls.pt',  # model.pt path(s)
        source=ROOT / 'data/images',  # file/dir/URL/glob/screen/0(webcam)
        data=ROOT / 'data/coco128.yaml',  # dataset.yaml path
        imgsz=(224, 224),  # inference size (height, width)
        device='',  # cuda device, i.e. 0 or 0,1,2,3 or cpu
        view_img=False,  # show results
        save_txt=False,  # save results to *.txt
        nosave=False,  # do not save images/videos
        augment=False,  # augmented inference
        visualize=False,  # visualize features
        update=False,  # update all models
        project=ROOT / 'runs/predict-cls',  # save results to project/name
        name='exp',  # save results to project/name
        exist_ok=False,  # existing project/name ok, do not increment
        half=False,  # use FP16 half-precision inference
        dnn=False,  # use OpenCV DNN for ONNX inference
        vid_stride=1,  # video frame-rate stride
):
    source = str(source)
    save_img = not nosave and not source.endswith('.txt')  # save inference images
    is_file = Path(source).suffix[1:] in (IMG_FORMATS + VID_FORMATS)
    is_url = source.lower().startswith(('rtsp://', 'rtmp://', 'http://', 'https://'))
    webcam = source.isnumeric() or source.endswith('.streams') or (is_url and not is_file)
    screenshot = source.lower().startswith('screen')
    if is_url and is_file:
        source = check_file(source)  # download

    # Directories
    save_dir = increment_path(Path(project) / name, exist_ok=exist_ok)  # increment run
    (save_dir / 'labels' if save_txt else save_dir).mkdir(parents=True, exist_ok=True)  # make dir

    # Load model
    device = select_device(device)
    model = DetectMultiBackend(weights, device=device, dnn=dnn, data=data, fp16=half)
    stride, names, pt = model.stride, model.names, model.pt
    imgsz = check_img_size(imgsz, s=stride)  # check image size

    # Dataloader
    bs = 1  # batch_size
    if webcam:
        view_img = check_imshow(warn=True)
        dataset = LoadStreams(source, img_size=imgsz, transforms=classify_transforms(imgsz[0]), vid_stride=vid_stride)
        bs = len(dataset)
    elif screenshot:
        dataset = LoadScreenshots(source, img_size=imgsz, stride=stride, auto=pt)
    else:
        dataset = LoadImages(source, img_size=imgsz, transforms=classify_transforms(imgsz[0]), vid_stride=vid_stride)
    vid_path, vid_writer = [None] * bs, [None] * bs

    # Run inference
    model.warmup(imgsz=(1 if pt else bs, 3, *imgsz))  # warmup
    seen, windows, dt = 0, [], (Profile(), Profile(), Profile())
    
    with open(save_dir / 'predictions.csv', 'w', newline='') as csvfile:    # Open CSV file for saving all predictions 
        csv_output = csv.DictWriter(csvfile, fieldnames=['path', 'label', 'confidence', 'top_5_predicted'])
        csv_output.writeheader()

        for path, im, im0s, vid_cap, s in dataset:
            with dt[0]:
                im = torch.Tensor(im).to(model.device)
                im = im.half() if model.fp16 else im.float()  # uint8 to fp16/32
                if len(im.shape) == 3:
                    im = im[None]  # expand for batch dim

            # Inference
            with dt[1]:
                results = model(im)

            # Post-process
            with dt[2]:
                pred = F.softmax(results, dim=1)  # probabilities      
            
            # Process predictions
            for i, prob in enumerate(pred):  # per image
                seen += 1
                if webcam:  # batch_size >= 1
                    p, im0, frame = path[i], im0s[i].copy(), dataset.count
                    s += f'{i}: '
                else:
                    p, im0, frame = path, im0s.copy(), getattr(dataset, 'frame', 0)

                p = Path(p)  # to Path
                save_path = str(save_dir / p.name)  # im.jpg
                txt_path = str(save_dir / 'labels' / p.stem) + ('' if dataset.mode == 'image' else f'_{frame}')  # im.txt

                s += '%gx%g ' % im.shape[2:]  # print string
                annotator = Annotator(im0, example=str(names), pil=True)

                # Print results
                top5i = prob.argsort(0, descending=True)[:5].tolist()  # top 5 indices
                s += f"{', '.join(f'{names[j]} {prob[j]:.2f}' for j in top5i)}, "

                # Save results to predictions CSV
                top_pred_index = top5i[0]
                csv_output.writerow({
                    'path': path,
                    'top_5_predicted': json.dumps([(names[j], prob[j].item()) for j in top5i]),
                    'label': names[top_pred_index],
                    'confidence': f'{prob[top_pred_index]:.2f}'
                })
<<<<<<< HEAD

                # Write results
                text = '\n'.join(f'{prob[j]:.2f} {names[j]}' for j in top5i)
                if save_img or view_img:  # Add bbox to image
                    annotator.text((32, 32), text, txt_color=(255, 255, 255))
                if save_txt:  # Write to file
                    with open(f'{txt_path}.txt', 'a') as f:
                        f.write(text + '\n')
=======
            # Write results
            text = '\n'.join(f'{prob[j]:.2f} {names[j]}' for j in top5i)
            if save_img or view_img:  # Add bbox to image
                annotator.text([32, 32], text, txt_color=(255, 255, 255))
            if save_txt:  # Write to file
                with open(f'{txt_path}.txt', 'a') as f:
                    f.write(text + '\n')
>>>>>>> 338f3bc9

                # Stream results
                im0 = annotator.result()
                if view_img:
                    if platform.system() == 'Linux' and p not in windows:
                        windows.append(p)
                        cv2.namedWindow(str(p), cv2.WINDOW_NORMAL | cv2.WINDOW_KEEPRATIO)  # allow window resize (Linux)
                        cv2.resizeWindow(str(p), im0.shape[1], im0.shape[0])
                    cv2.imshow(str(p), im0)
                    cv2.waitKey(1)  # 1 millisecond

                # Save results (image with detections)
                if save_img:
                    if dataset.mode == 'image':
                        cv2.imwrite(save_path, im0)
                    else:  # 'video' or 'stream'
                        if vid_path[i] != save_path:  # new video
                            vid_path[i] = save_path
                            if isinstance(vid_writer[i], cv2.VideoWriter):
                                vid_writer[i].release()  # release previous video writer
                            if vid_cap:  # video
                                fps = vid_cap.get(cv2.CAP_PROP_FPS)
                                w = int(vid_cap.get(cv2.CAP_PROP_FRAME_WIDTH))
                                h = int(vid_cap.get(cv2.CAP_PROP_FRAME_HEIGHT))
                            else:  # stream
                                fps, w, h = 30, im0.shape[1], im0.shape[0]
                            save_path = str(Path(save_path).with_suffix('.mp4'))  # force *.mp4 suffix on results videos
                            vid_writer[i] = cv2.VideoWriter(save_path, cv2.VideoWriter_fourcc(*'mp4v'), fps, (w, h))
                        vid_writer[i].write(im0)

            # Print time (inference-only)
            LOGGER.info(f'{s}{dt[1].dt * 1E3:.1f}ms')

    # Print results
    t = tuple(x.t / seen * 1E3 for x in dt)  # speeds per image
    LOGGER.info(f'Speed: %.1fms pre-process, %.1fms inference, %.1fms NMS per image at shape {(1, 3, *imgsz)}' % t)
    if save_txt or save_img:
        s = f"\n{len(list(save_dir.glob('labels/*.txt')))} labels saved to {save_dir / 'labels'}" if save_txt else ''
        LOGGER.info(f"Results saved to {colorstr('bold', save_dir)}{s}")
    if update:
        strip_optimizer(weights[0])  # update model (to fix SourceChangeWarning)


def parse_opt():
    parser = argparse.ArgumentParser()
    parser.add_argument('--weights', nargs='+', type=str, default=ROOT / 'yolov5s-cls.pt', help='model path(s)')
    parser.add_argument('--source', type=str, default=ROOT / 'data/images', help='file/dir/URL/glob/screen/0(webcam)')
    parser.add_argument('--data', type=str, default=ROOT / 'data/coco128.yaml', help='(optional) dataset.yaml path')
    parser.add_argument('--imgsz', '--img', '--img-size', nargs='+', type=int, default=[224], help='inference size h,w')
    parser.add_argument('--device', default='', help='cuda device, i.e. 0 or 0,1,2,3 or cpu')
    parser.add_argument('--view-img', action='store_true', help='show results')
    parser.add_argument('--save-txt', action='store_true', help='save results to *.txt')
    parser.add_argument('--nosave', action='store_true', help='do not save images/videos')
    parser.add_argument('--augment', action='store_true', help='augmented inference')
    parser.add_argument('--visualize', action='store_true', help='visualize features')
    parser.add_argument('--update', action='store_true', help='update all models')
    parser.add_argument('--project', default=ROOT / 'runs/predict-cls', help='save results to project/name')
    parser.add_argument('--name', default='exp', help='save results to project/name')
    parser.add_argument('--exist-ok', action='store_true', help='existing project/name ok, do not increment')
    parser.add_argument('--half', action='store_true', help='use FP16 half-precision inference')
    parser.add_argument('--dnn', action='store_true', help='use OpenCV DNN for ONNX inference')
    parser.add_argument('--vid-stride', type=int, default=1, help='video frame-rate stride')
    opt = parser.parse_args()
    opt.imgsz *= 2 if len(opt.imgsz) == 1 else 1  # expand
    print_args(vars(opt))
    return opt


def main(opt):
    check_requirements(ROOT / 'requirements.txt', exclude=('tensorboard', 'thop'))
    run(**vars(opt))


if __name__ == '__main__':
    opt = parse_opt()
    main(opt)<|MERGE_RESOLUTION|>--- conflicted
+++ resolved
@@ -158,16 +158,6 @@
                     'label': names[top_pred_index],
                     'confidence': f'{prob[top_pred_index]:.2f}'
                 })
-<<<<<<< HEAD
-
-                # Write results
-                text = '\n'.join(f'{prob[j]:.2f} {names[j]}' for j in top5i)
-                if save_img or view_img:  # Add bbox to image
-                    annotator.text((32, 32), text, txt_color=(255, 255, 255))
-                if save_txt:  # Write to file
-                    with open(f'{txt_path}.txt', 'a') as f:
-                        f.write(text + '\n')
-=======
             # Write results
             text = '\n'.join(f'{prob[j]:.2f} {names[j]}' for j in top5i)
             if save_img or view_img:  # Add bbox to image
@@ -175,7 +165,6 @@
             if save_txt:  # Write to file
                 with open(f'{txt_path}.txt', 'a') as f:
                     f.write(text + '\n')
->>>>>>> 338f3bc9
 
                 # Stream results
                 im0 = annotator.result()
