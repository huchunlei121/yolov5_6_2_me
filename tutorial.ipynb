--- conflicted
+++ resolved
@@ -238,15 +238,12 @@
           "languageId": "python"
         }
       },
-<<<<<<< HEAD
-=======
       "source": [
         "# Download COCO val\n",
         "torch.hub.download_url_to_file('https://ultralytics.com/assets/coco2017val.zip', 'tmp.zip')  # download (780M - 5000 images)\n",
         "!unzip -q tmp.zip -d ../datasets && rm tmp.zip  # unzip"
       ],
       "execution_count": null,
->>>>>>> 0b8639a4
       "outputs": [
         {
           "data": {
@@ -388,11 +385,6 @@
         "  %pip install -q clearml && clearml-init\n",
         "elif logger == 'W&B':\n",
         "  %pip install -q wandb\n",
-<<<<<<< HEAD
-        "  import wandb\n",
-        "  wandb.login()"
-      ]
-=======
         "  import wandb; wandb.login()"
       ],
       "metadata": {
@@ -400,7 +392,6 @@
       },
       "execution_count": null,
       "outputs": []
->>>>>>> 0b8639a4
     },
     {
       "cell_type": "code",
