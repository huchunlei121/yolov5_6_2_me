{
  "nbformat": 4,
  "nbformat_minor": 0,
  "metadata": {
    "colab": {
      "name": "YOLOv5 Tutorial",
      "provenance": [],
      "collapsed_sections": [],
      "machine_shape": "hm",
      "toc_visible": true,
      "include_colab_link": true
    },
    "kernelspec": {
      "name": "python3",
      "display_name": "Python 3"
    },
    "accelerator": "GPU",
    "widgets": {
      "application/vnd.jupyter.widget-state+json": {
        "6d6b90ead2db49b3bdf624b6ba9b44e9": {
          "model_module": "@jupyter-widgets/controls",
          "model_name": "HBoxModel",
          "model_module_version": "1.5.0",
          "state": {
            "_dom_classes": [],
            "_model_module": "@jupyter-widgets/controls",
            "_model_module_version": "1.5.0",
            "_model_name": "HBoxModel",
            "_view_count": null,
            "_view_module": "@jupyter-widgets/controls",
            "_view_module_version": "1.5.0",
            "_view_name": "HBoxView",
            "box_style": "",
            "children": [
              "IPY_MODEL_cb77443edb9e43328a56aaa4413a0df3",
              "IPY_MODEL_954c8b8699e143bf92be6bfc02fc52f6",
              "IPY_MODEL_a64775946e13477f83d8bba6086385b9"
            ],
            "layout": "IPY_MODEL_1413611b7f4f4ef99e4f541f5ca35ed6"
          }
        },
        "cb77443edb9e43328a56aaa4413a0df3": {
          "model_module": "@jupyter-widgets/controls",
          "model_name": "HTMLModel",
          "model_module_version": "1.5.0",
          "state": {
            "_dom_classes": [],
            "_model_module": "@jupyter-widgets/controls",
            "_model_module_version": "1.5.0",
            "_model_name": "HTMLModel",
            "_view_count": null,
            "_view_module": "@jupyter-widgets/controls",
            "_view_module_version": "1.5.0",
            "_view_name": "HTMLView",
            "description": "",
            "description_tooltip": null,
            "layout": "IPY_MODEL_00737f5558eb4fbd968172acb978e54a",
            "placeholder": "​",
            "style": "IPY_MODEL_f03e5ddfd1c04bedaf68ab02c3f6f0ea",
            "value": "100%"
          }
        },
        "954c8b8699e143bf92be6bfc02fc52f6": {
          "model_module": "@jupyter-widgets/controls",
          "model_name": "FloatProgressModel",
          "model_module_version": "1.5.0",
          "state": {
            "_dom_classes": [],
            "_model_module": "@jupyter-widgets/controls",
            "_model_module_version": "1.5.0",
            "_model_name": "FloatProgressModel",
            "_view_count": null,
            "_view_module": "@jupyter-widgets/controls",
            "_view_module_version": "1.5.0",
            "_view_name": "ProgressView",
            "bar_style": "success",
            "description": "",
            "description_tooltip": null,
            "layout": "IPY_MODEL_6926db7e0035455f99e1dd4508c4b19c",
            "max": 818322941,
            "min": 0,
            "orientation": "horizontal",
            "style": "IPY_MODEL_a6a52c9f828b458e97ddf7a11ae9275f",
            "value": 818322941
          }
        },
        "a64775946e13477f83d8bba6086385b9": {
          "model_module": "@jupyter-widgets/controls",
          "model_name": "HTMLModel",
          "model_module_version": "1.5.0",
          "state": {
            "_dom_classes": [],
            "_model_module": "@jupyter-widgets/controls",
            "_model_module_version": "1.5.0",
            "_model_name": "HTMLModel",
            "_view_count": null,
            "_view_module": "@jupyter-widgets/controls",
            "_view_module_version": "1.5.0",
            "_view_name": "HTMLView",
            "description": "",
            "description_tooltip": null,
            "layout": "IPY_MODEL_c4c7dc45a1c24dc4b2c709e21271a37e",
            "placeholder": "​",
            "style": "IPY_MODEL_09c43ffe2c7e4bdc9489e83f9d82ab73",
            "value": " 780M/780M [01:12&lt;00:00, 23.8MB/s]"
          }
        },
        "1413611b7f4f4ef99e4f541f5ca35ed6": {
          "model_module": "@jupyter-widgets/base",
          "model_name": "LayoutModel",
          "model_module_version": "1.2.0",
          "state": {
            "_model_module": "@jupyter-widgets/base",
            "_model_module_version": "1.2.0",
            "_model_name": "LayoutModel",
            "_view_count": null,
            "_view_module": "@jupyter-widgets/base",
            "_view_module_version": "1.2.0",
            "_view_name": "LayoutView",
            "align_content": null,
            "align_items": null,
            "align_self": null,
            "border": null,
            "bottom": null,
            "display": null,
            "flex": null,
            "flex_flow": null,
            "grid_area": null,
            "grid_auto_columns": null,
            "grid_auto_flow": null,
            "grid_auto_rows": null,
            "grid_column": null,
            "grid_gap": null,
            "grid_row": null,
            "grid_template_areas": null,
            "grid_template_columns": null,
            "grid_template_rows": null,
            "height": null,
            "justify_content": null,
            "justify_items": null,
            "left": null,
            "margin": null,
            "max_height": null,
            "max_width": null,
            "min_height": null,
            "min_width": null,
            "object_fit": null,
            "object_position": null,
            "order": null,
            "overflow": null,
            "overflow_x": null,
            "overflow_y": null,
            "padding": null,
            "right": null,
            "top": null,
            "visibility": null,
            "width": null
          }
        },
        "00737f5558eb4fbd968172acb978e54a": {
          "model_module": "@jupyter-widgets/base",
          "model_name": "LayoutModel",
          "model_module_version": "1.2.0",
          "state": {
            "_model_module": "@jupyter-widgets/base",
            "_model_module_version": "1.2.0",
            "_model_name": "LayoutModel",
            "_view_count": null,
            "_view_module": "@jupyter-widgets/base",
            "_view_module_version": "1.2.0",
            "_view_name": "LayoutView",
            "align_content": null,
            "align_items": null,
            "align_self": null,
            "border": null,
            "bottom": null,
            "display": null,
            "flex": null,
            "flex_flow": null,
            "grid_area": null,
            "grid_auto_columns": null,
            "grid_auto_flow": null,
            "grid_auto_rows": null,
            "grid_column": null,
            "grid_gap": null,
            "grid_row": null,
            "grid_template_areas": null,
            "grid_template_columns": null,
            "grid_template_rows": null,
            "height": null,
            "justify_content": null,
            "justify_items": null,
            "left": null,
            "margin": null,
            "max_height": null,
            "max_width": null,
            "min_height": null,
            "min_width": null,
            "object_fit": null,
            "object_position": null,
            "order": null,
            "overflow": null,
            "overflow_x": null,
            "overflow_y": null,
            "padding": null,
            "right": null,
            "top": null,
            "visibility": null,
            "width": null
          }
        },
        "f03e5ddfd1c04bedaf68ab02c3f6f0ea": {
          "model_module": "@jupyter-widgets/controls",
          "model_name": "DescriptionStyleModel",
          "model_module_version": "1.5.0",
          "state": {
            "_model_module": "@jupyter-widgets/controls",
            "_model_module_version": "1.5.0",
            "_model_name": "DescriptionStyleModel",
            "_view_count": null,
            "_view_module": "@jupyter-widgets/base",
            "_view_module_version": "1.2.0",
            "_view_name": "StyleView",
            "description_width": ""
          }
        },
        "6926db7e0035455f99e1dd4508c4b19c": {
          "model_module": "@jupyter-widgets/base",
          "model_name": "LayoutModel",
          "model_module_version": "1.2.0",
          "state": {
            "_model_module": "@jupyter-widgets/base",
            "_model_module_version": "1.2.0",
            "_model_name": "LayoutModel",
            "_view_count": null,
            "_view_module": "@jupyter-widgets/base",
            "_view_module_version": "1.2.0",
            "_view_name": "LayoutView",
            "align_content": null,
            "align_items": null,
            "align_self": null,
            "border": null,
            "bottom": null,
            "display": null,
            "flex": null,
            "flex_flow": null,
            "grid_area": null,
            "grid_auto_columns": null,
            "grid_auto_flow": null,
            "grid_auto_rows": null,
            "grid_column": null,
            "grid_gap": null,
            "grid_row": null,
            "grid_template_areas": null,
            "grid_template_columns": null,
            "grid_template_rows": null,
            "height": null,
            "justify_content": null,
            "justify_items": null,
            "left": null,
            "margin": null,
            "max_height": null,
            "max_width": null,
            "min_height": null,
            "min_width": null,
            "object_fit": null,
            "object_position": null,
            "order": null,
            "overflow": null,
            "overflow_x": null,
            "overflow_y": null,
            "padding": null,
            "right": null,
            "top": null,
            "visibility": null,
            "width": null
          }
        },
        "a6a52c9f828b458e97ddf7a11ae9275f": {
          "model_module": "@jupyter-widgets/controls",
          "model_name": "ProgressStyleModel",
          "model_module_version": "1.5.0",
          "state": {
            "_model_module": "@jupyter-widgets/controls",
            "_model_module_version": "1.5.0",
            "_model_name": "ProgressStyleModel",
            "_view_count": null,
            "_view_module": "@jupyter-widgets/base",
            "_view_module_version": "1.2.0",
            "_view_name": "StyleView",
            "bar_color": null,
            "description_width": ""
          }
        },
        "c4c7dc45a1c24dc4b2c709e21271a37e": {
          "model_module": "@jupyter-widgets/base",
          "model_name": "LayoutModel",
          "model_module_version": "1.2.0",
          "state": {
            "_model_module": "@jupyter-widgets/base",
            "_model_module_version": "1.2.0",
            "_model_name": "LayoutModel",
            "_view_count": null,
            "_view_module": "@jupyter-widgets/base",
            "_view_module_version": "1.2.0",
            "_view_name": "LayoutView",
            "align_content": null,
            "align_items": null,
            "align_self": null,
            "border": null,
            "bottom": null,
            "display": null,
            "flex": null,
            "flex_flow": null,
            "grid_area": null,
            "grid_auto_columns": null,
            "grid_auto_flow": null,
            "grid_auto_rows": null,
            "grid_column": null,
            "grid_gap": null,
            "grid_row": null,
            "grid_template_areas": null,
            "grid_template_columns": null,
            "grid_template_rows": null,
            "height": null,
            "justify_content": null,
            "justify_items": null,
            "left": null,
            "margin": null,
            "max_height": null,
            "max_width": null,
            "min_height": null,
            "min_width": null,
            "object_fit": null,
            "object_position": null,
            "order": null,
            "overflow": null,
            "overflow_x": null,
            "overflow_y": null,
            "padding": null,
            "right": null,
            "top": null,
            "visibility": null,
            "width": null
          }
        },
        "09c43ffe2c7e4bdc9489e83f9d82ab73": {
          "model_module": "@jupyter-widgets/controls",
          "model_name": "DescriptionStyleModel",
          "model_module_version": "1.5.0",
          "state": {
            "_model_module": "@jupyter-widgets/controls",
            "_model_module_version": "1.5.0",
            "_model_name": "DescriptionStyleModel",
            "_view_count": null,
            "_view_module": "@jupyter-widgets/base",
            "_view_module_version": "1.2.0",
            "_view_name": "StyleView",
            "description_width": ""
          }
        }
      }
    }
  },
  "cells": [
    {
      "cell_type": "markdown",
      "metadata": {
        "colab_type": "text",
        "id": "view-in-github"
      },
      "source": [
        "<a href=\"https://colab.research.google.com/github/ultralytics/yolov5/blob/master/tutorial.ipynb\" target=\"_parent\"><img src=\"https://colab.research.google.com/assets/colab-badge.svg\" alt=\"Open In Colab\"/></a>"
      ]
    },
    {
      "cell_type": "markdown",
      "metadata": {
        "id": "t6MPjfT5NrKQ"
      },
      "source": [
        "<a align=\"left\" href=\"https://ultralytics.com/yolov5\" target=\"_blank\">\n",
        "<img width=\"1024\", src=\"https://user-images.githubusercontent.com/26833433/125273437-35b3fc00-e30d-11eb-9079-46f313325424.png\"></a>\n",
        "\n",
        "This is the **official YOLOv5 🚀 notebook** by **Ultralytics**, and is freely available for redistribution under the [GPL-3.0 license](https://choosealicense.com/licenses/gpl-3.0/). \n",
        "For more information please visit https://github.com/ultralytics/yolov5 and https://ultralytics.com. Thank you!"
      ]
    },
    {
      "cell_type": "markdown",
      "metadata": {
        "id": "7mGmQbAO5pQb"
      },
      "source": [
        "# Setup\n",
        "\n",
        "Clone repo, install dependencies and check PyTorch and GPU."
      ]
    },
    {
      "cell_type": "code",
      "execution_count": null,
      "metadata": {
        "colab": {
          "base_uri": "https://localhost:8080/"
        },
        "id": "wbvMlHd_QwMG",
        "outputId": "185d0979-edcd-4860-e6fb-b8a27dbf5096"
      },
      "outputs": [
        {
          "name": "stderr",
          "output_type": "stream",
          "text": [
            "YOLOv5 🚀 v6.1-370-g20f1b7e Python-3.7.13 torch-1.12.0+cu113 CUDA:0 (Tesla V100-SXM2-16GB, 16160MiB)\n"
          ]
        },
        {
          "name": "stdout",
          "output_type": "stream",
          "text": [
            "Setup complete ✅ (8 CPUs, 51.0 GB RAM, 37.4/166.8 GB disk)\n"
          ]
        }
      ],
      "source": [
        "!git clone https://github.com/ultralytics/yolov5  # clone\n",
        "%cd yolov5\n",
        "%pip install -qr requirements.txt  # install\n",
        "\n",
        "import torch\n",
        "import utils\n",
        "display = utils.notebook_init()  # checks"
      ]
    },
    {
      "cell_type": "markdown",
      "metadata": {
        "id": "4JnkELT0cIJg"
      },
      "source": [
        "# 1. Inference\n",
        "\n",
        "`detect.py` runs YOLOv5 inference on a variety of sources, downloading models automatically from the [latest YOLOv5 release](https://github.com/ultralytics/yolov5/releases), and saving results to `runs/detect`. Example inference sources are:\n",
        "\n",
        "```shell\n",
        "python detect.py --source 0  # webcam\n",
        "                          img.jpg  # image \n",
        "                          vid.mp4  # video\n",
        "                          path/  # directory\n",
        "                          path/*.jpg  # glob\n",
        "                          'https://youtu.be/Zgi9g1ksQHc'  # YouTube\n",
        "                          'rtsp://example.com/media.mp4'  # RTSP, RTMP, HTTP stream\n",
        "```"
      ]
    },
    {
      "cell_type": "code",
      "execution_count": null,
      "metadata": {
        "colab": {
          "base_uri": "https://localhost:8080/"
        },
        "outputId": "508de90c-846e-495d-c7d6-50681af62a98"
      },
      "source": [
        "!git clone https://github.com/ultralytics/yolov5  # clone\n",
        "%cd yolov5\n",
        "%pip install -qr requirements.txt  # install\n",
        "\n",
        "import torch\n",
        "import utils\n",
        "display = utils.notebook_init()  # checks"
      ],
      "execution_count": null,
      "outputs": [
        {
          "output_type": "stream",
          "name": "stderr",
          "text": [
            "YOLOv5 🚀 v6.2-15-g61adf01 Python-3.7.13 torch-1.12.1+cu113 CUDA:0 (Tesla V100-SXM2-16GB, 16160MiB)\n"
          ]
        },
        {
          "output_type": "stream",
          "name": "stdout",
          "text": [
            "Setup complete ✅ (8 CPUs, 51.0 GB RAM, 37.4/166.8 GB disk)\n"
          ]
        }
      ]
    },
    {
      "cell_type": "markdown",
      "metadata": {
        "id": "4JnkELT0cIJg"
      },
      "source": [
        "# 1. Detect\n",
        "\n",
        "`detect.py` runs YOLOv5 inference on a variety of sources, downloading models automatically from the [latest YOLOv5 release](https://github.com/ultralytics/yolov5/releases), and saving results to `runs/detect`. Example inference sources are:\n",
        "\n",
        "```shell\n",
        "python detect.py --source 0  # webcam\n",
        "                          img.jpg  # image \n",
        "                          vid.mp4  # video\n",
        "                          path/  # directory\n",
        "                          'path/*.jpg'  # glob\n",
        "                          'https://youtu.be/Zgi9g1ksQHc'  # YouTube\n",
        "                          'rtsp://example.com/media.mp4'  # RTSP, RTMP, HTTP stream\n",
        "```"
      ]
    },
    {
      "cell_type": "code",
      "metadata": {
        "id": "zR9ZbuQCH7FX",
        "colab": {
          "base_uri": "https://localhost:8080/"
        },
        "outputId": "93881540-331e-4890-cd38-4c2776933238"
      },
      "source": [
        "!python detect.py --weights yolov5s.pt --img 640 --conf 0.25 --source data/images\n",
        "# display.Image(filename='runs/detect/exp/zidane.jpg', width=600)"
      ],
      "execution_count": null,
      "outputs": [
        {
          "output_type": "stream",
          "name": "stdout",
          "text": [
            "\u001b[34m\u001b[1mdetect: \u001b[0mweights=['yolov5s.pt'], source=data/images, data=data/coco128.yaml, imgsz=[640, 640], conf_thres=0.25, iou_thres=0.45, max_det=1000, device=, view_img=False, save_txt=False, save_conf=False, save_crop=False, nosave=False, classes=None, agnostic_nms=False, augment=False, visualize=False, update=False, project=runs/detect, name=exp, exist_ok=False, line_thickness=3, hide_labels=False, hide_conf=False, half=False, dnn=False\n",
            "YOLOv5 🚀 v6.2-15-g61adf01 Python-3.7.13 torch-1.12.1+cu113 CUDA:0 (Tesla V100-SXM2-16GB, 16160MiB)\n",
            "\n",
            "Downloading https://github.com/ultralytics/yolov5/releases/download/v6.2/yolov5s.pt to yolov5s.pt...\n",
            "100% 14.1M/14.1M [00:00<00:00, 39.3MB/s]\n",
            "\n",
            "Fusing layers... \n",
            "YOLOv5s summary: 213 layers, 7225885 parameters, 0 gradients\n",
            "image 1/2 /content/yolov5/data/images/bus.jpg: 640x480 4 persons, 1 bus, 14.9ms\n",
            "image 2/2 /content/yolov5/data/images/zidane.jpg: 384x640 2 persons, 2 ties, 22.0ms\n",
            "Speed: 0.6ms pre-process, 18.4ms inference, 24.1ms NMS per image at shape (1, 3, 640, 640)\n",
            "Results saved to \u001b[1mruns/detect/exp\u001b[0m\n"
          ]
        }
      ]
    },
    {
      "cell_type": "markdown",
      "metadata": {
        "id": "hkAzDWJ7cWTr"
      },
      "source": [
        "&nbsp;&nbsp;&nbsp;&nbsp;&nbsp;&nbsp;&nbsp;&nbsp;\n",
        "<img align=\"left\" src=\"https://user-images.githubusercontent.com/26833433/127574988-6a558aa1-d268-44b9-bf6b-62d4c605cc72.jpg\" width=\"600\">"
      ]
    },
    {
      "cell_type": "markdown",
      "metadata": {
        "id": "0eq1SMWl6Sfn"
      },
      "source": [
        "# 2. Validate\n",
        "Validate a model's accuracy on the [COCO](https://cocodataset.org/#home) dataset's `val` or `test` splits. Models are downloaded automatically from the [latest YOLOv5 release](https://github.com/ultralytics/yolov5/releases). To show results by class use the `--verbose` flag."
      ]
    },
    {
      "cell_type": "code",
      "metadata": {
        "id": "WQPtK1QYVaD_",
        "colab": {
          "base_uri": "https://localhost:8080/",
          "height": 49,
          "referenced_widgets": [
            "6d6b90ead2db49b3bdf624b6ba9b44e9",
            "cb77443edb9e43328a56aaa4413a0df3",
            "954c8b8699e143bf92be6bfc02fc52f6",
            "a64775946e13477f83d8bba6086385b9",
            "1413611b7f4f4ef99e4f541f5ca35ed6",
            "00737f5558eb4fbd968172acb978e54a",
            "f03e5ddfd1c04bedaf68ab02c3f6f0ea",
            "6926db7e0035455f99e1dd4508c4b19c",
            "a6a52c9f828b458e97ddf7a11ae9275f",
            "c4c7dc45a1c24dc4b2c709e21271a37e",
            "09c43ffe2c7e4bdc9489e83f9d82ab73"
          ]
        },
        "outputId": "ed2ca46e-a1a9-4a16-c449-859278d8aa18"
      },
      "source": [
        "# Download COCO val\n",
        "torch.hub.download_url_to_file('https://ultralytics.com/assets/coco2017val.zip', 'tmp.zip')  # download COCO val (1GB - 5000 images)\n",
        "!unzip -q tmp.zip -d ../datasets && rm tmp.zip  # unzip"
      ],
      "execution_count": null,
      "outputs": [
        {
          "data": {
            "application/vnd.jupyter.widget-view+json": {
              "model_id": "c31d2039ccf74c22b67841f4877d1186",
              "version_major": 2,
              "version_minor": 0,
              "model_id": "6d6b90ead2db49b3bdf624b6ba9b44e9"
            }
          },
          "metadata": {},
          "output_type": "display_data"
        }
      ],
      "source": [
        "# Download COCO val\n",
        "torch.hub.download_url_to_file('https://ultralytics.com/assets/coco2017val.zip', 'tmp.zip')\n",
        "!unzip -q tmp.zip -d ../datasets && rm tmp.zip"
      ]
    },
    {
      "cell_type": "code",
      "execution_count": null,
      "metadata": {
        "colab": {
          "base_uri": "https://localhost:8080/"
        },
        "outputId": "19a590ef-363e-424c-d9ce-78bbe0593cd5"
      },
      "source": [
        "# Validate YOLOv5x on COCO val\n",
        "!python val.py --weights yolov5x.pt --data coco.yaml --img 640 --iou 0.65 --half"
      ],
      "execution_count": null,
      "outputs": [
        {
          "name": "stdout",
          "output_type": "stream",
          "text": [
            "\u001b[34m\u001b[1mval: \u001b[0mdata=/content/yolov5/data/coco.yaml, weights=['yolov5x.pt'], batch_size=32, imgsz=640, conf_thres=0.001, iou_thres=0.65, task=val, device=, workers=8, single_cls=False, augment=False, verbose=False, save_txt=False, save_hybrid=False, save_conf=False, save_json=True, project=runs/val, name=exp, exist_ok=False, half=True, dnn=False\n",
            "YOLOv5 🚀 v6.2-15-g61adf01 Python-3.7.13 torch-1.12.1+cu113 CUDA:0 (Tesla V100-SXM2-16GB, 16160MiB)\n",
            "\n",
            "Downloading https://github.com/ultralytics/yolov5/releases/download/v6.2/yolov5x.pt to yolov5x.pt...\n",
            "100% 166M/166M [00:06<00:00, 28.1MB/s]\n",
            "\n",
            "Fusing layers... \n",
            "YOLOv5x summary: 444 layers, 86705005 parameters, 0 gradients\n",
            "Downloading https://ultralytics.com/assets/Arial.ttf to /root/.config/Ultralytics/Arial.ttf...\n",
            "100% 755k/755k [00:00<00:00, 47.3MB/s]\n",
            "\u001b[34m\u001b[1mval: \u001b[0mScanning '/content/datasets/coco/val2017' images and labels...4952 found, 48 missing, 0 empty, 0 corrupt: 100% 5000/5000 [00:00<00:00, 10756.32it/s]\n",
            "\u001b[34m\u001b[1mval: \u001b[0mNew cache created: /content/datasets/coco/val2017.cache\n",
            "               Class     Images     Labels          P          R     mAP@.5 mAP@.5:.95: 100% 157/157 [01:07<00:00,  2.33it/s]\n",
            "                 all       5000      36335      0.743      0.625      0.683      0.504\n",
            "Speed: 0.1ms pre-process, 4.6ms inference, 1.2ms NMS per image at shape (32, 3, 640, 640)\n",
            "\n",
            "Evaluating pycocotools mAP... saving runs/val/exp/yolov5x_predictions.json...\n",
            "loading annotations into memory...\n",
            "Done (t=0.41s)\n",
            "creating index...\n",
            "index created!\n",
            "Loading and preparing results...\n",
            "DONE (t=5.64s)\n",
            "creating index...\n",
            "index created!\n",
            "Running per image evaluation...\n",
            "Evaluate annotation type *bbox*\n",
            "DONE (t=76.80s).\n",
            "Accumulating evaluation results...\n",
            "DONE (t=14.61s).\n",
            " Average Precision  (AP) @[ IoU=0.50:0.95 | area=   all | maxDets=100 ] = 0.506\n",
            " Average Precision  (AP) @[ IoU=0.50      | area=   all | maxDets=100 ] = 0.688\n",
            " Average Precision  (AP) @[ IoU=0.75      | area=   all | maxDets=100 ] = 0.549\n",
            " Average Precision  (AP) @[ IoU=0.50:0.95 | area= small | maxDets=100 ] = 0.340\n",
            " Average Precision  (AP) @[ IoU=0.50:0.95 | area=medium | maxDets=100 ] = 0.558\n",
            " Average Precision  (AP) @[ IoU=0.50:0.95 | area= large | maxDets=100 ] = 0.651\n",
            " Average Recall     (AR) @[ IoU=0.50:0.95 | area=   all | maxDets=  1 ] = 0.382\n",
            " Average Recall     (AR) @[ IoU=0.50:0.95 | area=   all | maxDets= 10 ] = 0.631\n",
            " Average Recall     (AR) @[ IoU=0.50:0.95 | area=   all | maxDets=100 ] = 0.684\n",
            " Average Recall     (AR) @[ IoU=0.50:0.95 | area= small | maxDets=100 ] = 0.528\n",
            " Average Recall     (AR) @[ IoU=0.50:0.95 | area=medium | maxDets=100 ] = 0.737\n",
            " Average Recall     (AR) @[ IoU=0.50:0.95 | area= large | maxDets=100 ] = 0.833\n",
            "Results saved to \u001b[1mruns/val/exp\u001b[0m\n"
          ]
        }
      ],
      "source": [
        "# Run YOLOv5x on COCO val\n",
        "!python val.py --weights yolov5x.pt --data coco.yaml --img 640 --iou 0.65 --half"
      ]
    },
    {
      "cell_type": "markdown",
      "metadata": {
<<<<<<< HEAD
        "id": "rc_KbFk0juX2"
      },
      "source": [
        "## COCO test\n",
        "Download [COCO test2017](https://github.com/ultralytics/yolov5/blob/74b34872fdf41941cddcf243951cdb090fbac17b/data/coco.yaml#L15) dataset (7GB - 40,000 images), to test model accuracy on test-dev set (**20,000 images, no labels**). Results are saved to a `*.json` file which should be **zipped** and submitted to the evaluation server at https://competitions.codalab.org/competitions/20794."
      ]
    },
    {
      "cell_type": "code",
      "execution_count": null,
      "metadata": {
        "id": "V0AJnSeCIHyJ"
      },
      "outputs": [],
      "source": [
        "# Download COCO test-dev2017\n",
        "!bash data/scripts/get_coco.sh --test"
      ],
      "execution_count": null,
      "outputs": []
    },
    {
      "cell_type": "code",
      "execution_count": null,
      "metadata": {
        "id": "29GJXAP_lPrt"
      },
      "outputs": [],
      "source": [
        "# Run YOLOv5x on COCO test\n",
        "!python val.py --weights yolov5x.pt --data coco.yaml --img 640 --iou 0.65 --half --task test"
      ]
    },
    {
      "cell_type": "markdown",
      "metadata": {
=======
>>>>>>> ba1c6773
        "id": "ZY2VXXXu74w5"
      },
      "source": [
        "# 3. Train\n",
        "\n",
        "<p align=\"\"><a href=\"https://roboflow.com/?ref=ultralytics\"><img width=\"1000\" src=\"https://uploads-ssl.webflow.com/5f6bc60e665f54545a1e52a5/615627e5824c9c6195abfda9_computer-vision-cycle.png\"/></a></p>\n",
        "Close the active learning loop by sampling images from your inference conditions with the `roboflow` pip package\n",
        "<br><br>\n",
        "\n",
        "Train a YOLOv5s model on the [COCO128](https://www.kaggle.com/ultralytics/coco128) dataset with `--data coco128.yaml`, starting from pretrained `--weights yolov5s.pt`, or from randomly initialized `--weights '' --cfg yolov5s.yaml`.\n",
        "\n",
        "- **Pretrained [Models](https://github.com/ultralytics/yolov5/tree/master/models)** are downloaded\n",
        "automatically from the [latest YOLOv5 release](https://github.com/ultralytics/yolov5/releases)\n",
        "- **[Datasets](https://github.com/ultralytics/yolov5/tree/master/data)** available for autodownload include: [COCO](https://github.com/ultralytics/yolov5/blob/master/data/coco.yaml), [COCO128](https://github.com/ultralytics/yolov5/blob/master/data/coco128.yaml), [VOC](https://github.com/ultralytics/yolov5/blob/master/data/VOC.yaml), [Argoverse](https://github.com/ultralytics/yolov5/blob/master/data/Argoverse.yaml), [VisDrone](https://github.com/ultralytics/yolov5/blob/master/data/VisDrone.yaml), [GlobalWheat](https://github.com/ultralytics/yolov5/blob/master/data/GlobalWheat2020.yaml), [xView](https://github.com/ultralytics/yolov5/blob/master/data/xView.yaml), [Objects365](https://github.com/ultralytics/yolov5/blob/master/data/Objects365.yaml), [SKU-110K](https://github.com/ultralytics/yolov5/blob/master/data/SKU-110K.yaml).\n",
        "- **Training Results** are saved to `runs/train/` with incrementing run directories, i.e. `runs/train/exp2`, `runs/train/exp3` etc.\n",
        "<br><br>\n",
        "\n",
        "A **Mosaic Dataloader** is used for training which combines 4 images into 1 mosaic.\n",
        "\n",
        "## Train on Custom Data with Roboflow 🌟 NEW\n",
        "\n",
        "[Roboflow](https://roboflow.com/?ref=ultralytics) enables you to easily **organize, label, and prepare** a high quality dataset with your own custom data. Roboflow also makes it easy to establish an active learning pipeline, collaborate with your team on dataset improvement, and integrate directly into your model building workflow with the `roboflow` pip package.\n",
        "\n",
        "- Custom Training Example: [https://blog.roboflow.com/how-to-train-yolov5-on-a-custom-dataset/](https://blog.roboflow.com/how-to-train-yolov5-on-a-custom-dataset/?ref=ultralytics)\n",
        "- Custom Training Notebook: [![Open In Colab](https://colab.research.google.com/assets/colab-badge.svg)](https://colab.research.google.com/github/roboflow-ai/yolov5-custom-training-tutorial/blob/main/yolov5-custom-training.ipynb)\n",
        "<br>\n",
        "\n",
        "<p align=\"\"><a href=\"https://roboflow.com/?ref=ultralytics\"><img width=\"480\" src=\"https://uploads-ssl.webflow.com/5f6bc60e665f54545a1e52a5/6152a275ad4b4ac20cd2e21a_roboflow-annotate.gif\"/></a></p>Label images lightning fast (including with model-assisted labeling)"
      ]
    },
    {
      "cell_type": "code",
<<<<<<< HEAD
      "execution_count": null,
      "metadata": {
        "id": "bOy5KI2ncnWd"
      },
      "outputs": [],
      "source": [
        "# Tensorboard  (optional)\n",
        "%load_ext tensorboard\n",
        "%tensorboard --logdir runs/train"
      ]
    },
    {
      "cell_type": "code",
      "execution_count": null,
      "metadata": {
        "id": "DQhI6vvaRWjR"
      },
      "outputs": [],
      "source": [
        "# ClearML  (optional)\n",
        "%pip install -q clearml\n",
        "!clearml-init"
      ]
=======
      "source": [
        "#@title Select YOLOv5 🚀 logger\n",
        "logger = 'TensorBoard' #@param ['TensorBoard', 'ClearML', 'W&B']\n",
        "\n",
        "if logger == 'Tensorboard':\n",
        "  %load_ext tensorboard\n",
        "  %tensorboard --logdir runs/train\n",
        "elif logger == 'ClearML':\n",
        "  %pip install -q clearml\n",
        "  !clearml-init\n",
        "elif logger == 'W&B':\n",
        "  %pip install -q wandb\n",
        "  import wandb\n",
        "  wandb.login()"
      ],
      "metadata": {
        "id": "i3oKtE4g-aNn"
      },
      "execution_count": null,
      "outputs": []
>>>>>>> ba1c6773
    },
    {
      "cell_type": "code",
      "execution_count": null,
      "metadata": {
<<<<<<< HEAD
        "id": "2fLAV42oNb7M"
      },
      "outputs": [],
      "source": [
        "# Weights & Biases  (optional)\n",
        "%pip install -q wandb\n",
        "import wandb\n",
        "wandb.login()"
      ]
    },
    {
      "cell_type": "code",
      "execution_count": null,
      "metadata": {
=======
        "id": "1NcFxRcFdJ_O",
>>>>>>> ba1c6773
        "colab": {
          "base_uri": "https://localhost:8080/"
        },
        "outputId": "47759d5e-34f0-4a6a-c714-ff533391cfff"
      },
      "source": [
        "# Train YOLOv5s on COCO128 for 3 epochs\n",
        "!python train.py --img 640 --batch 16 --epochs 3 --data coco128.yaml --weights yolov5s.pt --cache"
      ],
      "execution_count": null,
      "outputs": [
        {
          "name": "stdout",
          "output_type": "stream",
          "text": [
            "\u001b[34m\u001b[1mtrain: \u001b[0mweights=yolov5s.pt, cfg=, data=coco128.yaml, hyp=data/hyps/hyp.scratch-low.yaml, epochs=3, batch_size=16, imgsz=640, rect=False, resume=False, nosave=False, noval=False, noautoanchor=False, noplots=False, evolve=None, bucket=, cache=ram, image_weights=False, device=, multi_scale=False, single_cls=False, optimizer=SGD, sync_bn=False, workers=8, project=runs/train, name=exp, exist_ok=False, quad=False, cos_lr=False, label_smoothing=0.0, patience=100, freeze=[0], save_period=-1, seed=0, local_rank=-1, entity=None, upload_dataset=False, bbox_interval=-1, artifact_alias=latest\n",
            "\u001b[34m\u001b[1mgithub: \u001b[0mup to date with https://github.com/ultralytics/yolov5 ✅\n",
            "YOLOv5 🚀 v6.2-15-g61adf01 Python-3.7.13 torch-1.12.1+cu113 CUDA:0 (Tesla V100-SXM2-16GB, 16160MiB)\n",
            "\n",
            "\u001b[34m\u001b[1mhyperparameters: \u001b[0mlr0=0.01, lrf=0.01, momentum=0.937, weight_decay=0.0005, warmup_epochs=3.0, warmup_momentum=0.8, warmup_bias_lr=0.1, box=0.05, cls=0.5, cls_pw=1.0, obj=1.0, obj_pw=1.0, iou_t=0.2, anchor_t=4.0, fl_gamma=0.0, hsv_h=0.015, hsv_s=0.7, hsv_v=0.4, degrees=0.0, translate=0.1, scale=0.5, shear=0.0, perspective=0.0, flipud=0.0, fliplr=0.5, mosaic=1.0, mixup=0.0, copy_paste=0.0\n",
            "\u001b[34m\u001b[1mWeights & Biases: \u001b[0mrun 'pip install wandb' to automatically track and visualize YOLOv5 🚀 runs in Weights & Biases\n",
            "\u001b[34m\u001b[1mClearML: \u001b[0mrun 'pip install clearml' to automatically track, visualize and remotely train YOLOv5 🚀 in ClearML\n",
            "\u001b[34m\u001b[1mTensorBoard: \u001b[0mStart with 'tensorboard --logdir runs/train', view at http://localhost:6006/\n",
            "\n",
            "Dataset not found ⚠️, missing paths ['/content/datasets/coco128/images/train2017']\n",
            "Downloading https://ultralytics.com/assets/coco128.zip to coco128.zip...\n",
            "100% 6.66M/6.66M [00:00<00:00, 75.3MB/s]\n",
            "Dataset download success ✅ (0.7s), saved to \u001b[1m/content/datasets\u001b[0m\n",
            "\n",
            "                 from  n    params  module                                  arguments                     \n",
            "  0                -1  1      3520  models.common.Conv                      [3, 32, 6, 2, 2]              \n",
            "  1                -1  1     18560  models.common.Conv                      [32, 64, 3, 2]                \n",
            "  2                -1  1     18816  models.common.C3                        [64, 64, 1]                   \n",
            "  3                -1  1     73984  models.common.Conv                      [64, 128, 3, 2]               \n",
            "  4                -1  2    115712  models.common.C3                        [128, 128, 2]                 \n",
            "  5                -1  1    295424  models.common.Conv                      [128, 256, 3, 2]              \n",
            "  6                -1  3    625152  models.common.C3                        [256, 256, 3]                 \n",
            "  7                -1  1   1180672  models.common.Conv                      [256, 512, 3, 2]              \n",
            "  8                -1  1   1182720  models.common.C3                        [512, 512, 1]                 \n",
            "  9                -1  1    656896  models.common.SPPF                      [512, 512, 5]                 \n",
            " 10                -1  1    131584  models.common.Conv                      [512, 256, 1, 1]              \n",
            " 11                -1  1         0  torch.nn.modules.upsampling.Upsample    [None, 2, 'nearest']          \n",
            " 12           [-1, 6]  1         0  models.common.Concat                    [1]                           \n",
            " 13                -1  1    361984  models.common.C3                        [512, 256, 1, False]          \n",
            " 14                -1  1     33024  models.common.Conv                      [256, 128, 1, 1]              \n",
            " 15                -1  1         0  torch.nn.modules.upsampling.Upsample    [None, 2, 'nearest']          \n",
            " 16           [-1, 4]  1         0  models.common.Concat                    [1]                           \n",
            " 17                -1  1     90880  models.common.C3                        [256, 128, 1, False]          \n",
            " 18                -1  1    147712  models.common.Conv                      [128, 128, 3, 2]              \n",
            " 19          [-1, 14]  1         0  models.common.Concat                    [1]                           \n",
            " 20                -1  1    296448  models.common.C3                        [256, 256, 1, False]          \n",
            " 21                -1  1    590336  models.common.Conv                      [256, 256, 3, 2]              \n",
            " 22          [-1, 10]  1         0  models.common.Concat                    [1]                           \n",
            " 23                -1  1   1182720  models.common.C3                        [512, 512, 1, False]          \n",
            " 24      [17, 20, 23]  1    229245  models.yolo.Detect                      [80, [[10, 13, 16, 30, 33, 23], [30, 61, 62, 45, 59, 119], [116, 90, 156, 198, 373, 326]], [128, 256, 512]]\n",
            "Model summary: 270 layers, 7235389 parameters, 7235389 gradients, 16.6 GFLOPs\n",
            "\n",
            "Transferred 349/349 items from yolov5s.pt\n",
            "\u001b[34m\u001b[1mAMP: \u001b[0mchecks passed ✅\n",
            "\u001b[34m\u001b[1moptimizer:\u001b[0m SGD(lr=0.01) with parameter groups 57 weight(decay=0.0), 60 weight(decay=0.0005), 60 bias\n",
            "\u001b[34m\u001b[1malbumentations: \u001b[0mBlur(p=0.01, blur_limit=(3, 7)), MedianBlur(p=0.01, blur_limit=(3, 7)), ToGray(p=0.01), CLAHE(p=0.01, clip_limit=(1, 4.0), tile_grid_size=(8, 8))\n",
            "\u001b[34m\u001b[1mtrain: \u001b[0mScanning '/content/datasets/coco128/labels/train2017' images and labels...128 found, 0 missing, 2 empty, 0 corrupt: 100% 128/128 [00:00<00:00, 7246.20it/s]\n",
            "\u001b[34m\u001b[1mtrain: \u001b[0mNew cache created: /content/datasets/coco128/labels/train2017.cache\n",
            "\u001b[34m\u001b[1mtrain: \u001b[0mCaching images (0.1GB ram): 100% 128/128 [00:00<00:00, 986.21it/s]\n",
            "\u001b[34m\u001b[1mval: \u001b[0mScanning '/content/datasets/coco128/labels/train2017.cache' images and labels... 128 found, 0 missing, 2 empty, 0 corrupt: 100% 128/128 [00:00<?, ?it/s]\n",
            "\u001b[34m\u001b[1mval: \u001b[0mCaching images (0.1GB ram): 100% 128/128 [00:00<00:00, 269.10it/s]\n",
            "Plotting labels to runs/train/exp/labels.jpg... \n",
            "\n",
            "\u001b[34m\u001b[1mAutoAnchor: \u001b[0m4.27 anchors/target, 0.994 Best Possible Recall (BPR). Current anchors are a good fit to dataset ✅\n",
            "Image sizes 640 train, 640 val\n",
            "Using 8 dataloader workers\n",
            "Logging results to \u001b[1mruns/train/exp\u001b[0m\n",
            "Starting training for 3 epochs...\n",
            "\n",
            "     Epoch   gpu_mem       box       obj       cls    labels  img_size\n",
            "       0/2     3.76G   0.04529   0.06712   0.01835       323       640: 100% 8/8 [00:04<00:00,  1.65it/s]\n",
            "               Class     Images     Labels          P          R     mAP@.5 mAP@.5:.95: 100% 4/4 [00:00<00:00,  4.07it/s]\n",
            "                 all        128        929      0.666      0.611      0.684      0.452\n",
            "\n",
            "     Epoch   gpu_mem       box       obj       cls    labels  img_size\n",
            "       1/2     4.79G   0.04244   0.06423   0.01611       236       640: 100% 8/8 [00:01<00:00,  7.60it/s]\n",
            "               Class     Images     Labels          P          R     mAP@.5 mAP@.5:.95: 100% 4/4 [00:01<00:00,  3.90it/s]\n",
            "                 all        128        929      0.746      0.626      0.722      0.481\n",
            "\n",
            "     Epoch   gpu_mem       box       obj       cls    labels  img_size\n",
            "       2/2     4.79G   0.04695   0.06875    0.0173       189       640: 100% 8/8 [00:00<00:00,  8.49it/s]\n",
            "               Class     Images     Labels          P          R     mAP@.5 mAP@.5:.95: 100% 4/4 [00:00<00:00,  4.24it/s]\n",
            "                 all        128        929      0.774      0.647      0.746      0.499\n",
            "\n",
            "3 epochs completed in 0.003 hours.\n",
            "Optimizer stripped from runs/train/exp/weights/last.pt, 14.9MB\n",
            "Optimizer stripped from runs/train/exp/weights/best.pt, 14.9MB\n",
            "\n",
            "Validating runs/train/exp/weights/best.pt...\n",
            "Fusing layers... \n",
            "Model summary: 213 layers, 7225885 parameters, 0 gradients, 16.4 GFLOPs\n",
            "               Class     Images     Labels          P          R     mAP@.5 mAP@.5:.95: 100% 4/4 [00:03<00:00,  1.11it/s]\n",
            "                 all        128        929      0.774      0.647      0.746      0.499\n",
            "              person        128        254       0.87      0.697      0.806      0.534\n",
            "             bicycle        128          6      0.759      0.528      0.725      0.444\n",
            "                 car        128         46      0.774      0.413      0.554      0.239\n",
            "          motorcycle        128          5      0.791          1      0.962      0.595\n",
            "            airplane        128          6      0.981          1      0.995      0.689\n",
            "                 bus        128          7       0.65      0.714      0.755      0.691\n",
            "               train        128          3          1      0.573      0.995      0.602\n",
            "               truck        128         12      0.613      0.333      0.489      0.263\n",
            "                boat        128          6      0.933      0.333      0.507      0.209\n",
            "       traffic light        128         14       0.76      0.228      0.367      0.209\n",
            "           stop sign        128          2      0.821          1      0.995      0.821\n",
            "               bench        128          9      0.824      0.526      0.676       0.31\n",
            "                bird        128         16      0.974          1      0.995      0.611\n",
            "                 cat        128          4      0.859          1      0.995      0.772\n",
            "                 dog        128          9          1      0.666      0.883      0.647\n",
            "               horse        128          2       0.84          1      0.995      0.622\n",
            "            elephant        128         17      0.926      0.882       0.93      0.716\n",
            "                bear        128          1      0.709          1      0.995      0.995\n",
            "               zebra        128          4      0.866          1      0.995      0.922\n",
            "             giraffe        128          9      0.777      0.778      0.891      0.705\n",
            "            backpack        128          6      0.894        0.5      0.753      0.294\n",
            "            umbrella        128         18      0.876      0.783      0.899       0.54\n",
            "             handbag        128         19      0.799      0.209      0.335      0.179\n",
            "                 tie        128          7      0.782      0.714      0.787      0.478\n",
            "            suitcase        128          4      0.658          1      0.945      0.581\n",
            "             frisbee        128          5      0.726        0.8       0.76      0.701\n",
            "                skis        128          1        0.8          1      0.995      0.103\n",
            "           snowboard        128          7      0.815      0.714      0.852      0.574\n",
            "         sports ball        128          6      0.649      0.667      0.602      0.307\n",
            "                kite        128         10        0.7       0.47      0.546      0.206\n",
            "        baseball bat        128          4          1      0.497      0.544      0.182\n",
            "      baseball glove        128          7      0.598      0.429       0.47       0.31\n",
            "          skateboard        128          5      0.851        0.6      0.685      0.495\n",
            "       tennis racket        128          7      0.754      0.429      0.544       0.34\n",
            "              bottle        128         18      0.564      0.333       0.53      0.264\n",
            "          wine glass        128         16      0.715      0.875      0.907      0.528\n",
            "                 cup        128         36      0.825      0.639      0.803      0.535\n",
            "                fork        128          6          1      0.329        0.5      0.384\n",
            "               knife        128         16      0.706      0.625      0.666      0.405\n",
            "               spoon        128         22      0.836      0.464      0.619      0.379\n",
            "                bowl        128         28      0.763      0.607      0.717      0.516\n",
            "              banana        128          1      0.886          1      0.995      0.399\n",
            "            sandwich        128          2          1          0       0.62      0.546\n",
            "              orange        128          4          1       0.75      0.995      0.622\n",
            "            broccoli        128         11      0.548      0.443      0.467       0.35\n",
            "              carrot        128         24        0.7      0.585      0.699      0.458\n",
            "             hot dog        128          2      0.502          1      0.995      0.995\n",
            "               pizza        128          5      0.813          1      0.962      0.747\n",
            "               donut        128         14      0.662          1       0.96      0.838\n",
            "                cake        128          4      0.868          1      0.995      0.822\n",
            "               chair        128         35      0.538      0.571      0.594      0.322\n",
            "               couch        128          6      0.924      0.667      0.828      0.538\n",
            "        potted plant        128         14      0.731      0.786      0.824      0.495\n",
            "                 bed        128          3      0.736      0.333       0.83      0.425\n",
            "        dining table        128         13      0.624      0.259      0.494      0.336\n",
            "              toilet        128          2       0.79          1      0.995      0.846\n",
            "                  tv        128          2      0.574          1      0.995      0.796\n",
            "              laptop        128          3          1          0      0.695      0.367\n",
            "               mouse        128          2          1          0      0.173     0.0864\n",
            "              remote        128          8          1       0.62      0.634      0.557\n",
            "          cell phone        128          8      0.612      0.397      0.437      0.221\n",
            "           microwave        128          3      0.741          1      0.995      0.766\n",
            "                oven        128          5       0.33        0.4      0.449        0.3\n",
            "                sink        128          6      0.444      0.333      0.331      0.231\n",
            "        refrigerator        128          5      0.561        0.8      0.798      0.546\n",
            "                book        128         29      0.635      0.276      0.355      0.164\n",
            "               clock        128          9      0.766      0.889      0.888       0.73\n",
            "                vase        128          2      0.303          1      0.995      0.895\n",
            "            scissors        128          1          1          0      0.332     0.0397\n",
            "          teddy bear        128         21      0.842      0.508      0.739      0.499\n",
            "          toothbrush        128          5      0.787          1      0.928       0.59\n",
            "Results saved to \u001b[1mruns/train/exp\u001b[0m\n"
          ]
        }
      ],
      "source": [
        "# Train YOLOv5s on COCO128 for 3 epochs\n",
        "!python train.py --img 640 --batch 16 --epochs 3 --data coco128.yaml --weights yolov5s.pt --cache"
      ]
    },
    {
      "cell_type": "markdown",
      "metadata": {
        "id": "15glLzbQx5u0"
      },
      "source": [
        "# 4. Visualize"
      ]
    },
    {
      "cell_type": "markdown",
      "metadata": {
        "id": "Lay2WsTjNJzP"
      },
      "source": [
        "## ClearML Logging and Automation 🌟 NEW\n",
        "\n",
        "[ClearML](https://cutt.ly/yolov5-notebook-clearml) is completely integrated into YOLOv5 to track your experimentation, manage dataset versions and even remotely execute training runs. To enable ClearML (check cells above):\n",
        "\n",
        "- `pip install clearml`\n",
        "- run `clearml-init` to connect to a ClearML server (**deploy your own [open-source server](https://github.com/allegroai/clearml-server)**, or use our [free hosted server](https://cutt.ly/yolov5-notebook-clearml))\n",
        "\n",
        "You'll get all the great expected features from an experiment manager: live updates, model upload, experiment comparison etc. but ClearML also tracks uncommitted changes and installed packages for example. Thanks to that ClearML Tasks (which is what we call experiments) are also reproducible on different machines! With only 1 extra line, we can schedule a YOLOv5 training task on a queue to be executed by any number of ClearML Agents (workers).\n",
        "\n",
        "You can use ClearML Data to version your dataset and then pass it to YOLOv5 simply using its unique ID. This will help you keep track of your data without adding extra hassle. Explore the [ClearML Tutorial](https://github.com/ultralytics/yolov5/tree/master/utils/loggers/clearml) for details!\n",
        "\n",
        "<a href=\"https://cutt.ly/yolov5-notebook-clearml\">\n",
        "<img alt=\"ClearML Experiment Management UI\" src=\"https://github.com/thepycoder/clearml_screenshots/raw/main/scalars.jpg\" width=\"1280\"/></a>"
      ]
    },
    {
      "cell_type": "markdown",
      "metadata": {
        "id": "DLI1JmHU7B0l"
      },
      "source": [
        "## Weights & Biases Logging\n",
        "\n",
        "[Weights & Biases](https://wandb.ai/site?utm_campaign=repo_yolo_notebook) (W&B) is integrated with YOLOv5 for real-time visualization and cloud logging of training runs. This allows for better run comparison and introspection, as well improved visibility and collaboration for teams. To enable W&B `pip install wandb`, and then train normally (you will be guided through setup on first use). \n",
        "\n",
        "During training you will see live updates at [https://wandb.ai/home](https://wandb.ai/home?utm_campaign=repo_yolo_notebook), and you can create and share detailed [Reports](https://wandb.ai/glenn-jocher/yolov5_tutorial/reports/YOLOv5-COCO128-Tutorial-Results--VmlldzozMDI5OTY) of your results. For more information see the [YOLOv5 Weights & Biases Tutorial](https://github.com/ultralytics/yolov5/issues/1289).  \n",
        "\n",
        "<a href=\"https://wandb.ai/glenn-jocher/yolov5_tutorial\">\n",
        "<img alt=\"Weights & Biases dashboard\" src=\"https://user-images.githubusercontent.com/26833433/182482859-288a9622-4661-48db-99de-650d1dead5c6.jpg\" width=\"1280\"/></a>"
      ]
    },
    {
      "cell_type": "markdown",
      "metadata": {},
      "source": [
        "## Mlflow Logging 🌟 NEW\n",
        "\n",
        "[Mlflow](https://www.mlflow.org/docs/latest/index.html) logging is integrated with YOLOv5 to track your experiments locally. To enable mlflow :\n",
        "\n",
        "- `pip install mlflow`\n",
        "- run `mlflow ui` in the root folder\n",
        "- Train yolov5 as shown above\n",
        "\n",
        "This will log the parameters, metrics, artifacts, and the model that can be registered.\n",
        "\n",
        "<img alt=\"Mlflow UI\" src=\"https://user-images.githubusercontent.com/8658717/183645670-9d0e6df1-d6b8-43fd-a781-41ec2f1ec0a9.png\" width=\"1280\"/>"
      ]
    },
    {
      "cell_type": "markdown",
      "metadata": {
        "id": "-WPvRbS5Swl6"
      },
      "source": [
        "## Local Logging\n",
        "\n",
        "Training results are automatically logged with [Tensorboard](https://www.tensorflow.org/tensorboard) and [CSV](https://github.com/ultralytics/yolov5/pull/4148) loggers to `runs/train`, with a new experiment directory created for each new training as `runs/train/exp2`, `runs/train/exp3`, etc.\n",
        "\n",
        "This directory contains train and val statistics, mosaics, labels, predictions and augmentated mosaics, as well as metrics and charts including precision-recall (PR) curves and confusion matrices. \n",
        "\n",
        "<img alt=\"Local logging results\" src=\"https://user-images.githubusercontent.com/26833433/183222430-e1abd1b7-782c-4cde-b04d-ad52926bf818.jpg\" width=\"1280\"/>\n"
      ]
    },
    {
      "cell_type": "markdown",
      "metadata": {
        "id": "Zelyeqbyt3GD"
      },
      "source": [
        "# Environments\n",
        "\n",
        "YOLOv5 may be run in any of the following up-to-date verified environments (with all dependencies including [CUDA](https://developer.nvidia.com/cuda)/[CUDNN](https://developer.nvidia.com/cudnn), [Python](https://www.python.org/) and [PyTorch](https://pytorch.org/) preinstalled):\n",
        "\n",
        "- **Google Colab and Kaggle** notebooks with free GPU: <a href=\"https://colab.research.google.com/github/ultralytics/yolov5/blob/master/tutorial.ipynb\"><img src=\"https://colab.research.google.com/assets/colab-badge.svg\" alt=\"Open In Colab\"></a> <a href=\"https://www.kaggle.com/ultralytics/yolov5\"><img src=\"https://kaggle.com/static/images/open-in-kaggle.svg\" alt=\"Open In Kaggle\"></a>\n",
        "- **Google Cloud** Deep Learning VM. See [GCP Quickstart Guide](https://github.com/ultralytics/yolov5/wiki/GCP-Quickstart)\n",
        "- **Amazon** Deep Learning AMI. See [AWS Quickstart Guide](https://github.com/ultralytics/yolov5/wiki/AWS-Quickstart)\n",
        "- **Docker Image**. See [Docker Quickstart Guide](https://github.com/ultralytics/yolov5/wiki/Docker-Quickstart) <a href=\"https://hub.docker.com/r/ultralytics/yolov5\"><img src=\"https://img.shields.io/docker/pulls/ultralytics/yolov5?logo=docker\" alt=\"Docker Pulls\"></a>\n"
      ]
    },
    {
      "cell_type": "markdown",
      "metadata": {
        "id": "6Qu7Iesl0p54"
      },
      "source": [
        "# Status\n",
        "\n",
        "![CI CPU testing](https://github.com/ultralytics/yolov5/workflows/CI%20CPU%20testing/badge.svg)\n",
        "\n",
        "If this badge is green, all [YOLOv5 GitHub Actions](https://github.com/ultralytics/yolov5/actions) Continuous Integration (CI) tests are currently passing. CI tests verify correct operation of YOLOv5 training ([train.py](https://github.com/ultralytics/yolov5/blob/master/train.py)), testing ([val.py](https://github.com/ultralytics/yolov5/blob/master/val.py)), inference ([detect.py](https://github.com/ultralytics/yolov5/blob/master/detect.py)) and export ([export.py](https://github.com/ultralytics/yolov5/blob/master/export.py)) on macOS, Windows, and Ubuntu every 24 hours and on every commit.\n"
      ]
    },
    {
      "cell_type": "markdown",
      "metadata": {
        "id": "IEijrePND_2I"
      },
      "source": [
        "# Appendix\n",
        "\n",
        "Additional content below for PyTorch Hub, CI, reproducing results, profiling speeds, VOC training, classification training and TensorRT example."
      ]
    },
    {
      "cell_type": "code",
      "execution_count": null,
      "metadata": {
        "id": "GMusP4OAxFu6"
      },
      "outputs": [],
      "source": [
        "import torch\n",
        "\n",
        "# PyTorch Hub Model\n",
        "model = torch.hub.load('ultralytics/yolov5', 'yolov5s')  # or yolov5n - yolov5x6, custom\n",
        "\n",
        "# Images\n",
        "img = 'https://ultralytics.com/images/zidane.jpg'  # or file, Path, PIL, OpenCV, numpy, list\n",
        "\n",
        "# Inference\n",
        "results = model(img)\n",
        "\n",
        "# Results\n",
        "results.print()  # or .show(), .save(), .crop(), .pandas(), etc."
      ],
      "execution_count": null,
      "outputs": []
    },
    {
      "cell_type": "code",
      "execution_count": null,
      "metadata": {
        "id": "FGH0ZjkGjejy"
      },
      "outputs": [],
      "source": [
        "# YOLOv5 CI\n",
        "%%shell\n",
        "rm -rf runs  # remove runs/\n",
        "m=yolov5n  # official weights\n",
        "b=runs/train/exp/weights/best  # best.pt checkpoint\n",
        "python train.py --imgsz 64 --batch 32 --weights $m.pt --cfg $m.yaml --epochs 1 --device 0  # train\n",
        "for d in 0 cpu; do  # devices\n",
        "  for w in $m $b; do  # weights\n",
        "    python val.py --imgsz 64 --batch 32 --weights $w.pt --device $d  # val\n",
        "    python detect.py --imgsz 64 --weights $w.pt --device $d  # detect\n",
        "  done\n",
        "done\n",
        "python hubconf.py --model $m  # hub\n",
        "python models/tf.py --weights $m.pt  # build TF model\n",
        "python models/yolo.py --cfg $m.yaml  # build PyTorch model\n",
        "python export.py --weights $m.pt --img 64 --include torchscript  # export"
      ]
    },
    {
      "cell_type": "code",
      "execution_count": null,
      "metadata": {
        "id": "mcKoSIK2WSzj"
      },
      "source": [
        "# Reproduce\n",
        "for x in (f'yolov5{x}' for x in 'nsmlx'):\n",
        "  !python val.py --weights {x}.pt --data coco.yaml --img 640 --task speed  # speed\n",
        "  !python val.py --weights {x}.pt --data coco.yaml --img 640 --conf 0.001 --iou 0.65  # mAP"
      ],
      "execution_count": null,
      "outputs": []
    },
    {
      "cell_type": "code",
      "metadata": {
        "id": "gogI-kwi3Tye"
      },
      "outputs": [],
      "source": [
        "# Profile\n",
        "from utils.torch_utils import profile\n",
        "\n",
        "m1 = lambda x: x * torch.sigmoid(x)\n",
        "m2 = torch.nn.SiLU()\n",
        "results = profile(input=torch.randn(16, 3, 640, 640), ops=[m1, m2], n=100)"
      ]
    },
    {
      "cell_type": "code",
      "execution_count": null,
      "metadata": {
        "id": "BSgFCAcMbk1R"
      },
      "outputs": [],
      "source": [
        "# VOC\n",
        "for b, m in zip([64, 64, 64, 32, 16], [f'yolov5{x}' for x in 'nsmlx']):  # batch, model\n",
        "  !python train.py --batch {b} --weights {m}.pt --data VOC.yaml --epochs 50 --img 512 --hyp hyp.VOC.yaml --project VOC --name {m} --cache"
      ],
      "execution_count": null,
      "outputs": []
    },
    {
      "cell_type": "code",
      "source": [
        "# Classification train\n",
        "for m in [*(f'yolov5{x}-cls.pt' for x in 'nsmlx'), 'resnet50.pt', 'resnet101.pt', 'efficientnet_b0.pt', 'efficientnet_b1.pt']:\n",
        "  for d in 'mnist', 'fashion-mnist', 'cifar10', 'cifar100', 'imagenette160', 'imagenette320', 'imagenette', 'imagewoof160', 'imagewoof320', 'imagewoof':\n",
        "    !python classify/train.py --model {m} --data {d} --epochs 10 --project YOLOv5-cls --name {m}-{d}"
      ],
      "metadata": {
        "id": "UWGH7H6yakVl"
      },
      "execution_count": null,
      "outputs": []
    },
    {
      "cell_type": "code",
      "source": [
        "# Classification val\n",
        "!bash data/scripts/get_imagenet.sh --val  # download ImageNet val split (6.3G, 50000 images)\n",
        "!python classify/val.py --weights yolov5m-cls.pt --data ../datasets/imagenet --img 224  # validate"
      ],
      "metadata": {
        "id": "yYgOiFNHZx-1"
      },
      "execution_count": null,
      "outputs": []
    },
    {
      "cell_type": "code",
      "source": [
        "# Validate on COCO test. Zip results.json and submit to eval server at https://competitions.codalab.org/competitions/20794\n",
        "!bash data/scripts/get_coco.sh --test  # download COCO test-dev2017 (7GB - 40,000 images, test 20,000)\n",
        "!python val.py --weights yolov5x.pt --data coco.yaml --img 640 --iou 0.65 --half --task test"
      ],
      "metadata": {
        "id": "aq4DPWGu0Bl1"
      },
      "execution_count": null,
      "outputs": []
    },
    {
      "cell_type": "code",
      "metadata": {
        "id": "VTRwsvA9u7ln"
      },
      "outputs": [],
      "source": [
        "# TensorRT \n",
        "!pip install -U nvidia-tensorrt --index-url https://pypi.ngc.nvidia.com  # install\n",
        "!python export.py --weights yolov5s.pt --include engine --imgsz 640 --device 0  # export\n",
        "!python detect.py --weights yolov5s.engine --imgsz 640 --device 0  # inference"
      ]
    }
  ]
}<|MERGE_RESOLUTION|>--- conflicted
+++ resolved
@@ -1,367 +1,4 @@
 {
-  "nbformat": 4,
-  "nbformat_minor": 0,
-  "metadata": {
-    "colab": {
-      "name": "YOLOv5 Tutorial",
-      "provenance": [],
-      "collapsed_sections": [],
-      "machine_shape": "hm",
-      "toc_visible": true,
-      "include_colab_link": true
-    },
-    "kernelspec": {
-      "name": "python3",
-      "display_name": "Python 3"
-    },
-    "accelerator": "GPU",
-    "widgets": {
-      "application/vnd.jupyter.widget-state+json": {
-        "6d6b90ead2db49b3bdf624b6ba9b44e9": {
-          "model_module": "@jupyter-widgets/controls",
-          "model_name": "HBoxModel",
-          "model_module_version": "1.5.0",
-          "state": {
-            "_dom_classes": [],
-            "_model_module": "@jupyter-widgets/controls",
-            "_model_module_version": "1.5.0",
-            "_model_name": "HBoxModel",
-            "_view_count": null,
-            "_view_module": "@jupyter-widgets/controls",
-            "_view_module_version": "1.5.0",
-            "_view_name": "HBoxView",
-            "box_style": "",
-            "children": [
-              "IPY_MODEL_cb77443edb9e43328a56aaa4413a0df3",
-              "IPY_MODEL_954c8b8699e143bf92be6bfc02fc52f6",
-              "IPY_MODEL_a64775946e13477f83d8bba6086385b9"
-            ],
-            "layout": "IPY_MODEL_1413611b7f4f4ef99e4f541f5ca35ed6"
-          }
-        },
-        "cb77443edb9e43328a56aaa4413a0df3": {
-          "model_module": "@jupyter-widgets/controls",
-          "model_name": "HTMLModel",
-          "model_module_version": "1.5.0",
-          "state": {
-            "_dom_classes": [],
-            "_model_module": "@jupyter-widgets/controls",
-            "_model_module_version": "1.5.0",
-            "_model_name": "HTMLModel",
-            "_view_count": null,
-            "_view_module": "@jupyter-widgets/controls",
-            "_view_module_version": "1.5.0",
-            "_view_name": "HTMLView",
-            "description": "",
-            "description_tooltip": null,
-            "layout": "IPY_MODEL_00737f5558eb4fbd968172acb978e54a",
-            "placeholder": "​",
-            "style": "IPY_MODEL_f03e5ddfd1c04bedaf68ab02c3f6f0ea",
-            "value": "100%"
-          }
-        },
-        "954c8b8699e143bf92be6bfc02fc52f6": {
-          "model_module": "@jupyter-widgets/controls",
-          "model_name": "FloatProgressModel",
-          "model_module_version": "1.5.0",
-          "state": {
-            "_dom_classes": [],
-            "_model_module": "@jupyter-widgets/controls",
-            "_model_module_version": "1.5.0",
-            "_model_name": "FloatProgressModel",
-            "_view_count": null,
-            "_view_module": "@jupyter-widgets/controls",
-            "_view_module_version": "1.5.0",
-            "_view_name": "ProgressView",
-            "bar_style": "success",
-            "description": "",
-            "description_tooltip": null,
-            "layout": "IPY_MODEL_6926db7e0035455f99e1dd4508c4b19c",
-            "max": 818322941,
-            "min": 0,
-            "orientation": "horizontal",
-            "style": "IPY_MODEL_a6a52c9f828b458e97ddf7a11ae9275f",
-            "value": 818322941
-          }
-        },
-        "a64775946e13477f83d8bba6086385b9": {
-          "model_module": "@jupyter-widgets/controls",
-          "model_name": "HTMLModel",
-          "model_module_version": "1.5.0",
-          "state": {
-            "_dom_classes": [],
-            "_model_module": "@jupyter-widgets/controls",
-            "_model_module_version": "1.5.0",
-            "_model_name": "HTMLModel",
-            "_view_count": null,
-            "_view_module": "@jupyter-widgets/controls",
-            "_view_module_version": "1.5.0",
-            "_view_name": "HTMLView",
-            "description": "",
-            "description_tooltip": null,
-            "layout": "IPY_MODEL_c4c7dc45a1c24dc4b2c709e21271a37e",
-            "placeholder": "​",
-            "style": "IPY_MODEL_09c43ffe2c7e4bdc9489e83f9d82ab73",
-            "value": " 780M/780M [01:12&lt;00:00, 23.8MB/s]"
-          }
-        },
-        "1413611b7f4f4ef99e4f541f5ca35ed6": {
-          "model_module": "@jupyter-widgets/base",
-          "model_name": "LayoutModel",
-          "model_module_version": "1.2.0",
-          "state": {
-            "_model_module": "@jupyter-widgets/base",
-            "_model_module_version": "1.2.0",
-            "_model_name": "LayoutModel",
-            "_view_count": null,
-            "_view_module": "@jupyter-widgets/base",
-            "_view_module_version": "1.2.0",
-            "_view_name": "LayoutView",
-            "align_content": null,
-            "align_items": null,
-            "align_self": null,
-            "border": null,
-            "bottom": null,
-            "display": null,
-            "flex": null,
-            "flex_flow": null,
-            "grid_area": null,
-            "grid_auto_columns": null,
-            "grid_auto_flow": null,
-            "grid_auto_rows": null,
-            "grid_column": null,
-            "grid_gap": null,
-            "grid_row": null,
-            "grid_template_areas": null,
-            "grid_template_columns": null,
-            "grid_template_rows": null,
-            "height": null,
-            "justify_content": null,
-            "justify_items": null,
-            "left": null,
-            "margin": null,
-            "max_height": null,
-            "max_width": null,
-            "min_height": null,
-            "min_width": null,
-            "object_fit": null,
-            "object_position": null,
-            "order": null,
-            "overflow": null,
-            "overflow_x": null,
-            "overflow_y": null,
-            "padding": null,
-            "right": null,
-            "top": null,
-            "visibility": null,
-            "width": null
-          }
-        },
-        "00737f5558eb4fbd968172acb978e54a": {
-          "model_module": "@jupyter-widgets/base",
-          "model_name": "LayoutModel",
-          "model_module_version": "1.2.0",
-          "state": {
-            "_model_module": "@jupyter-widgets/base",
-            "_model_module_version": "1.2.0",
-            "_model_name": "LayoutModel",
-            "_view_count": null,
-            "_view_module": "@jupyter-widgets/base",
-            "_view_module_version": "1.2.0",
-            "_view_name": "LayoutView",
-            "align_content": null,
-            "align_items": null,
-            "align_self": null,
-            "border": null,
-            "bottom": null,
-            "display": null,
-            "flex": null,
-            "flex_flow": null,
-            "grid_area": null,
-            "grid_auto_columns": null,
-            "grid_auto_flow": null,
-            "grid_auto_rows": null,
-            "grid_column": null,
-            "grid_gap": null,
-            "grid_row": null,
-            "grid_template_areas": null,
-            "grid_template_columns": null,
-            "grid_template_rows": null,
-            "height": null,
-            "justify_content": null,
-            "justify_items": null,
-            "left": null,
-            "margin": null,
-            "max_height": null,
-            "max_width": null,
-            "min_height": null,
-            "min_width": null,
-            "object_fit": null,
-            "object_position": null,
-            "order": null,
-            "overflow": null,
-            "overflow_x": null,
-            "overflow_y": null,
-            "padding": null,
-            "right": null,
-            "top": null,
-            "visibility": null,
-            "width": null
-          }
-        },
-        "f03e5ddfd1c04bedaf68ab02c3f6f0ea": {
-          "model_module": "@jupyter-widgets/controls",
-          "model_name": "DescriptionStyleModel",
-          "model_module_version": "1.5.0",
-          "state": {
-            "_model_module": "@jupyter-widgets/controls",
-            "_model_module_version": "1.5.0",
-            "_model_name": "DescriptionStyleModel",
-            "_view_count": null,
-            "_view_module": "@jupyter-widgets/base",
-            "_view_module_version": "1.2.0",
-            "_view_name": "StyleView",
-            "description_width": ""
-          }
-        },
-        "6926db7e0035455f99e1dd4508c4b19c": {
-          "model_module": "@jupyter-widgets/base",
-          "model_name": "LayoutModel",
-          "model_module_version": "1.2.0",
-          "state": {
-            "_model_module": "@jupyter-widgets/base",
-            "_model_module_version": "1.2.0",
-            "_model_name": "LayoutModel",
-            "_view_count": null,
-            "_view_module": "@jupyter-widgets/base",
-            "_view_module_version": "1.2.0",
-            "_view_name": "LayoutView",
-            "align_content": null,
-            "align_items": null,
-            "align_self": null,
-            "border": null,
-            "bottom": null,
-            "display": null,
-            "flex": null,
-            "flex_flow": null,
-            "grid_area": null,
-            "grid_auto_columns": null,
-            "grid_auto_flow": null,
-            "grid_auto_rows": null,
-            "grid_column": null,
-            "grid_gap": null,
-            "grid_row": null,
-            "grid_template_areas": null,
-            "grid_template_columns": null,
-            "grid_template_rows": null,
-            "height": null,
-            "justify_content": null,
-            "justify_items": null,
-            "left": null,
-            "margin": null,
-            "max_height": null,
-            "max_width": null,
-            "min_height": null,
-            "min_width": null,
-            "object_fit": null,
-            "object_position": null,
-            "order": null,
-            "overflow": null,
-            "overflow_x": null,
-            "overflow_y": null,
-            "padding": null,
-            "right": null,
-            "top": null,
-            "visibility": null,
-            "width": null
-          }
-        },
-        "a6a52c9f828b458e97ddf7a11ae9275f": {
-          "model_module": "@jupyter-widgets/controls",
-          "model_name": "ProgressStyleModel",
-          "model_module_version": "1.5.0",
-          "state": {
-            "_model_module": "@jupyter-widgets/controls",
-            "_model_module_version": "1.5.0",
-            "_model_name": "ProgressStyleModel",
-            "_view_count": null,
-            "_view_module": "@jupyter-widgets/base",
-            "_view_module_version": "1.2.0",
-            "_view_name": "StyleView",
-            "bar_color": null,
-            "description_width": ""
-          }
-        },
-        "c4c7dc45a1c24dc4b2c709e21271a37e": {
-          "model_module": "@jupyter-widgets/base",
-          "model_name": "LayoutModel",
-          "model_module_version": "1.2.0",
-          "state": {
-            "_model_module": "@jupyter-widgets/base",
-            "_model_module_version": "1.2.0",
-            "_model_name": "LayoutModel",
-            "_view_count": null,
-            "_view_module": "@jupyter-widgets/base",
-            "_view_module_version": "1.2.0",
-            "_view_name": "LayoutView",
-            "align_content": null,
-            "align_items": null,
-            "align_self": null,
-            "border": null,
-            "bottom": null,
-            "display": null,
-            "flex": null,
-            "flex_flow": null,
-            "grid_area": null,
-            "grid_auto_columns": null,
-            "grid_auto_flow": null,
-            "grid_auto_rows": null,
-            "grid_column": null,
-            "grid_gap": null,
-            "grid_row": null,
-            "grid_template_areas": null,
-            "grid_template_columns": null,
-            "grid_template_rows": null,
-            "height": null,
-            "justify_content": null,
-            "justify_items": null,
-            "left": null,
-            "margin": null,
-            "max_height": null,
-            "max_width": null,
-            "min_height": null,
-            "min_width": null,
-            "object_fit": null,
-            "object_position": null,
-            "order": null,
-            "overflow": null,
-            "overflow_x": null,
-            "overflow_y": null,
-            "padding": null,
-            "right": null,
-            "top": null,
-            "visibility": null,
-            "width": null
-          }
-        },
-        "09c43ffe2c7e4bdc9489e83f9d82ab73": {
-          "model_module": "@jupyter-widgets/controls",
-          "model_name": "DescriptionStyleModel",
-          "model_module_version": "1.5.0",
-          "state": {
-            "_model_module": "@jupyter-widgets/controls",
-            "_model_module_version": "1.5.0",
-            "_model_name": "DescriptionStyleModel",
-            "_view_count": null,
-            "_view_module": "@jupyter-widgets/base",
-            "_view_module_version": "1.2.0",
-            "_view_name": "StyleView",
-            "description_width": ""
-          }
-        }
-      }
-    }
-  },
   "cells": [
     {
       "cell_type": "markdown",
@@ -405,7 +42,10 @@
           "base_uri": "https://localhost:8080/"
         },
         "id": "wbvMlHd_QwMG",
-        "outputId": "185d0979-edcd-4860-e6fb-b8a27dbf5096"
+        "outputId": "185d0979-edcd-4860-e6fb-b8a27dbf5096",
+        "vscode": {
+          "languageId": "python"
+        }
       },
       "outputs": [
         {
@@ -461,8 +101,27 @@
         "colab": {
           "base_uri": "https://localhost:8080/"
         },
-        "outputId": "508de90c-846e-495d-c7d6-50681af62a98"
-      },
+        "outputId": "508de90c-846e-495d-c7d6-50681af62a98",
+        "vscode": {
+          "languageId": "python"
+        }
+      },
+      "outputs": [
+        {
+          "name": "stderr",
+          "output_type": "stream",
+          "text": [
+            "YOLOv5 🚀 v6.2-15-g61adf01 Python-3.7.13 torch-1.12.1+cu113 CUDA:0 (Tesla V100-SXM2-16GB, 16160MiB)\n"
+          ]
+        },
+        {
+          "name": "stdout",
+          "output_type": "stream",
+          "text": [
+            "Setup complete ✅ (8 CPUs, 51.0 GB RAM, 37.4/166.8 GB disk)\n"
+          ]
+        }
+      ],
       "source": [
         "!git clone https://github.com/ultralytics/yolov5  # clone\n",
         "%cd yolov5\n",
@@ -471,23 +130,6 @@
         "import torch\n",
         "import utils\n",
         "display = utils.notebook_init()  # checks"
-      ],
-      "execution_count": null,
-      "outputs": [
-        {
-          "output_type": "stream",
-          "name": "stderr",
-          "text": [
-            "YOLOv5 🚀 v6.2-15-g61adf01 Python-3.7.13 torch-1.12.1+cu113 CUDA:0 (Tesla V100-SXM2-16GB, 16160MiB)\n"
-          ]
-        },
-        {
-          "output_type": "stream",
-          "name": "stdout",
-          "text": [
-            "Setup complete ✅ (8 CPUs, 51.0 GB RAM, 37.4/166.8 GB disk)\n"
-          ]
-        }
       ]
     },
     {
@@ -513,22 +155,21 @@
     },
     {
       "cell_type": "code",
-      "metadata": {
-        "id": "zR9ZbuQCH7FX",
+      "execution_count": null,
+      "metadata": {
         "colab": {
           "base_uri": "https://localhost:8080/"
         },
-        "outputId": "93881540-331e-4890-cd38-4c2776933238"
-      },
-      "source": [
-        "!python detect.py --weights yolov5s.pt --img 640 --conf 0.25 --source data/images\n",
-        "# display.Image(filename='runs/detect/exp/zidane.jpg', width=600)"
-      ],
-      "execution_count": null,
+        "id": "zR9ZbuQCH7FX",
+        "outputId": "93881540-331e-4890-cd38-4c2776933238",
+        "vscode": {
+          "languageId": "python"
+        }
+      },
       "outputs": [
         {
+          "name": "stdout",
           "output_type": "stream",
-          "name": "stdout",
           "text": [
             "\u001b[34m\u001b[1mdetect: \u001b[0mweights=['yolov5s.pt'], source=data/images, data=data/coco128.yaml, imgsz=[640, 640], conf_thres=0.25, iou_thres=0.45, max_det=1000, device=, view_img=False, save_txt=False, save_conf=False, save_crop=False, nosave=False, classes=None, agnostic_nms=False, augment=False, visualize=False, update=False, project=runs/detect, name=exp, exist_ok=False, line_thickness=3, hide_labels=False, hide_conf=False, half=False, dnn=False\n",
             "YOLOv5 🚀 v6.2-15-g61adf01 Python-3.7.13 torch-1.12.1+cu113 CUDA:0 (Tesla V100-SXM2-16GB, 16160MiB)\n",
@@ -544,6 +185,10 @@
             "Results saved to \u001b[1mruns/detect/exp\u001b[0m\n"
           ]
         }
+      ],
+      "source": [
+        "!python detect.py --weights yolov5s.pt --img 640 --conf 0.25 --source data/images\n",
+        "# display.Image(filename='runs/detect/exp/zidane.jpg', width=600)"
       ]
     },
     {
@@ -568,8 +213,8 @@
     },
     {
       "cell_type": "code",
-      "metadata": {
-        "id": "WQPtK1QYVaD_",
+      "execution_count": null,
+      "metadata": {
         "colab": {
           "base_uri": "https://localhost:8080/",
           "height": 49,
@@ -587,22 +232,19 @@
             "09c43ffe2c7e4bdc9489e83f9d82ab73"
           ]
         },
-        "outputId": "ed2ca46e-a1a9-4a16-c449-859278d8aa18"
-      },
-      "source": [
-        "# Download COCO val\n",
-        "torch.hub.download_url_to_file('https://ultralytics.com/assets/coco2017val.zip', 'tmp.zip')  # download COCO val (1GB - 5000 images)\n",
-        "!unzip -q tmp.zip -d ../datasets && rm tmp.zip  # unzip"
-      ],
-      "execution_count": null,
+        "id": "WQPtK1QYVaD_",
+        "outputId": "ed2ca46e-a1a9-4a16-c449-859278d8aa18",
+        "vscode": {
+          "languageId": "python"
+        }
+      },
       "outputs": [
         {
           "data": {
             "application/vnd.jupyter.widget-view+json": {
-              "model_id": "c31d2039ccf74c22b67841f4877d1186",
+              "model_id": "6d6b90ead2db49b3bdf624b6ba9b44e9",
               "version_major": 2,
-              "version_minor": 0,
-              "model_id": "6d6b90ead2db49b3bdf624b6ba9b44e9"
+              "version_minor": 0
             }
           },
           "metadata": {},
@@ -622,13 +264,11 @@
         "colab": {
           "base_uri": "https://localhost:8080/"
         },
-        "outputId": "19a590ef-363e-424c-d9ce-78bbe0593cd5"
-      },
-      "source": [
-        "# Validate YOLOv5x on COCO val\n",
-        "!python val.py --weights yolov5x.pt --data coco.yaml --img 640 --iou 0.65 --half"
-      ],
-      "execution_count": null,
+        "outputId": "19a590ef-363e-424c-d9ce-78bbe0593cd5",
+        "vscode": {
+          "languageId": "python"
+        }
+      },
       "outputs": [
         {
           "name": "stdout",
@@ -688,45 +328,6 @@
     {
       "cell_type": "markdown",
       "metadata": {
-<<<<<<< HEAD
-        "id": "rc_KbFk0juX2"
-      },
-      "source": [
-        "## COCO test\n",
-        "Download [COCO test2017](https://github.com/ultralytics/yolov5/blob/74b34872fdf41941cddcf243951cdb090fbac17b/data/coco.yaml#L15) dataset (7GB - 40,000 images), to test model accuracy on test-dev set (**20,000 images, no labels**). Results are saved to a `*.json` file which should be **zipped** and submitted to the evaluation server at https://competitions.codalab.org/competitions/20794."
-      ]
-    },
-    {
-      "cell_type": "code",
-      "execution_count": null,
-      "metadata": {
-        "id": "V0AJnSeCIHyJ"
-      },
-      "outputs": [],
-      "source": [
-        "# Download COCO test-dev2017\n",
-        "!bash data/scripts/get_coco.sh --test"
-      ],
-      "execution_count": null,
-      "outputs": []
-    },
-    {
-      "cell_type": "code",
-      "execution_count": null,
-      "metadata": {
-        "id": "29GJXAP_lPrt"
-      },
-      "outputs": [],
-      "source": [
-        "# Run YOLOv5x on COCO test\n",
-        "!python val.py --weights yolov5x.pt --data coco.yaml --img 640 --iou 0.65 --half --task test"
-      ]
-    },
-    {
-      "cell_type": "markdown",
-      "metadata": {
-=======
->>>>>>> ba1c6773
         "id": "ZY2VXXXu74w5"
       },
       "source": [
@@ -759,31 +360,14 @@
     },
     {
       "cell_type": "code",
-<<<<<<< HEAD
-      "execution_count": null,
-      "metadata": {
-        "id": "bOy5KI2ncnWd"
+      "execution_count": null,
+      "metadata": {
+        "id": "i3oKtE4g-aNn",
+        "vscode": {
+          "languageId": "python"
+        }
       },
       "outputs": [],
-      "source": [
-        "# Tensorboard  (optional)\n",
-        "%load_ext tensorboard\n",
-        "%tensorboard --logdir runs/train"
-      ]
-    },
-    {
-      "cell_type": "code",
-      "execution_count": null,
-      "metadata": {
-        "id": "DQhI6vvaRWjR"
-      },
-      "outputs": [],
-      "source": [
-        "# ClearML  (optional)\n",
-        "%pip install -q clearml\n",
-        "!clearml-init"
-      ]
-=======
       "source": [
         "#@title Select YOLOv5 🚀 logger\n",
         "logger = 'TensorBoard' #@param ['TensorBoard', 'ClearML', 'W&B']\n",
@@ -798,46 +382,21 @@
         "  %pip install -q wandb\n",
         "  import wandb\n",
         "  wandb.login()"
-      ],
-      "metadata": {
-        "id": "i3oKtE4g-aNn"
-      },
-      "execution_count": null,
-      "outputs": []
->>>>>>> ba1c6773
-    },
-    {
-      "cell_type": "code",
-      "execution_count": null,
-      "metadata": {
-<<<<<<< HEAD
-        "id": "2fLAV42oNb7M"
-      },
-      "outputs": [],
-      "source": [
-        "# Weights & Biases  (optional)\n",
-        "%pip install -q wandb\n",
-        "import wandb\n",
-        "wandb.login()"
-      ]
-    },
-    {
-      "cell_type": "code",
-      "execution_count": null,
-      "metadata": {
-=======
-        "id": "1NcFxRcFdJ_O",
->>>>>>> ba1c6773
+      ]
+    },
+    {
+      "cell_type": "code",
+      "execution_count": null,
+      "metadata": {
         "colab": {
           "base_uri": "https://localhost:8080/"
         },
-        "outputId": "47759d5e-34f0-4a6a-c714-ff533391cfff"
-      },
-      "source": [
-        "# Train YOLOv5s on COCO128 for 3 epochs\n",
-        "!python train.py --img 640 --batch 16 --epochs 3 --data coco128.yaml --weights yolov5s.pt --cache"
-      ],
-      "execution_count": null,
+        "id": "1NcFxRcFdJ_O",
+        "outputId": "47759d5e-34f0-4a6a-c714-ff533391cfff",
+        "vscode": {
+          "languageId": "python"
+        }
+      },
       "outputs": [
         {
           "name": "stdout",
@@ -1058,7 +617,7 @@
       "source": [
         "## Mlflow Logging 🌟 NEW\n",
         "\n",
-        "[Mlflow](https://www.mlflow.org/docs/latest/index.html) logging is integrated with YOLOv5 to track your experiments locally. To enable mlflow :\n",
+        "[Mlflow](https://www.mlflow.org/docs/latest/index.html) logging is integrated with YOLOv5 to track your experiments locally. To enable mlflow (fluid API) :\n",
         "\n",
         "- `pip install mlflow`\n",
         "- run `mlflow ui` in the root folder\n",
@@ -1066,7 +625,10 @@
         "\n",
         "This will log the parameters, metrics, artifacts, and the model that can be registered.\n",
         "\n",
-        "<img alt=\"Mlflow UI\" src=\"https://user-images.githubusercontent.com/8658717/183645670-9d0e6df1-d6b8-43fd-a781-41ec2f1ec0a9.png\" width=\"1280\"/>"
+        "<img alt=\"Mlflow UI\" src=\"https://user-images.githubusercontent.com/8658717/183645670-9d0e6df1-d6b8-43fd-a781-41ec2f1ec0a9.png\" width=\"1280\"/>\n",
+        "\n",
+        "Alternatively, an [mlflow project](https://www.mlflow.org/docs/latest/projects.html#overview) can be created to train as a submitted job. \n",
+        "Specify the appropriate training command in the MLProject file and all of this will work."
       ]
     },
     {
@@ -1128,7 +690,10 @@
       "cell_type": "code",
       "execution_count": null,
       "metadata": {
-        "id": "GMusP4OAxFu6"
+        "id": "GMusP4OAxFu6",
+        "vscode": {
+          "languageId": "python"
+        }
       },
       "outputs": [],
       "source": [
@@ -1145,15 +710,16 @@
         "\n",
         "# Results\n",
         "results.print()  # or .show(), .save(), .crop(), .pandas(), etc."
-      ],
-      "execution_count": null,
-      "outputs": []
-    },
-    {
-      "cell_type": "code",
-      "execution_count": null,
-      "metadata": {
-        "id": "FGH0ZjkGjejy"
+      ]
+    },
+    {
+      "cell_type": "code",
+      "execution_count": null,
+      "metadata": {
+        "id": "FGH0ZjkGjejy",
+        "vscode": {
+          "languageId": "python"
+        }
       },
       "outputs": [],
       "source": [
@@ -1179,21 +745,27 @@
       "cell_type": "code",
       "execution_count": null,
       "metadata": {
-        "id": "mcKoSIK2WSzj"
-      },
+        "id": "mcKoSIK2WSzj",
+        "vscode": {
+          "languageId": "python"
+        }
+      },
+      "outputs": [],
       "source": [
         "# Reproduce\n",
         "for x in (f'yolov5{x}' for x in 'nsmlx'):\n",
         "  !python val.py --weights {x}.pt --data coco.yaml --img 640 --task speed  # speed\n",
         "  !python val.py --weights {x}.pt --data coco.yaml --img 640 --conf 0.001 --iou 0.65  # mAP"
-      ],
-      "execution_count": null,
-      "outputs": []
-    },
-    {
-      "cell_type": "code",
-      "metadata": {
-        "id": "gogI-kwi3Tye"
+      ]
+    },
+    {
+      "cell_type": "code",
+      "execution_count": null,
+      "metadata": {
+        "id": "gogI-kwi3Tye",
+        "vscode": {
+          "languageId": "python"
+        }
       },
       "outputs": [],
       "source": [
@@ -1209,61 +781,75 @@
       "cell_type": "code",
       "execution_count": null,
       "metadata": {
-        "id": "BSgFCAcMbk1R"
+        "id": "BSgFCAcMbk1R",
+        "vscode": {
+          "languageId": "python"
+        }
       },
       "outputs": [],
       "source": [
         "# VOC\n",
         "for b, m in zip([64, 64, 64, 32, 16], [f'yolov5{x}' for x in 'nsmlx']):  # batch, model\n",
         "  !python train.py --batch {b} --weights {m}.pt --data VOC.yaml --epochs 50 --img 512 --hyp hyp.VOC.yaml --project VOC --name {m} --cache"
-      ],
-      "execution_count": null,
-      "outputs": []
-    },
-    {
-      "cell_type": "code",
+      ]
+    },
+    {
+      "cell_type": "code",
+      "execution_count": null,
+      "metadata": {
+        "id": "UWGH7H6yakVl",
+        "vscode": {
+          "languageId": "python"
+        }
+      },
+      "outputs": [],
       "source": [
         "# Classification train\n",
         "for m in [*(f'yolov5{x}-cls.pt' for x in 'nsmlx'), 'resnet50.pt', 'resnet101.pt', 'efficientnet_b0.pt', 'efficientnet_b1.pt']:\n",
         "  for d in 'mnist', 'fashion-mnist', 'cifar10', 'cifar100', 'imagenette160', 'imagenette320', 'imagenette', 'imagewoof160', 'imagewoof320', 'imagewoof':\n",
         "    !python classify/train.py --model {m} --data {d} --epochs 10 --project YOLOv5-cls --name {m}-{d}"
-      ],
-      "metadata": {
-        "id": "UWGH7H6yakVl"
-      },
-      "execution_count": null,
-      "outputs": []
-    },
-    {
-      "cell_type": "code",
+      ]
+    },
+    {
+      "cell_type": "code",
+      "execution_count": null,
+      "metadata": {
+        "id": "yYgOiFNHZx-1",
+        "vscode": {
+          "languageId": "python"
+        }
+      },
+      "outputs": [],
       "source": [
         "# Classification val\n",
         "!bash data/scripts/get_imagenet.sh --val  # download ImageNet val split (6.3G, 50000 images)\n",
         "!python classify/val.py --weights yolov5m-cls.pt --data ../datasets/imagenet --img 224  # validate"
-      ],
-      "metadata": {
-        "id": "yYgOiFNHZx-1"
-      },
-      "execution_count": null,
-      "outputs": []
-    },
-    {
-      "cell_type": "code",
+      ]
+    },
+    {
+      "cell_type": "code",
+      "execution_count": null,
+      "metadata": {
+        "id": "aq4DPWGu0Bl1",
+        "vscode": {
+          "languageId": "python"
+        }
+      },
+      "outputs": [],
       "source": [
         "# Validate on COCO test. Zip results.json and submit to eval server at https://competitions.codalab.org/competitions/20794\n",
         "!bash data/scripts/get_coco.sh --test  # download COCO test-dev2017 (7GB - 40,000 images, test 20,000)\n",
         "!python val.py --weights yolov5x.pt --data coco.yaml --img 640 --iou 0.65 --half --task test"
-      ],
-      "metadata": {
-        "id": "aq4DPWGu0Bl1"
-      },
-      "execution_count": null,
-      "outputs": []
-    },
-    {
-      "cell_type": "code",
-      "metadata": {
-        "id": "VTRwsvA9u7ln"
+      ]
+    },
+    {
+      "cell_type": "code",
+      "execution_count": null,
+      "metadata": {
+        "id": "VTRwsvA9u7ln",
+        "vscode": {
+          "languageId": "python"
+        }
       },
       "outputs": [],
       "source": [
@@ -1273,5 +859,368 @@
         "!python detect.py --weights yolov5s.engine --imgsz 640 --device 0  # inference"
       ]
     }
-  ]
+  ],
+  "metadata": {
+    "accelerator": "GPU",
+    "colab": {
+      "collapsed_sections": [],
+      "include_colab_link": true,
+      "machine_shape": "hm",
+      "name": "YOLOv5 Tutorial",
+      "provenance": [],
+      "toc_visible": true
+    },
+    "kernelspec": {
+      "display_name": "Python 3",
+      "name": "python3"
+    },
+    "widgets": {
+      "application/vnd.jupyter.widget-state+json": {
+        "00737f5558eb4fbd968172acb978e54a": {
+          "model_module": "@jupyter-widgets/base",
+          "model_module_version": "1.2.0",
+          "model_name": "LayoutModel",
+          "state": {
+            "_model_module": "@jupyter-widgets/base",
+            "_model_module_version": "1.2.0",
+            "_model_name": "LayoutModel",
+            "_view_count": null,
+            "_view_module": "@jupyter-widgets/base",
+            "_view_module_version": "1.2.0",
+            "_view_name": "LayoutView",
+            "align_content": null,
+            "align_items": null,
+            "align_self": null,
+            "border": null,
+            "bottom": null,
+            "display": null,
+            "flex": null,
+            "flex_flow": null,
+            "grid_area": null,
+            "grid_auto_columns": null,
+            "grid_auto_flow": null,
+            "grid_auto_rows": null,
+            "grid_column": null,
+            "grid_gap": null,
+            "grid_row": null,
+            "grid_template_areas": null,
+            "grid_template_columns": null,
+            "grid_template_rows": null,
+            "height": null,
+            "justify_content": null,
+            "justify_items": null,
+            "left": null,
+            "margin": null,
+            "max_height": null,
+            "max_width": null,
+            "min_height": null,
+            "min_width": null,
+            "object_fit": null,
+            "object_position": null,
+            "order": null,
+            "overflow": null,
+            "overflow_x": null,
+            "overflow_y": null,
+            "padding": null,
+            "right": null,
+            "top": null,
+            "visibility": null,
+            "width": null
+          }
+        },
+        "09c43ffe2c7e4bdc9489e83f9d82ab73": {
+          "model_module": "@jupyter-widgets/controls",
+          "model_module_version": "1.5.0",
+          "model_name": "DescriptionStyleModel",
+          "state": {
+            "_model_module": "@jupyter-widgets/controls",
+            "_model_module_version": "1.5.0",
+            "_model_name": "DescriptionStyleModel",
+            "_view_count": null,
+            "_view_module": "@jupyter-widgets/base",
+            "_view_module_version": "1.2.0",
+            "_view_name": "StyleView",
+            "description_width": ""
+          }
+        },
+        "1413611b7f4f4ef99e4f541f5ca35ed6": {
+          "model_module": "@jupyter-widgets/base",
+          "model_module_version": "1.2.0",
+          "model_name": "LayoutModel",
+          "state": {
+            "_model_module": "@jupyter-widgets/base",
+            "_model_module_version": "1.2.0",
+            "_model_name": "LayoutModel",
+            "_view_count": null,
+            "_view_module": "@jupyter-widgets/base",
+            "_view_module_version": "1.2.0",
+            "_view_name": "LayoutView",
+            "align_content": null,
+            "align_items": null,
+            "align_self": null,
+            "border": null,
+            "bottom": null,
+            "display": null,
+            "flex": null,
+            "flex_flow": null,
+            "grid_area": null,
+            "grid_auto_columns": null,
+            "grid_auto_flow": null,
+            "grid_auto_rows": null,
+            "grid_column": null,
+            "grid_gap": null,
+            "grid_row": null,
+            "grid_template_areas": null,
+            "grid_template_columns": null,
+            "grid_template_rows": null,
+            "height": null,
+            "justify_content": null,
+            "justify_items": null,
+            "left": null,
+            "margin": null,
+            "max_height": null,
+            "max_width": null,
+            "min_height": null,
+            "min_width": null,
+            "object_fit": null,
+            "object_position": null,
+            "order": null,
+            "overflow": null,
+            "overflow_x": null,
+            "overflow_y": null,
+            "padding": null,
+            "right": null,
+            "top": null,
+            "visibility": null,
+            "width": null
+          }
+        },
+        "6926db7e0035455f99e1dd4508c4b19c": {
+          "model_module": "@jupyter-widgets/base",
+          "model_module_version": "1.2.0",
+          "model_name": "LayoutModel",
+          "state": {
+            "_model_module": "@jupyter-widgets/base",
+            "_model_module_version": "1.2.0",
+            "_model_name": "LayoutModel",
+            "_view_count": null,
+            "_view_module": "@jupyter-widgets/base",
+            "_view_module_version": "1.2.0",
+            "_view_name": "LayoutView",
+            "align_content": null,
+            "align_items": null,
+            "align_self": null,
+            "border": null,
+            "bottom": null,
+            "display": null,
+            "flex": null,
+            "flex_flow": null,
+            "grid_area": null,
+            "grid_auto_columns": null,
+            "grid_auto_flow": null,
+            "grid_auto_rows": null,
+            "grid_column": null,
+            "grid_gap": null,
+            "grid_row": null,
+            "grid_template_areas": null,
+            "grid_template_columns": null,
+            "grid_template_rows": null,
+            "height": null,
+            "justify_content": null,
+            "justify_items": null,
+            "left": null,
+            "margin": null,
+            "max_height": null,
+            "max_width": null,
+            "min_height": null,
+            "min_width": null,
+            "object_fit": null,
+            "object_position": null,
+            "order": null,
+            "overflow": null,
+            "overflow_x": null,
+            "overflow_y": null,
+            "padding": null,
+            "right": null,
+            "top": null,
+            "visibility": null,
+            "width": null
+          }
+        },
+        "6d6b90ead2db49b3bdf624b6ba9b44e9": {
+          "model_module": "@jupyter-widgets/controls",
+          "model_module_version": "1.5.0",
+          "model_name": "HBoxModel",
+          "state": {
+            "_dom_classes": [],
+            "_model_module": "@jupyter-widgets/controls",
+            "_model_module_version": "1.5.0",
+            "_model_name": "HBoxModel",
+            "_view_count": null,
+            "_view_module": "@jupyter-widgets/controls",
+            "_view_module_version": "1.5.0",
+            "_view_name": "HBoxView",
+            "box_style": "",
+            "children": [
+              "IPY_MODEL_cb77443edb9e43328a56aaa4413a0df3",
+              "IPY_MODEL_954c8b8699e143bf92be6bfc02fc52f6",
+              "IPY_MODEL_a64775946e13477f83d8bba6086385b9"
+            ],
+            "layout": "IPY_MODEL_1413611b7f4f4ef99e4f541f5ca35ed6"
+          }
+        },
+        "954c8b8699e143bf92be6bfc02fc52f6": {
+          "model_module": "@jupyter-widgets/controls",
+          "model_module_version": "1.5.0",
+          "model_name": "FloatProgressModel",
+          "state": {
+            "_dom_classes": [],
+            "_model_module": "@jupyter-widgets/controls",
+            "_model_module_version": "1.5.0",
+            "_model_name": "FloatProgressModel",
+            "_view_count": null,
+            "_view_module": "@jupyter-widgets/controls",
+            "_view_module_version": "1.5.0",
+            "_view_name": "ProgressView",
+            "bar_style": "success",
+            "description": "",
+            "description_tooltip": null,
+            "layout": "IPY_MODEL_6926db7e0035455f99e1dd4508c4b19c",
+            "max": 818322941,
+            "min": 0,
+            "orientation": "horizontal",
+            "style": "IPY_MODEL_a6a52c9f828b458e97ddf7a11ae9275f",
+            "value": 818322941
+          }
+        },
+        "a64775946e13477f83d8bba6086385b9": {
+          "model_module": "@jupyter-widgets/controls",
+          "model_module_version": "1.5.0",
+          "model_name": "HTMLModel",
+          "state": {
+            "_dom_classes": [],
+            "_model_module": "@jupyter-widgets/controls",
+            "_model_module_version": "1.5.0",
+            "_model_name": "HTMLModel",
+            "_view_count": null,
+            "_view_module": "@jupyter-widgets/controls",
+            "_view_module_version": "1.5.0",
+            "_view_name": "HTMLView",
+            "description": "",
+            "description_tooltip": null,
+            "layout": "IPY_MODEL_c4c7dc45a1c24dc4b2c709e21271a37e",
+            "placeholder": "​",
+            "style": "IPY_MODEL_09c43ffe2c7e4bdc9489e83f9d82ab73",
+            "value": " 780M/780M [01:12&lt;00:00, 23.8MB/s]"
+          }
+        },
+        "a6a52c9f828b458e97ddf7a11ae9275f": {
+          "model_module": "@jupyter-widgets/controls",
+          "model_module_version": "1.5.0",
+          "model_name": "ProgressStyleModel",
+          "state": {
+            "_model_module": "@jupyter-widgets/controls",
+            "_model_module_version": "1.5.0",
+            "_model_name": "ProgressStyleModel",
+            "_view_count": null,
+            "_view_module": "@jupyter-widgets/base",
+            "_view_module_version": "1.2.0",
+            "_view_name": "StyleView",
+            "bar_color": null,
+            "description_width": ""
+          }
+        },
+        "c4c7dc45a1c24dc4b2c709e21271a37e": {
+          "model_module": "@jupyter-widgets/base",
+          "model_module_version": "1.2.0",
+          "model_name": "LayoutModel",
+          "state": {
+            "_model_module": "@jupyter-widgets/base",
+            "_model_module_version": "1.2.0",
+            "_model_name": "LayoutModel",
+            "_view_count": null,
+            "_view_module": "@jupyter-widgets/base",
+            "_view_module_version": "1.2.0",
+            "_view_name": "LayoutView",
+            "align_content": null,
+            "align_items": null,
+            "align_self": null,
+            "border": null,
+            "bottom": null,
+            "display": null,
+            "flex": null,
+            "flex_flow": null,
+            "grid_area": null,
+            "grid_auto_columns": null,
+            "grid_auto_flow": null,
+            "grid_auto_rows": null,
+            "grid_column": null,
+            "grid_gap": null,
+            "grid_row": null,
+            "grid_template_areas": null,
+            "grid_template_columns": null,
+            "grid_template_rows": null,
+            "height": null,
+            "justify_content": null,
+            "justify_items": null,
+            "left": null,
+            "margin": null,
+            "max_height": null,
+            "max_width": null,
+            "min_height": null,
+            "min_width": null,
+            "object_fit": null,
+            "object_position": null,
+            "order": null,
+            "overflow": null,
+            "overflow_x": null,
+            "overflow_y": null,
+            "padding": null,
+            "right": null,
+            "top": null,
+            "visibility": null,
+            "width": null
+          }
+        },
+        "cb77443edb9e43328a56aaa4413a0df3": {
+          "model_module": "@jupyter-widgets/controls",
+          "model_module_version": "1.5.0",
+          "model_name": "HTMLModel",
+          "state": {
+            "_dom_classes": [],
+            "_model_module": "@jupyter-widgets/controls",
+            "_model_module_version": "1.5.0",
+            "_model_name": "HTMLModel",
+            "_view_count": null,
+            "_view_module": "@jupyter-widgets/controls",
+            "_view_module_version": "1.5.0",
+            "_view_name": "HTMLView",
+            "description": "",
+            "description_tooltip": null,
+            "layout": "IPY_MODEL_00737f5558eb4fbd968172acb978e54a",
+            "placeholder": "​",
+            "style": "IPY_MODEL_f03e5ddfd1c04bedaf68ab02c3f6f0ea",
+            "value": "100%"
+          }
+        },
+        "f03e5ddfd1c04bedaf68ab02c3f6f0ea": {
+          "model_module": "@jupyter-widgets/controls",
+          "model_module_version": "1.5.0",
+          "model_name": "DescriptionStyleModel",
+          "state": {
+            "_model_module": "@jupyter-widgets/controls",
+            "_model_module_version": "1.5.0",
+            "_model_name": "DescriptionStyleModel",
+            "_view_count": null,
+            "_view_module": "@jupyter-widgets/base",
+            "_view_module_version": "1.2.0",
+            "_view_name": "StyleView",
+            "description_width": ""
+          }
+        }
+      }
+    }
+  },
+  "nbformat": 4,
+  "nbformat_minor": 0
 }