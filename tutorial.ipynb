{
  "nbformat": 4,
  "nbformat_minor": 0,
  "metadata": {
    "colab": {
      "name": "YOLOv5 Tutorial",
      "provenance": [],
      "collapsed_sections": [],
      "machine_shape": "hm",
      "toc_visible": true,
      "include_colab_link": true
    },
    "kernelspec": {
      "name": "python3",
      "display_name": "Python 3"
    },
    "accelerator": "GPU",
    "widgets": {
      "application/vnd.jupyter.widget-state+json": {
        "6d6b90ead2db49b3bdf624b6ba9b44e9": {
          "model_module": "@jupyter-widgets/controls",
          "model_name": "HBoxModel",
          "model_module_version": "1.5.0",
          "state": {
            "_dom_classes": [],
            "_model_module": "@jupyter-widgets/controls",
            "_model_module_version": "1.5.0",
            "_model_name": "HBoxModel",
            "_view_count": null,
            "_view_module": "@jupyter-widgets/controls",
            "_view_module_version": "1.5.0",
            "_view_name": "HBoxView",
            "box_style": "",
            "children": [
              "IPY_MODEL_cb77443edb9e43328a56aaa4413a0df3",
              "IPY_MODEL_954c8b8699e143bf92be6bfc02fc52f6",
              "IPY_MODEL_a64775946e13477f83d8bba6086385b9"
            ],
            "layout": "IPY_MODEL_1413611b7f4f4ef99e4f541f5ca35ed6"
          }
        },
        "cb77443edb9e43328a56aaa4413a0df3": {
          "model_module": "@jupyter-widgets/controls",
          "model_name": "HTMLModel",
          "model_module_version": "1.5.0",
          "state": {
            "_dom_classes": [],
            "_model_module": "@jupyter-widgets/controls",
            "_model_module_version": "1.5.0",
            "_model_name": "HTMLModel",
            "_view_count": null,
            "_view_module": "@jupyter-widgets/controls",
            "_view_module_version": "1.5.0",
            "_view_name": "HTMLView",
            "description": "",
            "description_tooltip": null,
            "layout": "IPY_MODEL_00737f5558eb4fbd968172acb978e54a",
            "placeholder": "​",
            "style": "IPY_MODEL_f03e5ddfd1c04bedaf68ab02c3f6f0ea",
            "value": "100%"
          }
        },
        "954c8b8699e143bf92be6bfc02fc52f6": {
          "model_module": "@jupyter-widgets/controls",
          "model_name": "FloatProgressModel",
          "model_module_version": "1.5.0",
          "state": {
            "_dom_classes": [],
            "_model_module": "@jupyter-widgets/controls",
            "_model_module_version": "1.5.0",
            "_model_name": "FloatProgressModel",
            "_view_count": null,
            "_view_module": "@jupyter-widgets/controls",
            "_view_module_version": "1.5.0",
            "_view_name": "ProgressView",
            "bar_style": "success",
            "description": "",
            "description_tooltip": null,
            "layout": "IPY_MODEL_6926db7e0035455f99e1dd4508c4b19c",
            "max": 818322941,
            "min": 0,
            "orientation": "horizontal",
            "style": "IPY_MODEL_a6a52c9f828b458e97ddf7a11ae9275f",
            "value": 818322941
          }
        },
        "a64775946e13477f83d8bba6086385b9": {
          "model_module": "@jupyter-widgets/controls",
          "model_name": "HTMLModel",
          "model_module_version": "1.5.0",
          "state": {
            "_dom_classes": [],
            "_model_module": "@jupyter-widgets/controls",
            "_model_module_version": "1.5.0",
            "_model_name": "HTMLModel",
            "_view_count": null,
            "_view_module": "@jupyter-widgets/controls",
            "_view_module_version": "1.5.0",
            "_view_name": "HTMLView",
            "description": "",
            "description_tooltip": null,
            "layout": "IPY_MODEL_c4c7dc45a1c24dc4b2c709e21271a37e",
            "placeholder": "​",
            "style": "IPY_MODEL_09c43ffe2c7e4bdc9489e83f9d82ab73",
            "value": " 780M/780M [01:12&lt;00:00, 23.8MB/s]"
          }
        },
        "1413611b7f4f4ef99e4f541f5ca35ed6": {
          "model_module": "@jupyter-widgets/base",
          "model_name": "LayoutModel",
          "model_module_version": "1.2.0",
          "state": {
            "_model_module": "@jupyter-widgets/base",
            "_model_module_version": "1.2.0",
            "_model_name": "LayoutModel",
            "_view_count": null,
            "_view_module": "@jupyter-widgets/base",
            "_view_module_version": "1.2.0",
            "_view_name": "LayoutView",
            "align_content": null,
            "align_items": null,
            "align_self": null,
            "border": null,
            "bottom": null,
            "display": null,
            "flex": null,
            "flex_flow": null,
            "grid_area": null,
            "grid_auto_columns": null,
            "grid_auto_flow": null,
            "grid_auto_rows": null,
            "grid_column": null,
            "grid_gap": null,
            "grid_row": null,
            "grid_template_areas": null,
            "grid_template_columns": null,
            "grid_template_rows": null,
            "height": null,
            "justify_content": null,
            "justify_items": null,
            "left": null,
            "margin": null,
            "max_height": null,
            "max_width": null,
            "min_height": null,
            "min_width": null,
            "object_fit": null,
            "object_position": null,
            "order": null,
            "overflow": null,
            "overflow_x": null,
            "overflow_y": null,
            "padding": null,
            "right": null,
            "top": null,
            "visibility": null,
            "width": null
          }
        },
        "00737f5558eb4fbd968172acb978e54a": {
          "model_module": "@jupyter-widgets/base",
          "model_name": "LayoutModel",
          "model_module_version": "1.2.0",
          "state": {
            "_model_module": "@jupyter-widgets/base",
            "_model_module_version": "1.2.0",
            "_model_name": "LayoutModel",
            "_view_count": null,
            "_view_module": "@jupyter-widgets/base",
            "_view_module_version": "1.2.0",
            "_view_name": "LayoutView",
            "align_content": null,
            "align_items": null,
            "align_self": null,
            "border": null,
            "bottom": null,
            "display": null,
            "flex": null,
            "flex_flow": null,
            "grid_area": null,
            "grid_auto_columns": null,
            "grid_auto_flow": null,
            "grid_auto_rows": null,
            "grid_column": null,
            "grid_gap": null,
            "grid_row": null,
            "grid_template_areas": null,
            "grid_template_columns": null,
            "grid_template_rows": null,
            "height": null,
            "justify_content": null,
            "justify_items": null,
            "left": null,
            "margin": null,
            "max_height": null,
            "max_width": null,
            "min_height": null,
            "min_width": null,
            "object_fit": null,
            "object_position": null,
            "order": null,
            "overflow": null,
            "overflow_x": null,
            "overflow_y": null,
            "padding": null,
            "right": null,
            "top": null,
            "visibility": null,
            "width": null
          }
        },
        "f03e5ddfd1c04bedaf68ab02c3f6f0ea": {
          "model_module": "@jupyter-widgets/controls",
          "model_name": "DescriptionStyleModel",
          "model_module_version": "1.5.0",
          "state": {
            "_model_module": "@jupyter-widgets/controls",
            "_model_module_version": "1.5.0",
            "_model_name": "DescriptionStyleModel",
            "_view_count": null,
            "_view_module": "@jupyter-widgets/base",
            "_view_module_version": "1.2.0",
            "_view_name": "StyleView",
            "description_width": ""
          }
        },
        "6926db7e0035455f99e1dd4508c4b19c": {
          "model_module": "@jupyter-widgets/base",
          "model_name": "LayoutModel",
          "model_module_version": "1.2.0",
          "state": {
            "_model_module": "@jupyter-widgets/base",
            "_model_module_version": "1.2.0",
            "_model_name": "LayoutModel",
            "_view_count": null,
            "_view_module": "@jupyter-widgets/base",
            "_view_module_version": "1.2.0",
            "_view_name": "LayoutView",
            "align_content": null,
            "align_items": null,
            "align_self": null,
            "border": null,
            "bottom": null,
            "display": null,
            "flex": null,
            "flex_flow": null,
            "grid_area": null,
            "grid_auto_columns": null,
            "grid_auto_flow": null,
            "grid_auto_rows": null,
            "grid_column": null,
            "grid_gap": null,
            "grid_row": null,
            "grid_template_areas": null,
            "grid_template_columns": null,
            "grid_template_rows": null,
            "height": null,
            "justify_content": null,
            "justify_items": null,
            "left": null,
            "margin": null,
            "max_height": null,
            "max_width": null,
            "min_height": null,
            "min_width": null,
            "object_fit": null,
            "object_position": null,
            "order": null,
            "overflow": null,
            "overflow_x": null,
            "overflow_y": null,
            "padding": null,
            "right": null,
            "top": null,
            "visibility": null,
            "width": null
          }
        },
        "a6a52c9f828b458e97ddf7a11ae9275f": {
          "model_module": "@jupyter-widgets/controls",
          "model_name": "ProgressStyleModel",
          "model_module_version": "1.5.0",
          "state": {
            "_model_module": "@jupyter-widgets/controls",
            "_model_module_version": "1.5.0",
            "_model_name": "ProgressStyleModel",
            "_view_count": null,
            "_view_module": "@jupyter-widgets/base",
            "_view_module_version": "1.2.0",
            "_view_name": "StyleView",
            "bar_color": null,
            "description_width": ""
          }
        },
        "c4c7dc45a1c24dc4b2c709e21271a37e": {
          "model_module": "@jupyter-widgets/base",
          "model_name": "LayoutModel",
          "model_module_version": "1.2.0",
          "state": {
            "_model_module": "@jupyter-widgets/base",
            "_model_module_version": "1.2.0",
            "_model_name": "LayoutModel",
            "_view_count": null,
            "_view_module": "@jupyter-widgets/base",
            "_view_module_version": "1.2.0",
            "_view_name": "LayoutView",
            "align_content": null,
            "align_items": null,
            "align_self": null,
            "border": null,
            "bottom": null,
            "display": null,
            "flex": null,
            "flex_flow": null,
            "grid_area": null,
            "grid_auto_columns": null,
            "grid_auto_flow": null,
            "grid_auto_rows": null,
            "grid_column": null,
            "grid_gap": null,
            "grid_row": null,
            "grid_template_areas": null,
            "grid_template_columns": null,
            "grid_template_rows": null,
            "height": null,
            "justify_content": null,
            "justify_items": null,
            "left": null,
            "margin": null,
            "max_height": null,
            "max_width": null,
            "min_height": null,
            "min_width": null,
            "object_fit": null,
            "object_position": null,
            "order": null,
            "overflow": null,
            "overflow_x": null,
            "overflow_y": null,
            "padding": null,
            "right": null,
            "top": null,
            "visibility": null,
            "width": null
          }
        },
        "09c43ffe2c7e4bdc9489e83f9d82ab73": {
          "model_module": "@jupyter-widgets/controls",
          "model_name": "DescriptionStyleModel",
          "model_module_version": "1.5.0",
          "state": {
            "_model_module": "@jupyter-widgets/controls",
            "_model_module_version": "1.5.0",
            "_model_name": "DescriptionStyleModel",
            "_view_count": null,
            "_view_module": "@jupyter-widgets/base",
            "_view_module_version": "1.2.0",
            "_view_name": "StyleView",
            "description_width": ""
          }
        }
      }
    }
  },
  "cells": [
    {
      "cell_type": "markdown",
      "metadata": {
        "colab_type": "text",
        "id": "view-in-github"
      },
      "source": [
        "<a href=\"https://colab.research.google.com/github/ultralytics/yolov5/blob/master/tutorial.ipynb\" target=\"_parent\"><img src=\"https://colab.research.google.com/assets/colab-badge.svg\" alt=\"Open In Colab\"/></a>"
      ]
    },
    {
      "cell_type": "markdown",
      "metadata": {
        "id": "t6MPjfT5NrKQ"
      },
      "source": [
        "<a align=\"left\" href=\"https://ultralytics.com/yolov5\" target=\"_blank\">\n",
        "<img width=\"1024\", src=\"https://user-images.githubusercontent.com/26833433/125273437-35b3fc00-e30d-11eb-9079-46f313325424.png\"></a>\n",
        "\n",
        "This is the **official YOLOv5 🚀 notebook** by **Ultralytics**, and is freely available for redistribution under the [GPL-3.0 license](https://choosealicense.com/licenses/gpl-3.0/). \n",
        "For more information please visit https://github.com/ultralytics/yolov5 and https://ultralytics.com. Thank you!"
      ]
    },
    {
      "cell_type": "markdown",
      "metadata": {
        "id": "7mGmQbAO5pQb"
      },
      "source": [
        "# Setup\n",
        "\n",
        "Clone repo, install dependencies and check PyTorch and GPU."
      ]
    },
    {
      "cell_type": "code",
      "execution_count": null,
      "metadata": {
        "colab": {
          "base_uri": "https://localhost:8080/"
        },
        "id": "wbvMlHd_QwMG",
        "outputId": "185d0979-edcd-4860-e6fb-b8a27dbf5096"
      },
      "outputs": [
        {
          "name": "stderr",
          "output_type": "stream",
          "text": [
            "YOLOv5 🚀 v6.1-370-g20f1b7e Python-3.7.13 torch-1.12.0+cu113 CUDA:0 (Tesla V100-SXM2-16GB, 16160MiB)\n"
          ]
        },
        {
          "name": "stdout",
          "output_type": "stream",
          "text": [
            "Setup complete ✅ (8 CPUs, 51.0 GB RAM, 37.4/166.8 GB disk)\n"
          ]
        }
      ],
      "source": [
        "!git clone https://github.com/ultralytics/yolov5  # clone\n",
        "%cd yolov5\n",
        "%pip install -qr requirements.txt  # install\n",
        "\n",
        "import torch\n",
        "import utils\n",
        "display = utils.notebook_init()  # checks"
      ]
    },
    {
      "cell_type": "markdown",
      "metadata": {
        "id": "4JnkELT0cIJg"
      },
      "source": [
        "# 1. Inference\n",
        "\n",
        "`detect.py` runs YOLOv5 inference on a variety of sources, downloading models automatically from the [latest YOLOv5 release](https://github.com/ultralytics/yolov5/releases), and saving results to `runs/detect`. Example inference sources are:\n",
        "\n",
        "```shell\n",
        "python detect.py --source 0  # webcam\n",
        "                          img.jpg  # image \n",
        "                          vid.mp4  # video\n",
        "                          path/  # directory\n",
        "                          path/*.jpg  # glob\n",
        "                          'https://youtu.be/Zgi9g1ksQHc'  # YouTube\n",
        "                          'rtsp://example.com/media.mp4'  # RTSP, RTMP, HTTP stream\n",
        "```"
      ]
    },
    {
      "cell_type": "code",
      "execution_count": null,
      "metadata": {
        "colab": {
          "base_uri": "https://localhost:8080/"
        },
<<<<<<< HEAD
        "id": "zR9ZbuQCH7FX",
        "outputId": "4b13989f-32a4-4ef0-b403-06ff3aac255c"
      },
      "outputs": [
        {
          "name": "stdout",
          "output_type": "stream",
          "text": [
            "\u001b[34m\u001b[1mdetect: \u001b[0mweights=['yolov5s.pt'], source=data/images, data=data/coco128.yaml, imgsz=[640, 640], conf_thres=0.25, iou_thres=0.45, max_det=1000, device=, view_img=False, save_txt=False, save_conf=False, save_crop=False, nosave=False, classes=None, agnostic_nms=False, augment=False, visualize=False, update=False, project=runs/detect, name=exp, exist_ok=False, line_thickness=3, hide_labels=False, hide_conf=False, half=False, dnn=False\n",
            "YOLOv5 🚀 v6.1-370-g20f1b7e Python-3.7.13 torch-1.12.0+cu113 CUDA:0 (Tesla V100-SXM2-16GB, 16160MiB)\n",
            "\n",
            "Downloading https://github.com/ultralytics/yolov5/releases/download/v6.1/yolov5s.pt to yolov5s.pt...\n",
            "100% 14.1M/14.1M [00:00<00:00, 53.9MB/s]\n",
            "\n",
            "Fusing layers... \n",
            "YOLOv5s summary: 213 layers, 7225885 parameters, 0 gradients\n",
            "image 1/2 /content/yolov5/data/images/bus.jpg: 640x480 4 persons, 1 bus, Done. (0.016s)\n",
            "image 2/2 /content/yolov5/data/images/zidane.jpg: 384x640 2 persons, 2 ties, Done. (0.021s)\n",
            "Speed: 0.6ms pre-process, 18.6ms inference, 25.0ms NMS per image at shape (1, 3, 640, 640)\n",
            "Results saved to \u001b[1mruns/detect/exp\u001b[0m\n"
          ]
        }
      ],
      "source": [
        "!python detect.py --weights yolov5s.pt --img 640 --conf 0.25 --source data/images\n",
        "#display.Image(filename='runs/detect/exp/zidane.jpg', width=600)"
      ]
    },
    {
      "cell_type": "markdown",
      "metadata": {
        "id": "hkAzDWJ7cWTr"
      },
      "source": [
        "&nbsp;&nbsp;&nbsp;&nbsp;&nbsp;&nbsp;&nbsp;&nbsp;\n",
        "<img align=\"left\" src=\"https://user-images.githubusercontent.com/26833433/127574988-6a558aa1-d268-44b9-bf6b-62d4c605cc72.jpg\" width=\"600\">"
      ]
    },
    {
      "cell_type": "markdown",
      "metadata": {
        "id": "0eq1SMWl6Sfn"
      },
      "source": [
        "# 2. Validate\n",
        "Validate a model's accuracy on [COCO](https://cocodataset.org/#home) val or test-dev datasets. Models are downloaded automatically from the [latest YOLOv5 release](https://github.com/ultralytics/yolov5/releases). To show results by class use the `--verbose` flag. Note that `pycocotools` metrics may be ~1% better than the equivalent repo metrics, as is visible below, due to slight differences in mAP computation."
      ]
    },
    {
      "cell_type": "markdown",
      "metadata": {
        "id": "eyTZYGgRjnMc"
      },
      "source": [
        "## COCO val\n",
        "Download [COCO val 2017](https://github.com/ultralytics/yolov5/blob/74b34872fdf41941cddcf243951cdb090fbac17b/data/coco.yaml#L14) dataset (1GB - 5000 images), and test model accuracy."
      ]
    },
    {
      "cell_type": "code",
      "execution_count": null,
      "metadata": {
        "colab": {
          "base_uri": "https://localhost:8080/",
          "height": 49,
          "referenced_widgets": [
            "c31d2039ccf74c22b67841f4877d1186",
            "d4bba1727c714d94ad58a72bffa07c4c",
            "9aeff9f1780b45f892422fdc96e56913",
            "bf55a7c71d074d3fa88b10b997820825",
            "d8b66044e2fb4f5b916696834d880c81",
            "102e1deda239436fa72751c58202fa0f",
            "4fd4431ced6c42368e18424912b877e4",
            "cdd709c4f40941bea1b2053523c9fac8",
            "a1ef2d8de2b741c78ca5d938e2ddbcdf",
            "0dbce99bb6184238842cbec0587d564a",
            "91ff5f93f2a24c5790ab29e347965946"
          ]
        },
        "outputId": "e0f693e4-413b-4cc8-ae7e-91537da370b0"
=======
        "outputId": "508de90c-846e-495d-c7d6-50681af62a98"
>>>>>>> 1cd3e752
      },
      "source": [
        "!git clone https://github.com/ultralytics/yolov5  # clone\n",
        "%cd yolov5\n",
        "%pip install -qr requirements.txt  # install\n",
        "\n",
        "import torch\n",
        "import utils\n",
        "display = utils.notebook_init()  # checks"
      ],
      "execution_count": null,
      "outputs": [
        {
          "output_type": "stream",
          "name": "stderr",
          "text": [
            "YOLOv5 🚀 v6.2-15-g61adf01 Python-3.7.13 torch-1.12.1+cu113 CUDA:0 (Tesla V100-SXM2-16GB, 16160MiB)\n"
          ]
        },
        {
          "output_type": "stream",
          "name": "stdout",
          "text": [
            "Setup complete ✅ (8 CPUs, 51.0 GB RAM, 37.4/166.8 GB disk)\n"
          ]
        }
      ]
    },
    {
      "cell_type": "markdown",
      "metadata": {
        "id": "4JnkELT0cIJg"
      },
      "source": [
        "# 1. Inference\n",
        "\n",
        "`detect.py` runs YOLOv5 inference on a variety of sources, downloading models automatically from the [latest YOLOv5 release](https://github.com/ultralytics/yolov5/releases), and saving results to `runs/detect`. Example inference sources are:\n",
        "\n",
        "```shell\n",
        "python detect.py --source 0  # webcam\n",
        "                          img.jpg  # image \n",
        "                          vid.mp4  # video\n",
        "                          path/  # directory\n",
        "                          'path/*.jpg'  # glob\n",
        "                          'https://youtu.be/Zgi9g1ksQHc'  # YouTube\n",
        "                          'rtsp://example.com/media.mp4'  # RTSP, RTMP, HTTP stream\n",
        "```"
      ]
    },
    {
      "cell_type": "code",
      "metadata": {
        "id": "zR9ZbuQCH7FX",
        "colab": {
          "base_uri": "https://localhost:8080/"
        },
        "outputId": "93881540-331e-4890-cd38-4c2776933238"
      },
      "source": [
        "!python detect.py --weights yolov5s.pt --img 640 --conf 0.25 --source data/images\n",
        "# display.Image(filename='runs/detect/exp/zidane.jpg', width=600)"
      ],
      "execution_count": null,
      "outputs": [
        {
          "output_type": "stream",
          "name": "stdout",
          "text": [
            "\u001b[34m\u001b[1mdetect: \u001b[0mweights=['yolov5s.pt'], source=data/images, data=data/coco128.yaml, imgsz=[640, 640], conf_thres=0.25, iou_thres=0.45, max_det=1000, device=, view_img=False, save_txt=False, save_conf=False, save_crop=False, nosave=False, classes=None, agnostic_nms=False, augment=False, visualize=False, update=False, project=runs/detect, name=exp, exist_ok=False, line_thickness=3, hide_labels=False, hide_conf=False, half=False, dnn=False\n",
            "YOLOv5 🚀 v6.2-15-g61adf01 Python-3.7.13 torch-1.12.1+cu113 CUDA:0 (Tesla V100-SXM2-16GB, 16160MiB)\n",
            "\n",
            "Downloading https://github.com/ultralytics/yolov5/releases/download/v6.2/yolov5s.pt to yolov5s.pt...\n",
            "100% 14.1M/14.1M [00:00<00:00, 39.3MB/s]\n",
            "\n",
            "Fusing layers... \n",
            "YOLOv5s summary: 213 layers, 7225885 parameters, 0 gradients\n",
            "image 1/2 /content/yolov5/data/images/bus.jpg: 640x480 4 persons, 1 bus, 14.9ms\n",
            "image 2/2 /content/yolov5/data/images/zidane.jpg: 384x640 2 persons, 2 ties, 22.0ms\n",
            "Speed: 0.6ms pre-process, 18.4ms inference, 24.1ms NMS per image at shape (1, 3, 640, 640)\n",
            "Results saved to \u001b[1mruns/detect/exp\u001b[0m\n"
          ]
        }
      ]
    },
    {
      "cell_type": "markdown",
      "metadata": {
        "id": "hkAzDWJ7cWTr"
      },
      "source": [
        "&nbsp;&nbsp;&nbsp;&nbsp;&nbsp;&nbsp;&nbsp;&nbsp;\n",
        "<img align=\"left\" src=\"https://user-images.githubusercontent.com/26833433/127574988-6a558aa1-d268-44b9-bf6b-62d4c605cc72.jpg\" width=\"600\">"
      ]
    },
    {
      "cell_type": "markdown",
      "metadata": {
        "id": "0eq1SMWl6Sfn"
      },
      "source": [
        "# 2. Validate\n",
        "Validate a model's accuracy on [COCO](https://cocodataset.org/#home) val or test-dev datasets. Models are downloaded automatically from the [latest YOLOv5 release](https://github.com/ultralytics/yolov5/releases). To show results by class use the `--verbose` flag. Note that `pycocotools` metrics may be ~1% better than the equivalent repo metrics, as is visible below, due to slight differences in mAP computation."
      ]
    },
    {
      "cell_type": "markdown",
      "metadata": {
        "id": "eyTZYGgRjnMc"
      },
      "source": [
        "## COCO val\n",
        "Download [COCO val 2017](https://github.com/ultralytics/yolov5/blob/74b34872fdf41941cddcf243951cdb090fbac17b/data/coco.yaml#L14) dataset (1GB - 5000 images), and test model accuracy."
      ]
    },
    {
      "cell_type": "code",
      "metadata": {
        "id": "WQPtK1QYVaD_",
        "colab": {
          "base_uri": "https://localhost:8080/",
          "height": 49,
          "referenced_widgets": [
            "6d6b90ead2db49b3bdf624b6ba9b44e9",
            "cb77443edb9e43328a56aaa4413a0df3",
            "954c8b8699e143bf92be6bfc02fc52f6",
            "a64775946e13477f83d8bba6086385b9",
            "1413611b7f4f4ef99e4f541f5ca35ed6",
            "00737f5558eb4fbd968172acb978e54a",
            "f03e5ddfd1c04bedaf68ab02c3f6f0ea",
            "6926db7e0035455f99e1dd4508c4b19c",
            "a6a52c9f828b458e97ddf7a11ae9275f",
            "c4c7dc45a1c24dc4b2c709e21271a37e",
            "09c43ffe2c7e4bdc9489e83f9d82ab73"
          ]
        },
        "outputId": "ed2ca46e-a1a9-4a16-c449-859278d8aa18"
      },
      "source": [
        "# Download COCO val\n",
        "torch.hub.download_url_to_file('https://ultralytics.com/assets/coco2017val.zip', 'tmp.zip')\n",
        "!unzip -q tmp.zip -d ../datasets && rm tmp.zip"
      ],
      "execution_count": null,
      "outputs": [
        {
          "data": {
            "application/vnd.jupyter.widget-view+json": {
              "model_id": "c31d2039ccf74c22b67841f4877d1186",
              "version_major": 2,
              "version_minor": 0,
              "model_id": "6d6b90ead2db49b3bdf624b6ba9b44e9"
            }
          },
          "metadata": {},
          "output_type": "display_data"
        }
      ],
      "source": [
        "# Download COCO val\n",
        "torch.hub.download_url_to_file('https://ultralytics.com/assets/coco2017val.zip', 'tmp.zip')\n",
        "!unzip -q tmp.zip -d ../datasets && rm tmp.zip"
      ]
    },
    {
      "cell_type": "code",
      "execution_count": null,
      "metadata": {
        "colab": {
          "base_uri": "https://localhost:8080/"
        },
        "outputId": "19a590ef-363e-424c-d9ce-78bbe0593cd5"
      },
      "source": [
        "# Run YOLOv5x on COCO val\n",
        "!python val.py --weights yolov5x.pt --data coco.yaml --img 640 --iou 0.65 --half"
      ],
      "execution_count": null,
      "outputs": [
        {
          "name": "stdout",
          "output_type": "stream",
          "text": [
            "\u001b[34m\u001b[1mval: \u001b[0mdata=/content/yolov5/data/coco.yaml, weights=['yolov5x.pt'], batch_size=32, imgsz=640, conf_thres=0.001, iou_thres=0.65, task=val, device=, workers=8, single_cls=False, augment=False, verbose=False, save_txt=False, save_hybrid=False, save_conf=False, save_json=True, project=runs/val, name=exp, exist_ok=False, half=True, dnn=False\n",
            "YOLOv5 🚀 v6.2-15-g61adf01 Python-3.7.13 torch-1.12.1+cu113 CUDA:0 (Tesla V100-SXM2-16GB, 16160MiB)\n",
            "\n",
            "Downloading https://github.com/ultralytics/yolov5/releases/download/v6.2/yolov5x.pt to yolov5x.pt...\n",
            "100% 166M/166M [00:06<00:00, 28.1MB/s]\n",
            "\n",
            "Fusing layers... \n",
            "YOLOv5x summary: 444 layers, 86705005 parameters, 0 gradients\n",
            "Downloading https://ultralytics.com/assets/Arial.ttf to /root/.config/Ultralytics/Arial.ttf...\n",
            "100% 755k/755k [00:00<00:00, 47.3MB/s]\n",
            "\u001b[34m\u001b[1mval: \u001b[0mScanning '/content/datasets/coco/val2017' images and labels...4952 found, 48 missing, 0 empty, 0 corrupt: 100% 5000/5000 [00:00<00:00, 10756.32it/s]\n",
            "\u001b[34m\u001b[1mval: \u001b[0mNew cache created: /content/datasets/coco/val2017.cache\n",
            "               Class     Images     Labels          P          R     mAP@.5 mAP@.5:.95: 100% 157/157 [01:07<00:00,  2.33it/s]\n",
            "                 all       5000      36335      0.743      0.625      0.683      0.504\n",
            "Speed: 0.1ms pre-process, 4.6ms inference, 1.2ms NMS per image at shape (32, 3, 640, 640)\n",
            "\n",
            "Evaluating pycocotools mAP... saving runs/val/exp/yolov5x_predictions.json...\n",
            "loading annotations into memory...\n",
            "Done (t=0.41s)\n",
            "creating index...\n",
            "index created!\n",
            "Loading and preparing results...\n",
            "DONE (t=5.64s)\n",
            "creating index...\n",
            "index created!\n",
            "Running per image evaluation...\n",
            "Evaluate annotation type *bbox*\n",
            "DONE (t=76.80s).\n",
            "Accumulating evaluation results...\n",
            "DONE (t=14.61s).\n",
            " Average Precision  (AP) @[ IoU=0.50:0.95 | area=   all | maxDets=100 ] = 0.506\n",
            " Average Precision  (AP) @[ IoU=0.50      | area=   all | maxDets=100 ] = 0.688\n",
            " Average Precision  (AP) @[ IoU=0.75      | area=   all | maxDets=100 ] = 0.549\n",
            " Average Precision  (AP) @[ IoU=0.50:0.95 | area= small | maxDets=100 ] = 0.340\n",
            " Average Precision  (AP) @[ IoU=0.50:0.95 | area=medium | maxDets=100 ] = 0.558\n",
            " Average Precision  (AP) @[ IoU=0.50:0.95 | area= large | maxDets=100 ] = 0.651\n",
            " Average Recall     (AR) @[ IoU=0.50:0.95 | area=   all | maxDets=  1 ] = 0.382\n",
            " Average Recall     (AR) @[ IoU=0.50:0.95 | area=   all | maxDets= 10 ] = 0.631\n",
            " Average Recall     (AR) @[ IoU=0.50:0.95 | area=   all | maxDets=100 ] = 0.684\n",
            " Average Recall     (AR) @[ IoU=0.50:0.95 | area= small | maxDets=100 ] = 0.528\n",
            " Average Recall     (AR) @[ IoU=0.50:0.95 | area=medium | maxDets=100 ] = 0.737\n",
            " Average Recall     (AR) @[ IoU=0.50:0.95 | area= large | maxDets=100 ] = 0.833\n",
            "Results saved to \u001b[1mruns/val/exp\u001b[0m\n"
          ]
        }
      ],
      "source": [
        "# Run YOLOv5x on COCO val\n",
        "!python val.py --weights yolov5x.pt --data coco.yaml --img 640 --iou 0.65 --half"
      ]
    },
    {
      "cell_type": "markdown",
      "metadata": {
        "id": "rc_KbFk0juX2"
      },
      "source": [
        "## COCO test\n",
        "Download [COCO test2017](https://github.com/ultralytics/yolov5/blob/74b34872fdf41941cddcf243951cdb090fbac17b/data/coco.yaml#L15) dataset (7GB - 40,000 images), to test model accuracy on test-dev set (**20,000 images, no labels**). Results are saved to a `*.json` file which should be **zipped** and submitted to the evaluation server at https://competitions.codalab.org/competitions/20794."
      ]
    },
    {
      "cell_type": "code",
      "execution_count": null,
      "metadata": {
        "id": "V0AJnSeCIHyJ"
      },
      "outputs": [],
      "source": [
        "# Download COCO test-dev2017\n",
        "!bash data/scripts/get_coco.sh --test"
      ],
      "execution_count": null,
      "outputs": []
    },
    {
      "cell_type": "code",
      "execution_count": null,
      "metadata": {
        "id": "29GJXAP_lPrt"
      },
      "outputs": [],
      "source": [
        "# Run YOLOv5x on COCO test\n",
        "!python val.py --weights yolov5x.pt --data coco.yaml --img 640 --iou 0.65 --half --task test"
      ]
    },
    {
      "cell_type": "markdown",
      "metadata": {
        "id": "ZY2VXXXu74w5"
      },
      "source": [
        "# 3. Train\n",
        "\n",
        "<p align=\"\"><a href=\"https://roboflow.com/?ref=ultralytics\"><img width=\"1000\" src=\"https://uploads-ssl.webflow.com/5f6bc60e665f54545a1e52a5/615627e5824c9c6195abfda9_computer-vision-cycle.png\"/></a></p>\n",
        "Close the active learning loop by sampling images from your inference conditions with the `roboflow` pip package\n",
        "<br><br>\n",
        "\n",
        "Train a YOLOv5s model on the [COCO128](https://www.kaggle.com/ultralytics/coco128) dataset with `--data coco128.yaml`, starting from pretrained `--weights yolov5s.pt`, or from randomly initialized `--weights '' --cfg yolov5s.yaml`.\n",
        "\n",
        "- **Pretrained [Models](https://github.com/ultralytics/yolov5/tree/master/models)** are downloaded\n",
        "automatically from the [latest YOLOv5 release](https://github.com/ultralytics/yolov5/releases)\n",
        "- **[Datasets](https://github.com/ultralytics/yolov5/tree/master/data)** available for autodownload include: [COCO](https://github.com/ultralytics/yolov5/blob/master/data/coco.yaml), [COCO128](https://github.com/ultralytics/yolov5/blob/master/data/coco128.yaml), [VOC](https://github.com/ultralytics/yolov5/blob/master/data/VOC.yaml), [Argoverse](https://github.com/ultralytics/yolov5/blob/master/data/Argoverse.yaml), [VisDrone](https://github.com/ultralytics/yolov5/blob/master/data/VisDrone.yaml), [GlobalWheat](https://github.com/ultralytics/yolov5/blob/master/data/GlobalWheat2020.yaml), [xView](https://github.com/ultralytics/yolov5/blob/master/data/xView.yaml), [Objects365](https://github.com/ultralytics/yolov5/blob/master/data/Objects365.yaml), [SKU-110K](https://github.com/ultralytics/yolov5/blob/master/data/SKU-110K.yaml).\n",
        "- **Training Results** are saved to `runs/train/` with incrementing run directories, i.e. `runs/train/exp2`, `runs/train/exp3` etc.\n",
        "<br><br>\n",
        "\n",
        "A **Mosaic Dataloader** is used for training which combines 4 images into 1 mosaic.\n",
        "\n",
        "## Train on Custom Data with Roboflow 🌟 NEW\n",
        "\n",
        "[Roboflow](https://roboflow.com/?ref=ultralytics) enables you to easily **organize, label, and prepare** a high quality dataset with your own custom data. Roboflow also makes it easy to establish an active learning pipeline, collaborate with your team on dataset improvement, and integrate directly into your model building workflow with the `roboflow` pip package.\n",
        "\n",
        "- Custom Training Example: [https://blog.roboflow.com/how-to-train-yolov5-on-a-custom-dataset/](https://blog.roboflow.com/how-to-train-yolov5-on-a-custom-dataset/?ref=ultralytics)\n",
        "- Custom Training Notebook: [![Open In Colab](https://colab.research.google.com/assets/colab-badge.svg)](https://colab.research.google.com/github/roboflow-ai/yolov5-custom-training-tutorial/blob/main/yolov5-custom-training.ipynb)\n",
        "<br>\n",
        "\n",
        "<p align=\"\"><a href=\"https://roboflow.com/?ref=ultralytics\"><img width=\"480\" src=\"https://uploads-ssl.webflow.com/5f6bc60e665f54545a1e52a5/6152a275ad4b4ac20cd2e21a_roboflow-annotate.gif\"/></a></p>Label images lightning fast (including with model-assisted labeling)"
      ]
    },
    {
      "cell_type": "code",
      "execution_count": null,
      "metadata": {
        "id": "bOy5KI2ncnWd"
      },
      "outputs": [],
      "source": [
        "# Tensorboard  (optional)\n",
        "%load_ext tensorboard\n",
        "%tensorboard --logdir runs/train"
      ]
    },
    {
      "cell_type": "code",
      "execution_count": null,
      "metadata": {
        "id": "DQhI6vvaRWjR"
      },
      "outputs": [],
      "source": [
        "# ClearML  (optional)\n",
        "%pip install -q clearml\n",
        "!clearml-init"
      ]
    },
    {
      "cell_type": "code",
      "execution_count": null,
      "metadata": {
        "id": "2fLAV42oNb7M"
      },
      "outputs": [],
      "source": [
        "# Weights & Biases  (optional)\n",
        "%pip install -q wandb\n",
        "import wandb\n",
        "wandb.login()"
      ]
    },
    {
      "cell_type": "code",
      "execution_count": null,
      "metadata": {
        "colab": {
          "base_uri": "https://localhost:8080/"
        },
        "outputId": "47759d5e-34f0-4a6a-c714-ff533391cfff"
      },
      "source": [
        "# Train YOLOv5s on COCO128 for 3 epochs\n",
        "!python train.py --img 640 --batch 16 --epochs 3 --data coco128.yaml --weights yolov5s.pt --cache"
      ],
      "execution_count": null,
      "outputs": [
        {
          "name": "stdout",
          "output_type": "stream",
          "text": [
            "\u001b[34m\u001b[1mtrain: \u001b[0mweights=yolov5s.pt, cfg=, data=coco128.yaml, hyp=data/hyps/hyp.scratch-low.yaml, epochs=3, batch_size=16, imgsz=640, rect=False, resume=False, nosave=False, noval=False, noautoanchor=False, noplots=False, evolve=None, bucket=, cache=ram, image_weights=False, device=, multi_scale=False, single_cls=False, optimizer=SGD, sync_bn=False, workers=8, project=runs/train, name=exp, exist_ok=False, quad=False, cos_lr=False, label_smoothing=0.0, patience=100, freeze=[0], save_period=-1, seed=0, local_rank=-1, entity=None, upload_dataset=False, bbox_interval=-1, artifact_alias=latest\n",
            "\u001b[34m\u001b[1mgithub: \u001b[0mup to date with https://github.com/ultralytics/yolov5 ✅\n",
            "YOLOv5 🚀 v6.2-15-g61adf01 Python-3.7.13 torch-1.12.1+cu113 CUDA:0 (Tesla V100-SXM2-16GB, 16160MiB)\n",
            "\n",
            "\u001b[34m\u001b[1mhyperparameters: \u001b[0mlr0=0.01, lrf=0.01, momentum=0.937, weight_decay=0.0005, warmup_epochs=3.0, warmup_momentum=0.8, warmup_bias_lr=0.1, box=0.05, cls=0.5, cls_pw=1.0, obj=1.0, obj_pw=1.0, iou_t=0.2, anchor_t=4.0, fl_gamma=0.0, hsv_h=0.015, hsv_s=0.7, hsv_v=0.4, degrees=0.0, translate=0.1, scale=0.5, shear=0.0, perspective=0.0, flipud=0.0, fliplr=0.5, mosaic=1.0, mixup=0.0, copy_paste=0.0\n",
            "\u001b[34m\u001b[1mWeights & Biases: \u001b[0mrun 'pip install wandb' to automatically track and visualize YOLOv5 🚀 runs in Weights & Biases\n",
            "\u001b[34m\u001b[1mClearML: \u001b[0mrun 'pip install clearml' to automatically track, visualize and remotely train YOLOv5 🚀 in ClearML\n",
            "\u001b[34m\u001b[1mTensorBoard: \u001b[0mStart with 'tensorboard --logdir runs/train', view at http://localhost:6006/\n",
            "\n",
            "Dataset not found ⚠️, missing paths ['/content/datasets/coco128/images/train2017']\n",
            "Downloading https://ultralytics.com/assets/coco128.zip to coco128.zip...\n",
            "100% 6.66M/6.66M [00:00<00:00, 75.3MB/s]\n",
            "Dataset download success ✅ (0.7s), saved to \u001b[1m/content/datasets\u001b[0m\n",
            "\n",
            "                 from  n    params  module                                  arguments                     \n",
            "  0                -1  1      3520  models.common.Conv                      [3, 32, 6, 2, 2]              \n",
            "  1                -1  1     18560  models.common.Conv                      [32, 64, 3, 2]                \n",
            "  2                -1  1     18816  models.common.C3                        [64, 64, 1]                   \n",
            "  3                -1  1     73984  models.common.Conv                      [64, 128, 3, 2]               \n",
            "  4                -1  2    115712  models.common.C3                        [128, 128, 2]                 \n",
            "  5                -1  1    295424  models.common.Conv                      [128, 256, 3, 2]              \n",
            "  6                -1  3    625152  models.common.C3                        [256, 256, 3]                 \n",
            "  7                -1  1   1180672  models.common.Conv                      [256, 512, 3, 2]              \n",
            "  8                -1  1   1182720  models.common.C3                        [512, 512, 1]                 \n",
            "  9                -1  1    656896  models.common.SPPF                      [512, 512, 5]                 \n",
            " 10                -1  1    131584  models.common.Conv                      [512, 256, 1, 1]              \n",
            " 11                -1  1         0  torch.nn.modules.upsampling.Upsample    [None, 2, 'nearest']          \n",
            " 12           [-1, 6]  1         0  models.common.Concat                    [1]                           \n",
            " 13                -1  1    361984  models.common.C3                        [512, 256, 1, False]          \n",
            " 14                -1  1     33024  models.common.Conv                      [256, 128, 1, 1]              \n",
            " 15                -1  1         0  torch.nn.modules.upsampling.Upsample    [None, 2, 'nearest']          \n",
            " 16           [-1, 4]  1         0  models.common.Concat                    [1]                           \n",
            " 17                -1  1     90880  models.common.C3                        [256, 128, 1, False]          \n",
            " 18                -1  1    147712  models.common.Conv                      [128, 128, 3, 2]              \n",
            " 19          [-1, 14]  1         0  models.common.Concat                    [1]                           \n",
            " 20                -1  1    296448  models.common.C3                        [256, 256, 1, False]          \n",
            " 21                -1  1    590336  models.common.Conv                      [256, 256, 3, 2]              \n",
            " 22          [-1, 10]  1         0  models.common.Concat                    [1]                           \n",
            " 23                -1  1   1182720  models.common.C3                        [512, 512, 1, False]          \n",
            " 24      [17, 20, 23]  1    229245  models.yolo.Detect                      [80, [[10, 13, 16, 30, 33, 23], [30, 61, 62, 45, 59, 119], [116, 90, 156, 198, 373, 326]], [128, 256, 512]]\n",
            "Model summary: 270 layers, 7235389 parameters, 7235389 gradients, 16.6 GFLOPs\n",
            "\n",
            "Transferred 349/349 items from yolov5s.pt\n",
            "\u001b[34m\u001b[1mAMP: \u001b[0mchecks passed ✅\n",
            "\u001b[34m\u001b[1moptimizer:\u001b[0m SGD(lr=0.01) with parameter groups 57 weight(decay=0.0), 60 weight(decay=0.0005), 60 bias\n",
            "\u001b[34m\u001b[1malbumentations: \u001b[0mBlur(p=0.01, blur_limit=(3, 7)), MedianBlur(p=0.01, blur_limit=(3, 7)), ToGray(p=0.01), CLAHE(p=0.01, clip_limit=(1, 4.0), tile_grid_size=(8, 8))\n",
            "\u001b[34m\u001b[1mtrain: \u001b[0mScanning '/content/datasets/coco128/labels/train2017' images and labels...128 found, 0 missing, 2 empty, 0 corrupt: 100% 128/128 [00:00<00:00, 7246.20it/s]\n",
            "\u001b[34m\u001b[1mtrain: \u001b[0mNew cache created: /content/datasets/coco128/labels/train2017.cache\n",
            "\u001b[34m\u001b[1mtrain: \u001b[0mCaching images (0.1GB ram): 100% 128/128 [00:00<00:00, 986.21it/s]\n",
            "\u001b[34m\u001b[1mval: \u001b[0mScanning '/content/datasets/coco128/labels/train2017.cache' images and labels... 128 found, 0 missing, 2 empty, 0 corrupt: 100% 128/128 [00:00<?, ?it/s]\n",
            "\u001b[34m\u001b[1mval: \u001b[0mCaching images (0.1GB ram): 100% 128/128 [00:00<00:00, 269.10it/s]\n",
            "Plotting labels to runs/train/exp/labels.jpg... \n",
            "\n",
            "\u001b[34m\u001b[1mAutoAnchor: \u001b[0m4.27 anchors/target, 0.994 Best Possible Recall (BPR). Current anchors are a good fit to dataset ✅\n",
            "Image sizes 640 train, 640 val\n",
            "Using 8 dataloader workers\n",
            "Logging results to \u001b[1mruns/train/exp\u001b[0m\n",
            "Starting training for 3 epochs...\n",
            "\n",
            "     Epoch   gpu_mem       box       obj       cls    labels  img_size\n",
            "       0/2     3.76G   0.04529   0.06712   0.01835       323       640: 100% 8/8 [00:04<00:00,  1.65it/s]\n",
            "               Class     Images     Labels          P          R     mAP@.5 mAP@.5:.95: 100% 4/4 [00:00<00:00,  4.07it/s]\n",
            "                 all        128        929      0.666      0.611      0.684      0.452\n",
            "\n",
            "     Epoch   gpu_mem       box       obj       cls    labels  img_size\n",
            "       1/2     4.79G   0.04244   0.06423   0.01611       236       640: 100% 8/8 [00:01<00:00,  7.60it/s]\n",
            "               Class     Images     Labels          P          R     mAP@.5 mAP@.5:.95: 100% 4/4 [00:01<00:00,  3.90it/s]\n",
            "                 all        128        929      0.746      0.626      0.722      0.481\n",
            "\n",
            "     Epoch   gpu_mem       box       obj       cls    labels  img_size\n",
            "       2/2     4.79G   0.04695   0.06875    0.0173       189       640: 100% 8/8 [00:00<00:00,  8.49it/s]\n",
            "               Class     Images     Labels          P          R     mAP@.5 mAP@.5:.95: 100% 4/4 [00:00<00:00,  4.24it/s]\n",
            "                 all        128        929      0.774      0.647      0.746      0.499\n",
            "\n",
            "3 epochs completed in 0.003 hours.\n",
            "Optimizer stripped from runs/train/exp/weights/last.pt, 14.9MB\n",
            "Optimizer stripped from runs/train/exp/weights/best.pt, 14.9MB\n",
            "\n",
            "Validating runs/train/exp/weights/best.pt...\n",
            "Fusing layers... \n",
            "Model summary: 213 layers, 7225885 parameters, 0 gradients, 16.4 GFLOPs\n",
            "               Class     Images     Labels          P          R     mAP@.5 mAP@.5:.95: 100% 4/4 [00:03<00:00,  1.11it/s]\n",
            "                 all        128        929      0.774      0.647      0.746      0.499\n",
            "              person        128        254       0.87      0.697      0.806      0.534\n",
            "             bicycle        128          6      0.759      0.528      0.725      0.444\n",
            "                 car        128         46      0.774      0.413      0.554      0.239\n",
            "          motorcycle        128          5      0.791          1      0.962      0.595\n",
            "            airplane        128          6      0.981          1      0.995      0.689\n",
            "                 bus        128          7       0.65      0.714      0.755      0.691\n",
            "               train        128          3          1      0.573      0.995      0.602\n",
            "               truck        128         12      0.613      0.333      0.489      0.263\n",
            "                boat        128          6      0.933      0.333      0.507      0.209\n",
            "       traffic light        128         14       0.76      0.228      0.367      0.209\n",
            "           stop sign        128          2      0.821          1      0.995      0.821\n",
            "               bench        128          9      0.824      0.526      0.676       0.31\n",
            "                bird        128         16      0.974          1      0.995      0.611\n",
            "                 cat        128          4      0.859          1      0.995      0.772\n",
            "                 dog        128          9          1      0.666      0.883      0.647\n",
            "               horse        128          2       0.84          1      0.995      0.622\n",
            "            elephant        128         17      0.926      0.882       0.93      0.716\n",
            "                bear        128          1      0.709          1      0.995      0.995\n",
            "               zebra        128          4      0.866          1      0.995      0.922\n",
            "             giraffe        128          9      0.777      0.778      0.891      0.705\n",
            "            backpack        128          6      0.894        0.5      0.753      0.294\n",
            "            umbrella        128         18      0.876      0.783      0.899       0.54\n",
            "             handbag        128         19      0.799      0.209      0.335      0.179\n",
            "                 tie        128          7      0.782      0.714      0.787      0.478\n",
            "            suitcase        128          4      0.658          1      0.945      0.581\n",
            "             frisbee        128          5      0.726        0.8       0.76      0.701\n",
            "                skis        128          1        0.8          1      0.995      0.103\n",
            "           snowboard        128          7      0.815      0.714      0.852      0.574\n",
            "         sports ball        128          6      0.649      0.667      0.602      0.307\n",
            "                kite        128         10        0.7       0.47      0.546      0.206\n",
            "        baseball bat        128          4          1      0.497      0.544      0.182\n",
            "      baseball glove        128          7      0.598      0.429       0.47       0.31\n",
            "          skateboard        128          5      0.851        0.6      0.685      0.495\n",
            "       tennis racket        128          7      0.754      0.429      0.544       0.34\n",
            "              bottle        128         18      0.564      0.333       0.53      0.264\n",
            "          wine glass        128         16      0.715      0.875      0.907      0.528\n",
            "                 cup        128         36      0.825      0.639      0.803      0.535\n",
            "                fork        128          6          1      0.329        0.5      0.384\n",
            "               knife        128         16      0.706      0.625      0.666      0.405\n",
            "               spoon        128         22      0.836      0.464      0.619      0.379\n",
            "                bowl        128         28      0.763      0.607      0.717      0.516\n",
            "              banana        128          1      0.886          1      0.995      0.399\n",
            "            sandwich        128          2          1          0       0.62      0.546\n",
            "              orange        128          4          1       0.75      0.995      0.622\n",
            "            broccoli        128         11      0.548      0.443      0.467       0.35\n",
            "              carrot        128         24        0.7      0.585      0.699      0.458\n",
            "             hot dog        128          2      0.502          1      0.995      0.995\n",
            "               pizza        128          5      0.813          1      0.962      0.747\n",
            "               donut        128         14      0.662          1       0.96      0.838\n",
            "                cake        128          4      0.868          1      0.995      0.822\n",
            "               chair        128         35      0.538      0.571      0.594      0.322\n",
            "               couch        128          6      0.924      0.667      0.828      0.538\n",
            "        potted plant        128         14      0.731      0.786      0.824      0.495\n",
            "                 bed        128          3      0.736      0.333       0.83      0.425\n",
            "        dining table        128         13      0.624      0.259      0.494      0.336\n",
            "              toilet        128          2       0.79          1      0.995      0.846\n",
            "                  tv        128          2      0.574          1      0.995      0.796\n",
            "              laptop        128          3          1          0      0.695      0.367\n",
            "               mouse        128          2          1          0      0.173     0.0864\n",
            "              remote        128          8          1       0.62      0.634      0.557\n",
            "          cell phone        128          8      0.612      0.397      0.437      0.221\n",
            "           microwave        128          3      0.741          1      0.995      0.766\n",
            "                oven        128          5       0.33        0.4      0.449        0.3\n",
            "                sink        128          6      0.444      0.333      0.331      0.231\n",
            "        refrigerator        128          5      0.561        0.8      0.798      0.546\n",
            "                book        128         29      0.635      0.276      0.355      0.164\n",
            "               clock        128          9      0.766      0.889      0.888       0.73\n",
            "                vase        128          2      0.303          1      0.995      0.895\n",
            "            scissors        128          1          1          0      0.332     0.0397\n",
            "          teddy bear        128         21      0.842      0.508      0.739      0.499\n",
            "          toothbrush        128          5      0.787          1      0.928       0.59\n",
            "Results saved to \u001b[1mruns/train/exp\u001b[0m\n"
          ]
        }
      ],
      "source": [
        "# Train YOLOv5s on COCO128 for 3 epochs\n",
        "!python train.py --img 640 --batch 16 --epochs 3 --data coco128.yaml --weights yolov5s.pt --cache"
      ]
    },
    {
      "cell_type": "markdown",
      "metadata": {
        "id": "15glLzbQx5u0"
      },
      "source": [
        "# 4. Visualize"
      ]
    },
    {
      "cell_type": "markdown",
      "metadata": {
        "id": "Lay2WsTjNJzP"
      },
      "source": [
        "## ClearML Logging and Automation 🌟 NEW\n",
        "\n",
        "[ClearML](https://cutt.ly/yolov5-notebook-clearml) is completely integrated into YOLOv5 to track your experimentation, manage dataset versions and even remotely execute training runs. To enable ClearML (check cells above):\n",
        "\n",
        "- `pip install clearml`\n",
        "- run `clearml-init` to connect to a ClearML server (**deploy your own [open-source server](https://github.com/allegroai/clearml-server)**, or use our [free hosted server](https://cutt.ly/yolov5-notebook-clearml))\n",
        "\n",
        "You'll get all the great expected features from an experiment manager: live updates, model upload, experiment comparison etc. but ClearML also tracks uncommitted changes and installed packages for example. Thanks to that ClearML Tasks (which is what we call experiments) are also reproducible on different machines! With only 1 extra line, we can schedule a YOLOv5 training task on a queue to be executed by any number of ClearML Agents (workers).\n",
        "\n",
        "You can use ClearML Data to version your dataset and then pass it to YOLOv5 simply using its unique ID. This will help you keep track of your data without adding extra hassle. Explore the [ClearML Tutorial](https://github.com/ultralytics/yolov5/tree/master/utils/loggers/clearml) for details!\n",
        "\n",
        "<a href=\"https://cutt.ly/yolov5-notebook-clearml\">\n",
        "<img alt=\"ClearML Experiment Management UI\" src=\"https://github.com/thepycoder/clearml_screenshots/raw/main/scalars.jpg\" width=\"1280\"/></a>"
      ]
    },
    {
      "cell_type": "markdown",
      "metadata": {
        "id": "DLI1JmHU7B0l"
      },
      "source": [
        "## Weights & Biases Logging\n",
        "\n",
        "[Weights & Biases](https://wandb.ai/site?utm_campaign=repo_yolo_notebook) (W&B) is integrated with YOLOv5 for real-time visualization and cloud logging of training runs. This allows for better run comparison and introspection, as well improved visibility and collaboration for teams. To enable W&B `pip install wandb`, and then train normally (you will be guided through setup on first use). \n",
        "\n",
        "During training you will see live updates at [https://wandb.ai/home](https://wandb.ai/home?utm_campaign=repo_yolo_notebook), and you can create and share detailed [Reports](https://wandb.ai/glenn-jocher/yolov5_tutorial/reports/YOLOv5-COCO128-Tutorial-Results--VmlldzozMDI5OTY) of your results. For more information see the [YOLOv5 Weights & Biases Tutorial](https://github.com/ultralytics/yolov5/issues/1289).  \n",
        "\n",
        "<a href=\"https://wandb.ai/glenn-jocher/yolov5_tutorial\">\n",
        "<img alt=\"Weights & Biases dashboard\" src=\"https://user-images.githubusercontent.com/26833433/182482859-288a9622-4661-48db-99de-650d1dead5c6.jpg\" width=\"1280\"/></a>"
      ]
    },
    {
      "cell_type": "markdown",
      "metadata": {},
      "source": [
        "## Mlflow Logging 🌟 NEW\n",
        "\n",
        "[Mlflow](https://www.mlflow.org/docs/latest/index.html) logging is integrated with YOLOv5 to track your experiments locally. To enable mlflow :\n",
        "\n",
        "- `pip install mlflow`\n",
        "- run `mlflow ui` in the root folder\n",
        "- Train yolov5 as shown above\n",
        "\n",
        "This will log the parameters, metrics, artifacts, and the model that can be registered.\n",
        "\n",
        "<img alt=\"Mlflow UI\" src=\"https://user-images.githubusercontent.com/8658717/183645670-9d0e6df1-d6b8-43fd-a781-41ec2f1ec0a9.png\" width=\"1280\"/>"
      ]
    },
    {
      "cell_type": "markdown",
      "metadata": {
        "id": "-WPvRbS5Swl6"
      },
      "source": [
        "## Local Logging\n",
        "\n",
        "Training results are automatically logged with [Tensorboard](https://www.tensorflow.org/tensorboard) and [CSV](https://github.com/ultralytics/yolov5/pull/4148) loggers to `runs/train`, with a new experiment directory created for each new training as `runs/train/exp2`, `runs/train/exp3`, etc.\n",
        "\n",
        "This directory contains train and val statistics, mosaics, labels, predictions and augmentated mosaics, as well as metrics and charts including precision-recall (PR) curves and confusion matrices. \n",
        "\n",
        "<img alt=\"Local logging results\" src=\"https://user-images.githubusercontent.com/26833433/183222430-e1abd1b7-782c-4cde-b04d-ad52926bf818.jpg\" width=\"1280\"/>\n"
      ]
    },
    {
      "cell_type": "markdown",
      "metadata": {
        "id": "Zelyeqbyt3GD"
      },
      "source": [
        "# Environments\n",
        "\n",
        "YOLOv5 may be run in any of the following up-to-date verified environments (with all dependencies including [CUDA](https://developer.nvidia.com/cuda)/[CUDNN](https://developer.nvidia.com/cudnn), [Python](https://www.python.org/) and [PyTorch](https://pytorch.org/) preinstalled):\n",
        "\n",
        "- **Google Colab and Kaggle** notebooks with free GPU: <a href=\"https://colab.research.google.com/github/ultralytics/yolov5/blob/master/tutorial.ipynb\"><img src=\"https://colab.research.google.com/assets/colab-badge.svg\" alt=\"Open In Colab\"></a> <a href=\"https://www.kaggle.com/ultralytics/yolov5\"><img src=\"https://kaggle.com/static/images/open-in-kaggle.svg\" alt=\"Open In Kaggle\"></a>\n",
        "- **Google Cloud** Deep Learning VM. See [GCP Quickstart Guide](https://github.com/ultralytics/yolov5/wiki/GCP-Quickstart)\n",
        "- **Amazon** Deep Learning AMI. See [AWS Quickstart Guide](https://github.com/ultralytics/yolov5/wiki/AWS-Quickstart)\n",
        "- **Docker Image**. See [Docker Quickstart Guide](https://github.com/ultralytics/yolov5/wiki/Docker-Quickstart) <a href=\"https://hub.docker.com/r/ultralytics/yolov5\"><img src=\"https://img.shields.io/docker/pulls/ultralytics/yolov5?logo=docker\" alt=\"Docker Pulls\"></a>\n"
      ]
    },
    {
      "cell_type": "markdown",
      "metadata": {
        "id": "6Qu7Iesl0p54"
      },
      "source": [
        "# Status\n",
        "\n",
        "![CI CPU testing](https://github.com/ultralytics/yolov5/workflows/CI%20CPU%20testing/badge.svg)\n",
        "\n",
        "If this badge is green, all [YOLOv5 GitHub Actions](https://github.com/ultralytics/yolov5/actions) Continuous Integration (CI) tests are currently passing. CI tests verify correct operation of YOLOv5 training ([train.py](https://github.com/ultralytics/yolov5/blob/master/train.py)), testing ([val.py](https://github.com/ultralytics/yolov5/blob/master/val.py)), inference ([detect.py](https://github.com/ultralytics/yolov5/blob/master/detect.py)) and export ([export.py](https://github.com/ultralytics/yolov5/blob/master/export.py)) on macOS, Windows, and Ubuntu every 24 hours and on every commit.\n"
      ]
    },
    {
      "cell_type": "markdown",
      "metadata": {
        "id": "IEijrePND_2I"
      },
      "source": [
        "# Appendix\n",
        "\n",
        "Additional content below for PyTorch Hub, CI, reproducing results, profiling speeds, VOC training, classification training and TensorRT example."
      ]
    },
    {
      "cell_type": "code",
      "execution_count": null,
      "metadata": {
        "id": "GMusP4OAxFu6"
      },
      "outputs": [],
      "source": [
        "import torch\n",
        "\n",
        "# PyTorch Hub Model\n",
        "model = torch.hub.load('ultralytics/yolov5', 'yolov5s')  # or yolov5n - yolov5x6, custom\n",
        "\n",
        "# Images\n",
        "img = 'https://ultralytics.com/images/zidane.jpg'  # or file, Path, PIL, OpenCV, numpy, list\n",
        "\n",
        "# Inference\n",
        "results = model(img)\n",
        "\n",
        "# Results\n",
        "results.print()  # or .show(), .save(), .crop(), .pandas(), etc."
      ],
      "execution_count": null,
      "outputs": []
    },
    {
      "cell_type": "code",
      "execution_count": null,
      "metadata": {
        "id": "FGH0ZjkGjejy"
      },
      "outputs": [],
      "source": [
        "# YOLOv5 CI\n",
        "%%shell\n",
        "rm -rf runs  # remove runs/\n",
        "m=yolov5n  # official weights\n",
        "b=runs/train/exp/weights/best  # best.pt checkpoint\n",
        "python train.py --imgsz 64 --batch 32 --weights $m.pt --cfg $m.yaml --epochs 1 --device 0  # train\n",
        "for d in 0 cpu; do  # devices\n",
        "  for w in $m $b; do  # weights\n",
        "    python val.py --imgsz 64 --batch 32 --weights $w.pt --device $d  # val\n",
        "    python detect.py --imgsz 64 --weights $w.pt --device $d  # detect\n",
        "  done\n",
        "done\n",
        "python hubconf.py --model $m  # hub\n",
        "python models/tf.py --weights $m.pt  # build TF model\n",
        "python models/yolo.py --cfg $m.yaml  # build PyTorch model\n",
        "python export.py --weights $m.pt --img 64 --include torchscript  # export"
      ]
    },
    {
      "cell_type": "code",
      "execution_count": null,
      "metadata": {
        "id": "mcKoSIK2WSzj"
      },
      "source": [
        "# Reproduce\n",
        "for x in (f'yolov5{x}' for x in 'nsmlx'):\n",
        "  !python val.py --weights {x}.pt --data coco.yaml --img 640 --task speed  # speed\n",
        "  !python val.py --weights {x}.pt --data coco.yaml --img 640 --conf 0.001 --iou 0.65  # mAP"
      ],
      "execution_count": null,
      "outputs": []
    },
    {
      "cell_type": "code",
      "metadata": {
        "id": "gogI-kwi3Tye"
      },
      "outputs": [],
      "source": [
        "# Profile\n",
        "from utils.torch_utils import profile\n",
        "\n",
        "m1 = lambda x: x * torch.sigmoid(x)\n",
        "m2 = torch.nn.SiLU()\n",
        "results = profile(input=torch.randn(16, 3, 640, 640), ops=[m1, m2], n=100)"
      ]
    },
    {
      "cell_type": "code",
      "execution_count": null,
      "metadata": {
        "id": "BSgFCAcMbk1R"
      },
      "outputs": [],
      "source": [
        "# VOC\n",
        "for b, m in zip([64, 64, 64, 32, 16], [f'yolov5{x}' for x in 'nsmlx']):  # batch, model\n",
        "  !python train.py --batch {b} --weights {m}.pt --data VOC.yaml --epochs 50 --img 512 --hyp hyp.VOC.yaml --project VOC --name {m} --cache"
      ],
      "execution_count": null,
      "outputs": []
    },
    {
      "cell_type": "code",
      "source": [
        "# Classification train\n",
        "for m in [*(f'yolov5{x}-cls.pt' for x in 'nsmlx'), 'resnet50.pt', 'resnet101.pt', 'efficientnet_b0.pt', 'efficientnet_b1.pt']:\n",
        "  for d in 'mnist', 'fashion-mnist', 'cifar10', 'cifar100', 'imagenette160', 'imagenette320', 'imagenette', 'imagewoof160', 'imagewoof320', 'imagewoof':\n",
        "    !python classify/train.py --model {m} --data {d} --epochs 10 --project YOLOv5-cls --name {m}-{d}"
      ],
      "metadata": {
        "id": "UWGH7H6yakVl"
      },
      "execution_count": null,
      "outputs": []
    },
    {
      "cell_type": "code",
<<<<<<< HEAD
      "execution_count": null,
=======
      "source": [
        "# Classification val\n",
        "!bash data/scripts/get_imagenet.sh --val  # download ImageNet val split (6.3G, 50000 images)\n",
        "!python classify/val.py --weights yolov5m-cls.pt --data ../datasets/imagenet --img 224  # validate"
      ],
      "metadata": {
        "id": "yYgOiFNHZx-1"
      },
      "execution_count": null,
      "outputs": []
    },
    {
      "cell_type": "code",
>>>>>>> 1cd3e752
      "metadata": {
        "id": "VTRwsvA9u7ln"
      },
      "outputs": [],
      "source": [
        "# TensorRT \n",
        "!pip install -U nvidia-tensorrt --index-url https://pypi.ngc.nvidia.com  # install\n",
        "!python export.py --weights yolov5s.pt --include engine --imgsz 640 --device 0  # export\n",
        "!python detect.py --weights yolov5s.engine --imgsz 640 --device 0  # inference"
      ]
    }
  ]
}<|MERGE_RESOLUTION|>--- conflicted
+++ resolved
@@ -461,90 +461,7 @@
         "colab": {
           "base_uri": "https://localhost:8080/"
         },
-<<<<<<< HEAD
-        "id": "zR9ZbuQCH7FX",
-        "outputId": "4b13989f-32a4-4ef0-b403-06ff3aac255c"
-      },
-      "outputs": [
-        {
-          "name": "stdout",
-          "output_type": "stream",
-          "text": [
-            "\u001b[34m\u001b[1mdetect: \u001b[0mweights=['yolov5s.pt'], source=data/images, data=data/coco128.yaml, imgsz=[640, 640], conf_thres=0.25, iou_thres=0.45, max_det=1000, device=, view_img=False, save_txt=False, save_conf=False, save_crop=False, nosave=False, classes=None, agnostic_nms=False, augment=False, visualize=False, update=False, project=runs/detect, name=exp, exist_ok=False, line_thickness=3, hide_labels=False, hide_conf=False, half=False, dnn=False\n",
-            "YOLOv5 🚀 v6.1-370-g20f1b7e Python-3.7.13 torch-1.12.0+cu113 CUDA:0 (Tesla V100-SXM2-16GB, 16160MiB)\n",
-            "\n",
-            "Downloading https://github.com/ultralytics/yolov5/releases/download/v6.1/yolov5s.pt to yolov5s.pt...\n",
-            "100% 14.1M/14.1M [00:00<00:00, 53.9MB/s]\n",
-            "\n",
-            "Fusing layers... \n",
-            "YOLOv5s summary: 213 layers, 7225885 parameters, 0 gradients\n",
-            "image 1/2 /content/yolov5/data/images/bus.jpg: 640x480 4 persons, 1 bus, Done. (0.016s)\n",
-            "image 2/2 /content/yolov5/data/images/zidane.jpg: 384x640 2 persons, 2 ties, Done. (0.021s)\n",
-            "Speed: 0.6ms pre-process, 18.6ms inference, 25.0ms NMS per image at shape (1, 3, 640, 640)\n",
-            "Results saved to \u001b[1mruns/detect/exp\u001b[0m\n"
-          ]
-        }
-      ],
-      "source": [
-        "!python detect.py --weights yolov5s.pt --img 640 --conf 0.25 --source data/images\n",
-        "#display.Image(filename='runs/detect/exp/zidane.jpg', width=600)"
-      ]
-    },
-    {
-      "cell_type": "markdown",
-      "metadata": {
-        "id": "hkAzDWJ7cWTr"
-      },
-      "source": [
-        "&nbsp;&nbsp;&nbsp;&nbsp;&nbsp;&nbsp;&nbsp;&nbsp;\n",
-        "<img align=\"left\" src=\"https://user-images.githubusercontent.com/26833433/127574988-6a558aa1-d268-44b9-bf6b-62d4c605cc72.jpg\" width=\"600\">"
-      ]
-    },
-    {
-      "cell_type": "markdown",
-      "metadata": {
-        "id": "0eq1SMWl6Sfn"
-      },
-      "source": [
-        "# 2. Validate\n",
-        "Validate a model's accuracy on [COCO](https://cocodataset.org/#home) val or test-dev datasets. Models are downloaded automatically from the [latest YOLOv5 release](https://github.com/ultralytics/yolov5/releases). To show results by class use the `--verbose` flag. Note that `pycocotools` metrics may be ~1% better than the equivalent repo metrics, as is visible below, due to slight differences in mAP computation."
-      ]
-    },
-    {
-      "cell_type": "markdown",
-      "metadata": {
-        "id": "eyTZYGgRjnMc"
-      },
-      "source": [
-        "## COCO val\n",
-        "Download [COCO val 2017](https://github.com/ultralytics/yolov5/blob/74b34872fdf41941cddcf243951cdb090fbac17b/data/coco.yaml#L14) dataset (1GB - 5000 images), and test model accuracy."
-      ]
-    },
-    {
-      "cell_type": "code",
-      "execution_count": null,
-      "metadata": {
-        "colab": {
-          "base_uri": "https://localhost:8080/",
-          "height": 49,
-          "referenced_widgets": [
-            "c31d2039ccf74c22b67841f4877d1186",
-            "d4bba1727c714d94ad58a72bffa07c4c",
-            "9aeff9f1780b45f892422fdc96e56913",
-            "bf55a7c71d074d3fa88b10b997820825",
-            "d8b66044e2fb4f5b916696834d880c81",
-            "102e1deda239436fa72751c58202fa0f",
-            "4fd4431ced6c42368e18424912b877e4",
-            "cdd709c4f40941bea1b2053523c9fac8",
-            "a1ef2d8de2b741c78ca5d938e2ddbcdf",
-            "0dbce99bb6184238842cbec0587d564a",
-            "91ff5f93f2a24c5790ab29e347965946"
-          ]
-        },
-        "outputId": "e0f693e4-413b-4cc8-ae7e-91537da370b0"
-=======
         "outputId": "508de90c-846e-495d-c7d6-50681af62a98"
->>>>>>> 1cd3e752
       },
       "source": [
         "!git clone https://github.com/ultralytics/yolov5  # clone\n",
@@ -1299,9 +1216,6 @@
     },
     {
       "cell_type": "code",
-<<<<<<< HEAD
-      "execution_count": null,
-=======
       "source": [
         "# Classification val\n",
         "!bash data/scripts/get_imagenet.sh --val  # download ImageNet val split (6.3G, 50000 images)\n",
@@ -1315,7 +1229,6 @@
     },
     {
       "cell_type": "code",
->>>>>>> 1cd3e752
       "metadata": {
         "id": "VTRwsvA9u7ln"
       },
