--- conflicted
+++ resolved
@@ -2,23 +2,6 @@
 """
 Export a YOLOv5 PyTorch model to other formats. TensorFlow exports authored by https://github.com/zldrobit
 
-<<<<<<< HEAD
-Format                  | Example                        | `--include ...` argument
----                     | ---                            | ---
-PyTorch                 | yolov5s.pt                     | -
-TorchScript             | yolov5s.torchscript            | `torchscript`
-ONNX                    | yolov5s.onnx                   | `onnx`
-CoreML                  | yolov5s.mlmodel                | `coreml`
-TensorFlow SavedModel   | yolov5s_saved_model/           | `saved_model`
-TensorFlow GraphDef     | yolov5s.pb                     | `pb`
-TensorFlow Lite         | yolov5s.tflite                 | `tflite`
-TensorFlow Edge TPU     | yolov5s-int8_edgetpu.tflite    | `edgetpu`
-TensorFlow.js           | yolov5s_web_model/             | `tfjs`
-TensorRT                | yolov5s.engine                 | `engine'
-
-Usage:
-    $ python path/to/export.py --weights yolov5s.pt --include torchscript onnx coreml saved_model pb tflite edgetpu tfjs
-=======
 Format                  | Example                   | `--include ...` argument
 ---                     | ---                       | ---
 PyTorch                 | yolov5s.pt                | -
@@ -34,7 +17,6 @@
 
 Usage:
     $ python path/to/export.py --weights yolov5s.pt --include torchscript onnx coreml openvino saved_model tflite tfjs
->>>>>>> db6ec66a
 
 Inference:
     $ python path/to/detect.py --weights yolov5s.pt
@@ -392,12 +374,7 @@
         ):
     t = time.time()
     include = [x.lower() for x in include]
-<<<<<<< HEAD
     tf_exports = list(x in include for x in ('saved_model', 'pb', 'tflite', 'edgetpu', 'tfjs'))  # TensorFlow exports
-    imgsz *= 2 if len(imgsz) == 1 else 1  # expand
-=======
-    tf_exports = list(x in include for x in ('saved_model', 'pb', 'tflite', 'tfjs'))  # TensorFlow exports
->>>>>>> db6ec66a
     file = Path(url2file(weights) if str(weights).startswith(('http:/', 'https:/')) else weights)
 
     # Checks
