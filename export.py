# YOLOv5 🚀 by Ultralytics, AGPL-3.0 license
"""
Export a YOLOv5 PyTorch model to other formats. TensorFlow exports authored by https://github.com/zldrobit

Format                      | `export.py --include`         | Model
---                         | ---                           | ---
PyTorch                     | -                             | yolov5s.pt
TorchScript                 | `torchscript`                 | yolov5s.torchscript
ONNX                        | `onnx`                        | yolov5s.onnx
OpenVINO                    | `openvino`                    | yolov5s_openvino_model/
TensorRT                    | `engine`                      | yolov5s.engine
CoreML                      | `coreml`                      | yolov5s.mlmodel
TensorFlow SavedModel       | `saved_model`                 | yolov5s_saved_model/
TensorFlow GraphDef         | `pb`                          | yolov5s.pb
TensorFlow Lite             | `tflite`                      | yolov5s.tflite
TensorFlow Edge TPU         | `edgetpu`                     | yolov5s_edgetpu.tflite
TensorFlow.js               | `tfjs`                        | yolov5s_web_model/
PaddlePaddle                | `paddle`                      | yolov5s_paddle_model/

Requirements:
    $ pip install -r requirements.txt coremltools onnx onnx-simplifier onnxruntime openvino-dev tensorflow-cpu  # CPU
    $ pip install -r requirements.txt coremltools onnx onnx-simplifier onnxruntime-gpu openvino-dev tensorflow  # GPU

Usage:
    $ python export.py --weights yolov5s.pt --include torchscript onnx openvino engine coreml tflite ...

Inference:
    $ python detect.py --weights yolov5s.pt                 # PyTorch
                                 yolov5s.torchscript        # TorchScript
                                 yolov5s.onnx               # ONNX Runtime or OpenCV DNN with --dnn
                                 yolov5s_openvino_model     # OpenVINO
                                 yolov5s.engine             # TensorRT
                                 yolov5s.mlmodel            # CoreML (macOS-only)
                                 yolov5s_saved_model        # TensorFlow SavedModel
                                 yolov5s.pb                 # TensorFlow GraphDef
                                 yolov5s.tflite             # TensorFlow Lite
                                 yolov5s_edgetpu.tflite     # TensorFlow Edge TPU
                                 yolov5s_paddle_model       # PaddlePaddle

TensorFlow.js:
    $ cd .. && git clone https://github.com/zldrobit/tfjs-yolov5-example.git && cd tfjs-yolov5-example
    $ npm install
    $ ln -s ../../yolov5/yolov5s_web_model public/yolov5s_web_model
    $ npm start
"""

import argparse
import contextlib
import json
import os
import platform
import re
import subprocess
import sys
import time
import warnings
from pathlib import Path

import pandas as pd
import torch
from torch.utils.mobile_optimizer import optimize_for_mobile

FILE = Path(__file__).resolve()
ROOT = FILE.parents[0]  # YOLOv5 root directory
if str(ROOT) not in sys.path:
    sys.path.append(str(ROOT))  # add ROOT to PATH
if platform.system() != 'Windows':
    ROOT = Path(os.path.relpath(ROOT, Path.cwd()))  # relative

from models.experimental import attempt_load
from models.yolo import ClassificationModel, Detect, DetectionModel, SegmentationModel
from utils.dataloaders import LoadImages
from utils.general import (LOGGER, Profile, check_dataset, check_img_size, check_requirements, check_version,
                           check_yaml, colorstr, file_size, get_default_args, print_args, url2file, yaml_save)
from utils.torch_utils import select_device, smart_inference_mode

MACOS = platform.system() == 'Darwin'  # macOS environment


class iOSModel(torch.nn.Module):

    def __init__(self, model, im):
        super().__init__()
        b, c, h, w = im.shape  # batch, channel, height, width
        self.model = model
        self.nc = model.nc  # number of classes
        if w == h:
            self.normalize = 1. / w
        else:
            self.normalize = torch.tensor([1. / w, 1. / h, 1. / w, 1. / h])  # broadcast (slower, smaller)
            # np = model(im)[0].shape[1]  # number of points
            # self.normalize = torch.tensor([1. / w, 1. / h, 1. / w, 1. / h]).expand(np, 4)  # explicit (faster, larger)

    def forward(self, x):
        xywh, conf, cls = self.model(x)[0].squeeze().split((4, 1, self.nc), 1)
        return cls * conf, xywh * self.normalize  # confidence (3780, 80), coordinates (3780, 4)


def export_formats():
    # YOLOv5 export formats
    x = [
        ['PyTorch', '-', '.pt', True, True],
        ['TorchScript', 'torchscript', '.torchscript', True, True],
        ['ONNX', 'onnx', '.onnx', True, True],
        ['OpenVINO', 'openvino', '_openvino_model', True, False],
        ['TensorRT', 'engine', '.engine', False, True],
        ['CoreML', 'coreml', '.mlmodel', True, False],
        ['TensorFlow SavedModel', 'saved_model', '_saved_model', True, True],
        ['TensorFlow GraphDef', 'pb', '.pb', True, True],
        ['TensorFlow Lite', 'tflite', '.tflite', True, False],
        ['TensorFlow Edge TPU', 'edgetpu', '_edgetpu.tflite', False, False],
        ['TensorFlow.js', 'tfjs', '_web_model', False, False],
        ['PaddlePaddle', 'paddle', '_paddle_model', True, True], ]
    return pd.DataFrame(x, columns=['Format', 'Argument', 'Suffix', 'CPU', 'GPU'])


def try_export(inner_func):
    # YOLOv5 export decorator, i..e @try_export
    inner_args = get_default_args(inner_func)

    def outer_func(*args, **kwargs):
        prefix = inner_args['prefix']
        try:
            with Profile() as dt:
                f, model = inner_func(*args, **kwargs)
            LOGGER.info(f'{prefix} export success ✅ {dt.t:.1f}s, saved as {f} ({file_size(f):.1f} MB)')
            return f, model
        except Exception as e:
            LOGGER.info(f'{prefix} export failure ❌ {dt.t:.1f}s: {e}')
            return None, None

    return outer_func


@try_export
def export_torchscript(model, im, file, optimize, prefix=colorstr('TorchScript:')):
    # YOLOv5 TorchScript model export
    LOGGER.info(f'\n{prefix} starting export with torch {torch.__version__}...')
    f = file.with_suffix('.torchscript')

    ts = torch.jit.trace(model, im, strict=False)
    d = {'shape': im.shape, 'stride': int(max(model.stride)), 'names': model.names}
    extra_files = {'config.txt': json.dumps(d)}  # torch._C.ExtraFilesMap()
    if optimize:  # https://pytorch.org/tutorials/recipes/mobile_interpreter.html
        optimize_for_mobile(ts)._save_for_lite_interpreter(str(f), _extra_files=extra_files)
    else:
        ts.save(str(f), _extra_files=extra_files)
    return f, None


@try_export
def export_onnx(model, im, file, opset, dynamic, simplify, prefix=colorstr('ONNX:')):
    # YOLOv5 ONNX export
    check_requirements('onnx>=1.12.0')
    import onnx

    LOGGER.info(f'\n{prefix} starting export with onnx {onnx.__version__}...')
    f = str(file.with_suffix('.onnx'))

    output_names = ['output0', 'output1'] if isinstance(model, SegmentationModel) else ['output0']
    if dynamic:
        dynamic = {'images': {0: 'batch', 2: 'height', 3: 'width'}}  # shape(1,3,640,640)
        if isinstance(model, SegmentationModel):
            dynamic['output0'] = {0: 'batch', 1: 'anchors'}  # shape(1,25200,85)
            dynamic['output1'] = {0: 'batch', 2: 'mask_height', 3: 'mask_width'}  # shape(1,32,160,160)
        elif isinstance(model, DetectionModel):
            dynamic['output0'] = {0: 'batch', 1: 'anchors'}  # shape(1,25200,85)

    torch.onnx.export(
        model.cpu() if dynamic else model,  # --dynamic only compatible with cpu
        im.cpu() if dynamic else im,
        f,
        verbose=False,
        opset_version=opset,
        do_constant_folding=True,  # WARNING: DNN inference with torch>=1.12 may require do_constant_folding=False
        input_names=['images'],
        output_names=output_names,
        dynamic_axes=dynamic or None)

    # Checks
    model_onnx = onnx.load(f)  # load onnx model
    onnx.checker.check_model(model_onnx)  # check onnx model

    # Metadata
    d = {'stride': int(max(model.stride)), 'names': model.names}
    for k, v in d.items():
        meta = model_onnx.metadata_props.add()
        meta.key, meta.value = k, str(v)
    onnx.save(model_onnx, f)

    # Simplify
    if simplify:
        try:
            cuda = torch.cuda.is_available()
            check_requirements(('onnxruntime-gpu' if cuda else 'onnxruntime', 'onnx-simplifier>=0.4.1'))
            import onnxsim

            LOGGER.info(f'{prefix} simplifying with onnx-simplifier {onnxsim.__version__}...')
            model_onnx, check = onnxsim.simplify(model_onnx)
            assert check, 'assert check failed'
            onnx.save(model_onnx, f)
        except Exception as e:
            LOGGER.info(f'{prefix} simplifier failure: {e}')
    return f, model_onnx


@try_export
def export_openvino(file, metadata, half, int8, data, prefix=colorstr('OpenVINO:')):
    # YOLOv5 OpenVINO export
    check_requirements('openvino-dev>=2023.0')  # requires openvino-dev: https://pypi.org/project/openvino-dev/
    import openvino.runtime as ov  # noqa
    from openvino.tools import mo  # noqa

    LOGGER.info(f'\n{prefix} starting export with openvino {ov.__version__}...')
    f = str(file).replace(file.suffix, f'_openvino_model{os.sep}')
    f_onnx = file.with_suffix('.onnx')
    f_ov = str(Path(f) / file.with_suffix('.xml').name)
    if int8:
        check_requirements('nncf>=2.4.0')  # requires at least version 2.4.0 to use the post-training quantization
        import nncf
        import numpy as np
        from openvino.runtime import Core

        from utils.dataloaders import create_dataloader
        core = Core()
        onnx_model = core.read_model(f_onnx)  # export

        def prepare_input_tensor(image: np.ndarray):
            input_tensor = image.astype(np.float32)  # uint8 to fp16/32
            input_tensor /= 255.0  # 0 - 255 to 0.0 - 1.0

            if input_tensor.ndim == 3:
                input_tensor = np.expand_dims(input_tensor, 0)
            return input_tensor

        def gen_dataloader(yaml_path, task='train', imgsz=640, workers=4):
            data_yaml = check_yaml(yaml_path)
            data = check_dataset(data_yaml)
            dataloader = create_dataloader(data[task],
                                           imgsz=imgsz,
                                           batch_size=1,
                                           stride=32,
                                           pad=0.5,
                                           single_cls=False,
                                           rect=False,
                                           workers=workers)[0]
            return dataloader

        # noqa: F811

        def transform_fn(data_item):
            """
            Quantization transform function. Extracts and preprocess input data from dataloader item for quantization.
            Parameters:
               data_item: Tuple with data item produced by DataLoader during iteration
            Returns:
                input_tensor: Input data for quantization
            """
            img = data_item[0].numpy()
            input_tensor = prepare_input_tensor(img)
            return input_tensor

        ds = gen_dataloader(data)
        quantization_dataset = nncf.Dataset(ds, transform_fn)
        ov_model = nncf.quantize(onnx_model, quantization_dataset, preset=nncf.QuantizationPreset.MIXED)
    else:
        ov_model = mo.convert_model(f_onnx, model_name=file.stem, framework='onnx', compress_to_fp16=half)  # export

    ov.serialize(ov_model, f_ov)  # save
    yaml_save(Path(f) / file.with_suffix('.yaml').name, metadata)  # add metadata.yaml
    return f, None


@try_export
def export_paddle(model, im, file, metadata, prefix=colorstr('PaddlePaddle:')):
    # YOLOv5 Paddle export
    check_requirements(('paddlepaddle', 'x2paddle'))
    import x2paddle
    from x2paddle.convert import pytorch2paddle

    LOGGER.info(f'\n{prefix} starting export with X2Paddle {x2paddle.__version__}...')
    f = str(file).replace('.pt', f'_paddle_model{os.sep}')

    pytorch2paddle(module=model, save_dir=f, jit_type='trace', input_examples=[im])  # export
    yaml_save(Path(f) / file.with_suffix('.yaml').name, metadata)  # add metadata.yaml
    return f, None


@try_export
def export_coreml(model, im, file, int8, half, nms, prefix=colorstr('CoreML:')):
    # YOLOv5 CoreML export
    check_requirements('coremltools')
    import coremltools as ct

    LOGGER.info(f'\n{prefix} starting export with coremltools {ct.__version__}...')
    f = file.with_suffix('.mlmodel')

    if nms:
        model = iOSModel(model, im)
    ts = torch.jit.trace(model, im, strict=False)  # TorchScript model
    ct_model = ct.convert(ts, inputs=[ct.ImageType('image', shape=im.shape, scale=1 / 255, bias=[0, 0, 0])])
    bits, mode = (8, 'kmeans_lut') if int8 else (16, 'linear') if half else (32, None)
    if bits < 32:
        if MACOS:  # quantization only supported on macOS
            with warnings.catch_warnings():
                warnings.filterwarnings('ignore', category=DeprecationWarning)  # suppress numpy==1.20 float warning
                ct_model = ct.models.neural_network.quantization_utils.quantize_weights(ct_model, bits, mode)
        else:
            print(f'{prefix} quantization only supported on macOS, skipping...')
    ct_model.save(f)
    return f, ct_model


@try_export
def export_engine(model, im, file, half, dynamic, simplify, workspace=4, verbose=False, prefix=colorstr('TensorRT:')):
    # YOLOv5 TensorRT export https://developer.nvidia.com/tensorrt
    assert im.device.type != 'cpu', 'export running on CPU but must be on GPU, i.e. `python export.py --device 0`'
    try:
        import tensorrt as trt
    except Exception:
        if platform.system() == 'Linux':
            check_requirements('nvidia-tensorrt', cmds='-U --index-url https://pypi.ngc.nvidia.com')
        import tensorrt as trt

    if trt.__version__[0] == '7':  # TensorRT 7 handling https://github.com/ultralytics/yolov5/issues/6012
        grid = model.model[-1].anchor_grid
        model.model[-1].anchor_grid = [a[..., :1, :1, :] for a in grid]
        export_onnx(model, im, file, 12, dynamic, simplify)  # opset 12
        model.model[-1].anchor_grid = grid
    else:  # TensorRT >= 8
        check_version(trt.__version__, '8.0.0', hard=True)  # require tensorrt>=8.0.0
        export_onnx(model, im, file, 12, dynamic, simplify)  # opset 12
    onnx = file.with_suffix('.onnx')

    LOGGER.info(f'\n{prefix} starting export with TensorRT {trt.__version__}...')
    assert onnx.exists(), f'failed to export ONNX file: {onnx}'
    f = file.with_suffix('.engine')  # TensorRT engine file
    logger = trt.Logger(trt.Logger.INFO)
    if verbose:
        logger.min_severity = trt.Logger.Severity.VERBOSE

    builder = trt.Builder(logger)
    config = builder.create_builder_config()
    config.max_workspace_size = workspace * 1 << 30
    # config.set_memory_pool_limit(trt.MemoryPoolType.WORKSPACE, workspace << 30)  # fix TRT 8.4 deprecation notice

    flag = (1 << int(trt.NetworkDefinitionCreationFlag.EXPLICIT_BATCH))
    network = builder.create_network(flag)
    parser = trt.OnnxParser(network, logger)
    if not parser.parse_from_file(str(onnx)):
        raise RuntimeError(f'failed to load ONNX file: {onnx}')

    inputs = [network.get_input(i) for i in range(network.num_inputs)]
    outputs = [network.get_output(i) for i in range(network.num_outputs)]
    for inp in inputs:
        LOGGER.info(f'{prefix} input "{inp.name}" with shape{inp.shape} {inp.dtype}')
    for out in outputs:
        LOGGER.info(f'{prefix} output "{out.name}" with shape{out.shape} {out.dtype}')

    if dynamic:
        if im.shape[0] <= 1:
            LOGGER.warning(f'{prefix} WARNING ⚠️ --dynamic model requires maximum --batch-size argument')
        profile = builder.create_optimization_profile()
        for inp in inputs:
            profile.set_shape(inp.name, (1, *im.shape[1:]), (max(1, im.shape[0] // 2), *im.shape[1:]), im.shape)
        config.add_optimization_profile(profile)

    LOGGER.info(f'{prefix} building FP{16 if builder.platform_has_fast_fp16 and half else 32} engine as {f}')
    if builder.platform_has_fast_fp16 and half:
        config.set_flag(trt.BuilderFlag.FP16)
    with builder.build_engine(network, config) as engine, open(f, 'wb') as t:
        t.write(engine.serialize())
    return f, None


@try_export
def export_saved_model(model,
                       im,
                       file,
                       dynamic,
                       tf_nms=False,
                       agnostic_nms=False,
                       topk_per_class=100,
                       topk_all=100,
                       iou_thres=0.45,
                       conf_thres=0.25,
                       keras=False,
                       prefix=colorstr('TensorFlow SavedModel:')):
    # YOLOv5 TensorFlow SavedModel export
    try:
        import tensorflow as tf
    except Exception:
        check_requirements(f"tensorflow{'' if torch.cuda.is_available() else '-macos' if MACOS else '-cpu'}")
        import tensorflow as tf
    from tensorflow.python.framework.convert_to_constants import convert_variables_to_constants_v2

    from models.tf import TFModel

    LOGGER.info(f'\n{prefix} starting export with tensorflow {tf.__version__}...')
<<<<<<< HEAD
    if tf.__version__>'2.13.1':
        helper_url = "https://github.com/ultralytics/yolov5/issues/12489"
        LOGGER.info(f'WARNING ⚠️ using Tensorflow {tf.__version__} > 2.13.1 might cause issue when exporting the model to tflite {helper_url}') #handling issue https://github.com/ultralytics/yolov5/issues/12489
=======
    check_version(tf.__version__,
                  '<=2.13.1',
                  name='tensorflow',
                  verbose=True,
                  msg='https://github.com/ultralytics/yolov5/issues/12489')
>>>>>>> 1048584f
    f = str(file).replace('.pt', '_saved_model')
    batch_size, ch, *imgsz = list(im.shape)  # BCHW

    tf_model = TFModel(cfg=model.yaml, model=model, nc=model.nc, imgsz=imgsz)
    im = tf.zeros((batch_size, *imgsz, ch))  # BHWC order for TensorFlow
    _ = tf_model.predict(im, tf_nms, agnostic_nms, topk_per_class, topk_all, iou_thres, conf_thres)
    inputs = tf.keras.Input(shape=(*imgsz, ch), batch_size=None if dynamic else batch_size)
    outputs = tf_model.predict(inputs, tf_nms, agnostic_nms, topk_per_class, topk_all, iou_thres, conf_thres)
    keras_model = tf.keras.Model(inputs=inputs, outputs=outputs)
    keras_model.trainable = False
    keras_model.summary()
    if keras:
        keras_model.save(f, save_format='tf')
    else:
        spec = tf.TensorSpec(keras_model.inputs[0].shape, keras_model.inputs[0].dtype)
        m = tf.function(lambda x: keras_model(x))  # full model
        m = m.get_concrete_function(spec)
        frozen_func = convert_variables_to_constants_v2(m)
        tfm = tf.Module()
        tfm.__call__ = tf.function(lambda x: frozen_func(x)[:4] if tf_nms else frozen_func(x), [spec])
        tfm.__call__(im)
        tf.saved_model.save(tfm,
                            f,
                            options=tf.saved_model.SaveOptions(experimental_custom_gradients=False) if check_version(
                                tf.__version__, '2.6') else tf.saved_model.SaveOptions())
    return f, keras_model


@try_export
def export_pb(keras_model, file, prefix=colorstr('TensorFlow GraphDef:')):
    # YOLOv5 TensorFlow GraphDef *.pb export https://github.com/leimao/Frozen_Graph_TensorFlow
    import tensorflow as tf
    from tensorflow.python.framework.convert_to_constants import convert_variables_to_constants_v2

    LOGGER.info(f'\n{prefix} starting export with tensorflow {tf.__version__}...')
    f = file.with_suffix('.pb')

    m = tf.function(lambda x: keras_model(x))  # full model
    m = m.get_concrete_function(tf.TensorSpec(keras_model.inputs[0].shape, keras_model.inputs[0].dtype))
    frozen_func = convert_variables_to_constants_v2(m)
    frozen_func.graph.as_graph_def()
    tf.io.write_graph(graph_or_graph_def=frozen_func.graph, logdir=str(f.parent), name=f.name, as_text=False)
    return f, None


@try_export
def export_tflite(keras_model, im, file, int8, data, nms, agnostic_nms, prefix=colorstr('TensorFlow Lite:')):
    # YOLOv5 TensorFlow Lite export
    import tensorflow as tf

    LOGGER.info(f'\n{prefix} starting export with tensorflow {tf.__version__}...')
    batch_size, ch, *imgsz = list(im.shape)  # BCHW
    f = str(file).replace('.pt', '-fp16.tflite')

    converter = tf.lite.TFLiteConverter.from_keras_model(keras_model)
    converter.target_spec.supported_ops = [tf.lite.OpsSet.TFLITE_BUILTINS]
    converter.target_spec.supported_types = [tf.float16]
    converter.optimizations = [tf.lite.Optimize.DEFAULT]
    if int8:
        from models.tf import representative_dataset_gen
        dataset = LoadImages(check_dataset(check_yaml(data))['train'], img_size=imgsz, auto=False)
        converter.representative_dataset = lambda: representative_dataset_gen(dataset, ncalib=100)
        converter.target_spec.supported_ops = [tf.lite.OpsSet.TFLITE_BUILTINS_INT8]
        converter.target_spec.supported_types = []
        converter.inference_input_type = tf.uint8  # or tf.int8
        converter.inference_output_type = tf.uint8  # or tf.int8
        converter.experimental_new_quantizer = True
        f = str(file).replace('.pt', '-int8.tflite')
    if nms or agnostic_nms:
        converter.target_spec.supported_ops.append(tf.lite.OpsSet.SELECT_TF_OPS)

    tflite_model = converter.convert()
    open(f, 'wb').write(tflite_model)
    return f, None


@try_export
def export_edgetpu(file, prefix=colorstr('Edge TPU:')):
    # YOLOv5 Edge TPU export https://coral.ai/docs/edgetpu/models-intro/
    cmd = 'edgetpu_compiler --version'
    help_url = 'https://coral.ai/docs/edgetpu/compiler/'
    assert platform.system() == 'Linux', f'export only supported on Linux. See {help_url}'
    if subprocess.run(f'{cmd} > /dev/null 2>&1', shell=True).returncode != 0:
        LOGGER.info(f'\n{prefix} export requires Edge TPU compiler. Attempting install from {help_url}')
        sudo = subprocess.run('sudo --version >/dev/null', shell=True).returncode == 0  # sudo installed on system
        for c in (
                'curl https://packages.cloud.google.com/apt/doc/apt-key.gpg | sudo apt-key add -',
                'echo "deb https://packages.cloud.google.com/apt coral-edgetpu-stable main" | sudo tee /etc/apt/sources.list.d/coral-edgetpu.list',
                'sudo apt-get update', 'sudo apt-get install edgetpu-compiler'):
            subprocess.run(c if sudo else c.replace('sudo ', ''), shell=True, check=True)
    ver = subprocess.run(cmd, shell=True, capture_output=True, check=True).stdout.decode().split()[-1]

    LOGGER.info(f'\n{prefix} starting export with Edge TPU compiler {ver}...')
    f = str(file).replace('.pt', '-int8_edgetpu.tflite')  # Edge TPU model
    f_tfl = str(file).replace('.pt', '-int8.tflite')  # TFLite model

    subprocess.run([
        'edgetpu_compiler',
        '-s',
        '-d',
        '-k',
        '10',
        '--out_dir',
        str(file.parent),
        f_tfl, ], check=True)
    return f, None


@try_export
def export_tfjs(file, int8, prefix=colorstr('TensorFlow.js:')):
    # YOLOv5 TensorFlow.js export
    check_requirements('tensorflowjs')
    import tensorflowjs as tfjs

    LOGGER.info(f'\n{prefix} starting export with tensorflowjs {tfjs.__version__}...')
    f = str(file).replace('.pt', '_web_model')  # js dir
    f_pb = file.with_suffix('.pb')  # *.pb path
    f_json = f'{f}/model.json'  # *.json path

    args = [
        'tensorflowjs_converter',
        '--input_format=tf_frozen_model',
        '--quantize_uint8' if int8 else '',
        '--output_node_names=Identity,Identity_1,Identity_2,Identity_3',
        str(f_pb),
        str(f), ]
    subprocess.run([arg for arg in args if arg], check=True)

    json = Path(f_json).read_text()
    with open(f_json, 'w') as j:  # sort JSON Identity_* in ascending order
        subst = re.sub(
            r'{"outputs": {"Identity.?.?": {"name": "Identity.?.?"}, '
            r'"Identity.?.?": {"name": "Identity.?.?"}, '
            r'"Identity.?.?": {"name": "Identity.?.?"}, '
            r'"Identity.?.?": {"name": "Identity.?.?"}}}', r'{"outputs": {"Identity": {"name": "Identity"}, '
            r'"Identity_1": {"name": "Identity_1"}, '
            r'"Identity_2": {"name": "Identity_2"}, '
            r'"Identity_3": {"name": "Identity_3"}}}', json)
        j.write(subst)
    return f, None


def add_tflite_metadata(file, metadata, num_outputs):
    # Add metadata to *.tflite models per https://www.tensorflow.org/lite/models/convert/metadata
    with contextlib.suppress(ImportError):
        # check_requirements('tflite_support')
        from tflite_support import flatbuffers
        from tflite_support import metadata as _metadata
        from tflite_support import metadata_schema_py_generated as _metadata_fb

        tmp_file = Path('/tmp/meta.txt')
        with open(tmp_file, 'w') as meta_f:
            meta_f.write(str(metadata))

        model_meta = _metadata_fb.ModelMetadataT()
        label_file = _metadata_fb.AssociatedFileT()
        label_file.name = tmp_file.name
        model_meta.associatedFiles = [label_file]

        subgraph = _metadata_fb.SubGraphMetadataT()
        subgraph.inputTensorMetadata = [_metadata_fb.TensorMetadataT()]
        subgraph.outputTensorMetadata = [_metadata_fb.TensorMetadataT()] * num_outputs
        model_meta.subgraphMetadata = [subgraph]

        b = flatbuffers.Builder(0)
        b.Finish(model_meta.Pack(b), _metadata.MetadataPopulator.METADATA_FILE_IDENTIFIER)
        metadata_buf = b.Output()

        populator = _metadata.MetadataPopulator.with_model_file(file)
        populator.load_metadata_buffer(metadata_buf)
        populator.load_associated_files([str(tmp_file)])
        populator.populate()
        tmp_file.unlink()


def pipeline_coreml(model, im, file, names, y, prefix=colorstr('CoreML Pipeline:')):
    # YOLOv5 CoreML pipeline
    import coremltools as ct
    from PIL import Image

    print(f'{prefix} starting pipeline with coremltools {ct.__version__}...')
    batch_size, ch, h, w = list(im.shape)  # BCHW
    t = time.time()

    # YOLOv5 Output shapes
    spec = model.get_spec()
    out0, out1 = iter(spec.description.output)
    if platform.system() == 'Darwin':
        img = Image.new('RGB', (w, h))  # img(192 width, 320 height)
        # img = torch.zeros((*opt.img_size, 3)).numpy()  # img size(320,192,3) iDetection
        out = model.predict({'image': img})
        out0_shape, out1_shape = out[out0.name].shape, out[out1.name].shape
    else:  # linux and windows can not run model.predict(), get sizes from pytorch output y
        s = tuple(y[0].shape)
        out0_shape, out1_shape = (s[1], s[2] - 5), (s[1], 4)  # (3780, 80), (3780, 4)

    # Checks
    nx, ny = spec.description.input[0].type.imageType.width, spec.description.input[0].type.imageType.height
    na, nc = out0_shape
    # na, nc = out0.type.multiArrayType.shape  # number anchors, classes
    assert len(names) == nc, f'{len(names)} names found for nc={nc}'  # check

    # Define output shapes (missing)
    out0.type.multiArrayType.shape[:] = out0_shape  # (3780, 80)
    out1.type.multiArrayType.shape[:] = out1_shape  # (3780, 4)
    # spec.neuralNetwork.preprocessing[0].featureName = '0'

    # Flexible input shapes
    # from coremltools.models.neural_network import flexible_shape_utils
    # s = [] # shapes
    # s.append(flexible_shape_utils.NeuralNetworkImageSize(320, 192))
    # s.append(flexible_shape_utils.NeuralNetworkImageSize(640, 384))  # (height, width)
    # flexible_shape_utils.add_enumerated_image_sizes(spec, feature_name='image', sizes=s)
    # r = flexible_shape_utils.NeuralNetworkImageSizeRange()  # shape ranges
    # r.add_height_range((192, 640))
    # r.add_width_range((192, 640))
    # flexible_shape_utils.update_image_size_range(spec, feature_name='image', size_range=r)

    # Print
    print(spec.description)

    # Model from spec
    model = ct.models.MLModel(spec)

    # 3. Create NMS protobuf
    nms_spec = ct.proto.Model_pb2.Model()
    nms_spec.specificationVersion = 5
    for i in range(2):
        decoder_output = model._spec.description.output[i].SerializeToString()
        nms_spec.description.input.add()
        nms_spec.description.input[i].ParseFromString(decoder_output)
        nms_spec.description.output.add()
        nms_spec.description.output[i].ParseFromString(decoder_output)

    nms_spec.description.output[0].name = 'confidence'
    nms_spec.description.output[1].name = 'coordinates'

    output_sizes = [nc, 4]
    for i in range(2):
        ma_type = nms_spec.description.output[i].type.multiArrayType
        ma_type.shapeRange.sizeRanges.add()
        ma_type.shapeRange.sizeRanges[0].lowerBound = 0
        ma_type.shapeRange.sizeRanges[0].upperBound = -1
        ma_type.shapeRange.sizeRanges.add()
        ma_type.shapeRange.sizeRanges[1].lowerBound = output_sizes[i]
        ma_type.shapeRange.sizeRanges[1].upperBound = output_sizes[i]
        del ma_type.shape[:]

    nms = nms_spec.nonMaximumSuppression
    nms.confidenceInputFeatureName = out0.name  # 1x507x80
    nms.coordinatesInputFeatureName = out1.name  # 1x507x4
    nms.confidenceOutputFeatureName = 'confidence'
    nms.coordinatesOutputFeatureName = 'coordinates'
    nms.iouThresholdInputFeatureName = 'iouThreshold'
    nms.confidenceThresholdInputFeatureName = 'confidenceThreshold'
    nms.iouThreshold = 0.45
    nms.confidenceThreshold = 0.25
    nms.pickTop.perClass = True
    nms.stringClassLabels.vector.extend(names.values())
    nms_model = ct.models.MLModel(nms_spec)

    # 4. Pipeline models together
    pipeline = ct.models.pipeline.Pipeline(input_features=[('image', ct.models.datatypes.Array(3, ny, nx)),
                                                           ('iouThreshold', ct.models.datatypes.Double()),
                                                           ('confidenceThreshold', ct.models.datatypes.Double())],
                                           output_features=['confidence', 'coordinates'])
    pipeline.add_model(model)
    pipeline.add_model(nms_model)

    # Correct datatypes
    pipeline.spec.description.input[0].ParseFromString(model._spec.description.input[0].SerializeToString())
    pipeline.spec.description.output[0].ParseFromString(nms_model._spec.description.output[0].SerializeToString())
    pipeline.spec.description.output[1].ParseFromString(nms_model._spec.description.output[1].SerializeToString())

    # Update metadata
    pipeline.spec.specificationVersion = 5
    pipeline.spec.description.metadata.versionString = 'https://github.com/ultralytics/yolov5'
    pipeline.spec.description.metadata.shortDescription = 'https://github.com/ultralytics/yolov5'
    pipeline.spec.description.metadata.author = 'glenn.jocher@ultralytics.com'
    pipeline.spec.description.metadata.license = 'https://github.com/ultralytics/yolov5/blob/master/LICENSE'
    pipeline.spec.description.metadata.userDefined.update({
        'classes': ','.join(names.values()),
        'iou_threshold': str(nms.iouThreshold),
        'confidence_threshold': str(nms.confidenceThreshold)})

    # Save the model
    f = file.with_suffix('.mlmodel')  # filename
    model = ct.models.MLModel(pipeline.spec)
    model.input_description['image'] = 'Input image'
    model.input_description['iouThreshold'] = f'(optional) IOU Threshold override (default: {nms.iouThreshold})'
    model.input_description['confidenceThreshold'] = \
        f'(optional) Confidence Threshold override (default: {nms.confidenceThreshold})'
    model.output_description['confidence'] = 'Boxes × Class confidence (see user-defined metadata "classes")'
    model.output_description['coordinates'] = 'Boxes × [x, y, width, height] (relative to image size)'
    model.save(f)  # pipelined
    print(f'{prefix} pipeline success ({time.time() - t:.2f}s), saved as {f} ({file_size(f):.1f} MB)')


@smart_inference_mode()
def run(
        data=ROOT / 'data/coco128.yaml',  # 'dataset.yaml path'
        weights=ROOT / 'yolov5s.pt',  # weights path
        imgsz=(640, 640),  # image (height, width)
        batch_size=1,  # batch size
        device='cpu',  # cuda device, i.e. 0 or 0,1,2,3 or cpu
        include=('torchscript', 'onnx'),  # include formats
        half=False,  # FP16 half-precision export
        inplace=False,  # set YOLOv5 Detect() inplace=True
        keras=False,  # use Keras
        optimize=False,  # TorchScript: optimize for mobile
        int8=False,  # CoreML/TF INT8 quantization
        dynamic=False,  # ONNX/TF/TensorRT: dynamic axes
        simplify=False,  # ONNX: simplify model
        opset=12,  # ONNX: opset version
        verbose=False,  # TensorRT: verbose log
        workspace=4,  # TensorRT: workspace size (GB)
        nms=False,  # TF: add NMS to model
        agnostic_nms=False,  # TF: add agnostic NMS to model
        topk_per_class=100,  # TF.js NMS: topk per class to keep
        topk_all=100,  # TF.js NMS: topk for all classes to keep
        iou_thres=0.45,  # TF.js NMS: IoU threshold
        conf_thres=0.25,  # TF.js NMS: confidence threshold
):
    t = time.time()
    include = [x.lower() for x in include]  # to lowercase
    fmts = tuple(export_formats()['Argument'][1:])  # --include arguments
    flags = [x in include for x in fmts]
    assert sum(flags) == len(include), f'ERROR: Invalid --include {include}, valid --include arguments are {fmts}'
    jit, onnx, xml, engine, coreml, saved_model, pb, tflite, edgetpu, tfjs, paddle = flags  # export booleans
    file = Path(url2file(weights) if str(weights).startswith(('http:/', 'https:/')) else weights)  # PyTorch weights

    # Load PyTorch model
    device = select_device(device)
    if half:
        assert device.type != 'cpu' or coreml, '--half only compatible with GPU export, i.e. use --device 0'
        assert not dynamic, '--half not compatible with --dynamic, i.e. use either --half or --dynamic but not both'
    model = attempt_load(weights, device=device, inplace=True, fuse=True)  # load FP32 model

    # Checks
    imgsz *= 2 if len(imgsz) == 1 else 1  # expand
    if optimize:
        assert device.type == 'cpu', '--optimize not compatible with cuda devices, i.e. use --device cpu'

    # Input
    gs = int(max(model.stride))  # grid size (max stride)
    imgsz = [check_img_size(x, gs) for x in imgsz]  # verify img_size are gs-multiples
    im = torch.zeros(batch_size, 3, *imgsz).to(device)  # image size(1,3,320,192) BCHW iDetection

    # Update model
    model.eval()
    for k, m in model.named_modules():
        if isinstance(m, Detect):
            m.inplace = inplace
            m.dynamic = dynamic
            m.export = True

    for _ in range(2):
        y = model(im)  # dry runs
    if half and not coreml:
        im, model = im.half(), model.half()  # to FP16
    shape = tuple((y[0] if isinstance(y, tuple) else y).shape)  # model output shape
    metadata = {'stride': int(max(model.stride)), 'names': model.names}  # model metadata
    LOGGER.info(f"\n{colorstr('PyTorch:')} starting from {file} with output shape {shape} ({file_size(file):.1f} MB)")

    # Exports
    f = [''] * len(fmts)  # exported filenames
    warnings.filterwarnings(action='ignore', category=torch.jit.TracerWarning)  # suppress TracerWarning
    if jit:  # TorchScript
        f[0], _ = export_torchscript(model, im, file, optimize)
    if engine:  # TensorRT required before ONNX
        f[1], _ = export_engine(model, im, file, half, dynamic, simplify, workspace, verbose)
    if onnx or xml:  # OpenVINO requires ONNX
        f[2], _ = export_onnx(model, im, file, opset, dynamic, simplify)
    if xml:  # OpenVINO
        f[3], _ = export_openvino(file, metadata, half, int8, data)
    if coreml:  # CoreML
        f[4], ct_model = export_coreml(model, im, file, int8, half, nms)
        if nms:
            pipeline_coreml(ct_model, im, file, model.names, y)
    if any((saved_model, pb, tflite, edgetpu, tfjs)):  # TensorFlow formats
        assert not tflite or not tfjs, 'TFLite and TF.js models must be exported separately, please pass only one type.'
        assert not isinstance(model, ClassificationModel), 'ClassificationModel export to TF formats not yet supported.'
        f[5], s_model = export_saved_model(model.cpu(),
                                           im,
                                           file,
                                           dynamic,
                                           tf_nms=nms or agnostic_nms or tfjs,
                                           agnostic_nms=agnostic_nms or tfjs,
                                           topk_per_class=topk_per_class,
                                           topk_all=topk_all,
                                           iou_thres=iou_thres,
                                           conf_thres=conf_thres,
                                           keras=keras)
        if pb or tfjs:  # pb prerequisite to tfjs
            f[6], _ = export_pb(s_model, file)
        if tflite or edgetpu:
            f[7], _ = export_tflite(s_model, im, file, int8 or edgetpu, data=data, nms=nms, agnostic_nms=agnostic_nms)
            if edgetpu:
                f[8], _ = export_edgetpu(file)
            add_tflite_metadata(f[8] or f[7], metadata, num_outputs=len(s_model.outputs))
        if tfjs:
            f[9], _ = export_tfjs(file, int8)
    if paddle:  # PaddlePaddle
        f[10], _ = export_paddle(model, im, file, metadata)

    # Finish
    f = [str(x) for x in f if x]  # filter out '' and None
    if any(f):
        cls, det, seg = (isinstance(model, x) for x in (ClassificationModel, DetectionModel, SegmentationModel))  # type
        det &= not seg  # segmentation models inherit from SegmentationModel(DetectionModel)
        dir = Path('segment' if seg else 'classify' if cls else '')
        h = '--half' if half else ''  # --half FP16 inference arg
        s = '# WARNING ⚠️ ClassificationModel not yet supported for PyTorch Hub AutoShape inference' if cls else \
            '# WARNING ⚠️ SegmentationModel not yet supported for PyTorch Hub AutoShape inference' if seg else ''
        LOGGER.info(f'\nExport complete ({time.time() - t:.1f}s)'
                    f"\nResults saved to {colorstr('bold', file.parent.resolve())}"
                    f"\nDetect:          python {dir / ('detect.py' if det else 'predict.py')} --weights {f[-1]} {h}"
                    f"\nValidate:        python {dir / 'val.py'} --weights {f[-1]} {h}"
                    f"\nPyTorch Hub:     model = torch.hub.load('ultralytics/yolov5', 'custom', '{f[-1]}')  {s}"
                    f'\nVisualize:       https://netron.app')
    return f  # return list of exported files/dirs


def parse_opt(known=False):
    parser = argparse.ArgumentParser()
    parser.add_argument('--data', type=str, default=ROOT / 'data/coco128.yaml', help='dataset.yaml path')
    parser.add_argument('--weights', nargs='+', type=str, default=ROOT / 'yolov5s.pt', help='model.pt path(s)')
    parser.add_argument('--imgsz', '--img', '--img-size', nargs='+', type=int, default=[640, 640], help='image (h, w)')
    parser.add_argument('--batch-size', type=int, default=1, help='batch size')
    parser.add_argument('--device', default='cpu', help='cuda device, i.e. 0 or 0,1,2,3 or cpu')
    parser.add_argument('--half', action='store_true', help='FP16 half-precision export')
    parser.add_argument('--inplace', action='store_true', help='set YOLOv5 Detect() inplace=True')
    parser.add_argument('--keras', action='store_true', help='TF: use Keras')
    parser.add_argument('--optimize', action='store_true', help='TorchScript: optimize for mobile')
    parser.add_argument('--int8', action='store_true', help='CoreML/TF/OpenVINO INT8 quantization')
    parser.add_argument('--dynamic', action='store_true', help='ONNX/TF/TensorRT: dynamic axes')
    parser.add_argument('--simplify', action='store_true', help='ONNX: simplify model')
    parser.add_argument('--opset', type=int, default=17, help='ONNX: opset version')
    parser.add_argument('--verbose', action='store_true', help='TensorRT: verbose log')
    parser.add_argument('--workspace', type=int, default=4, help='TensorRT: workspace size (GB)')
    parser.add_argument('--nms', action='store_true', help='TF: add NMS to model')
    parser.add_argument('--agnostic-nms', action='store_true', help='TF: add agnostic NMS to model')
    parser.add_argument('--topk-per-class', type=int, default=100, help='TF.js NMS: topk per class to keep')
    parser.add_argument('--topk-all', type=int, default=100, help='TF.js NMS: topk for all classes to keep')
    parser.add_argument('--iou-thres', type=float, default=0.45, help='TF.js NMS: IoU threshold')
    parser.add_argument('--conf-thres', type=float, default=0.25, help='TF.js NMS: confidence threshold')
    parser.add_argument(
        '--include',
        nargs='+',
        default=['torchscript'],
        help='torchscript, onnx, openvino, engine, coreml, saved_model, pb, tflite, edgetpu, tfjs, paddle')
    opt = parser.parse_known_args()[0] if known else parser.parse_args()
    print_args(vars(opt))
    return opt


def main(opt):
    for opt.weights in (opt.weights if isinstance(opt.weights, list) else [opt.weights]):
        run(**vars(opt))


if __name__ == '__main__':
    opt = parse_opt()
    main(opt)<|MERGE_RESOLUTION|>--- conflicted
+++ resolved
@@ -397,17 +397,9 @@
     from models.tf import TFModel
 
     LOGGER.info(f'\n{prefix} starting export with tensorflow {tf.__version__}...')
-<<<<<<< HEAD
     if tf.__version__>'2.13.1':
         helper_url = "https://github.com/ultralytics/yolov5/issues/12489"
-        LOGGER.info(f'WARNING ⚠️ using Tensorflow {tf.__version__} > 2.13.1 might cause issue when exporting the model to tflite {helper_url}') #handling issue https://github.com/ultralytics/yolov5/issues/12489
-=======
-    check_version(tf.__version__,
-                  '<=2.13.1',
-                  name='tensorflow',
-                  verbose=True,
-                  msg='https://github.com/ultralytics/yolov5/issues/12489')
->>>>>>> 1048584f
+        LOGGER.info(f'WARNING ⚠️ using Tensorflow {tf.__version__} > 2.13.1 might cause issue when exporting the model to tflite {helper_url}') # handling issue https://github.com/ultralytics/yolov5/issues/12489
     f = str(file).replace('.pt', '_saved_model')
     batch_size, ch, *imgsz = list(im.shape)  # BCHW
 
