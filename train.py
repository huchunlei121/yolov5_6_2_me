import argparse
import glob
import math
import os
import time
from pathlib import Path
from random import random

import numpy as np
import torch.distributed as dist
import torch.nn.functional as F
import torch.optim as optim
import torch.optim.lr_scheduler as lr_scheduler
import torch.utils.data
import yaml
from torch.cuda import amp
from torch.nn.parallel import DistributedDataParallel as DDP
from torch.utils.tensorboard import SummaryWriter
from tqdm import tqdm

import test  # import test.py to get mAP after each epoch
from models.yolo import Model
from utils.datasets import create_dataloader
from utils.general import (
    check_img_size, torch_distributed_zero_first, labels_to_class_weights, plot_labels, check_anchors,
    labels_to_image_weights, compute_loss, plot_images, fitness, strip_optimizer, plot_results,
    get_latest_run, check_git_status, check_file, increment_dir, print_mutation)
from utils.google_utils import attempt_download
from utils.torch_utils import init_seeds, ModelEMA, select_device

# Hyperparameters
hyp = {'lr0': 0.01,  # initial learning rate (SGD=1E-2, Adam=1E-3)
       'momentum': 0.937,  # SGD momentum/Adam beta1
       'weight_decay': 5e-4,  # optimizer weight decay
       'giou': 0.05,  # GIoU loss gain
       'cls': 0.5,  # cls loss gain
       'cls_pw': 1.0,  # cls BCELoss positive_weight
       'obj': 1.0,  # obj loss gain (scale with pixels)
       'obj_pw': 1.0,  # obj BCELoss positive_weight
       'iou_t': 0.20,  # IoU training threshold
       'anchor_t': 4.0,  # anchor-multiple threshold
       'fl_gamma': 0.0,  # focal loss gamma (efficientDet default gamma=1.5)
       'hsv_h': 0.015,  # image HSV-Hue augmentation (fraction)
       'hsv_s': 0.7,  # image HSV-Saturation augmentation (fraction)
       'hsv_v': 0.4,  # image HSV-Value augmentation (fraction)
       'degrees': 0.0,  # image rotation (+/- deg)
       'translate': 0.5,  # image translation (+/- fraction)
       'scale': 0.5,  # image scale (+/- gain)
       'shear': 0.0,  # image shear (+/- deg)
       'perspective': 0.0,  # image perspective (+/- fraction), range 0-0.001
       'flipud': 0.0,  # image flip up-down (probability)
       'fliplr': 0.5,  # image flip left-right (probability)
       'mixup': 0.0}  # image mixup (probability)


def train(hyp, opt, device, tb_writer=None):
    print(f'Hyperparameters {hyp}')
    log_dir = tb_writer.log_dir if tb_writer else 'runs/evolve'  # run directory
    wdir = str(Path(log_dir) / 'weights') + os.sep  # weights directory
    os.makedirs(wdir, exist_ok=True)
    last = wdir + 'last.pt'
    best = wdir + 'best.pt'
    results_file = log_dir + os.sep + 'results.txt'
    epochs, batch_size, total_batch_size, weights, rank = \
<<<<<<< HEAD
            opt.epochs, opt.batch_size, opt.total_batch_size, opt.weights, opt.global_rank
    # TODO: Init DDP logging. Only the first process is allowed to log.
    # Since I see lots of print here, the logging configuration is skipped here. We may see repeated outputs.
=======
        opt.epochs, opt.batch_size, opt.total_batch_size, opt.weights, opt.local_rank
    # TODO: Use DDP logging. Only the first process is allowed to log.
>>>>>>> d5b6416c

    # Save run settings
    with open(Path(log_dir) / 'hyp.yaml', 'w') as f:
        yaml.dump(hyp, f, sort_keys=False)
    with open(Path(log_dir) / 'opt.yaml', 'w') as f:
        yaml.dump(vars(opt), f, sort_keys=False)

    # Configure
    cuda = device.type != 'cpu'
    init_seeds(2 + rank)
    with open(opt.data) as f:
        data_dict = yaml.load(f, Loader=yaml.FullLoader)  # model dict
    train_path = data_dict['train']
    test_path = data_dict['val']
    nc, names = (1, ['item']) if opt.single_cls else (int(data_dict['nc']), data_dict['names'])  # number classes, names
    assert len(names) == nc, '%g names found for nc=%g dataset in %s' % (len(names), nc, opt.data)  # check

    # Remove previous results
    if rank in [-1, 0]:
        for f in glob.glob('*_batch*.jpg') + glob.glob(results_file):
            os.remove(f)

    # Create model
    model = Model(opt.cfg, nc=nc).to(device)

    # Image sizes
    gs = int(max(model.stride))  # grid size (max stride)
    imgsz, imgsz_test = [check_img_size(x, gs) for x in opt.img_size]  # verify imgsz are gs-multiples

    # Optimizer
    nbs = 64  # nominal batch size
    # default DDP implementation is slow for accumulation according to: https://pytorch.org/docs/stable/notes/ddp.html
    # all-reduce operation is carried out during loss.backward().
    # Thus, there would be redundant all-reduce communications in a accumulation procedure,
    # which means, the result is still right but the training speed gets slower.
    # TODO: If acceleration is needed, there is an implementation of allreduce_post_accumulation
    # in https://github.com/NVIDIA/DeepLearningExamples/blob/master/PyTorch/LanguageModeling/BERT/run_pretraining.py
    accumulate = max(round(nbs / total_batch_size), 1)  # accumulate loss before optimizing
    hyp['weight_decay'] *= total_batch_size * accumulate / nbs  # scale weight_decay

    pg0, pg1, pg2 = [], [], []  # optimizer parameter groups
    for k, v in model.named_parameters():
        if v.requires_grad:
            if '.bias' in k:
                pg2.append(v)  # biases
            elif '.weight' in k and '.bn' not in k:
                pg1.append(v)  # apply weight decay
            else:
                pg0.append(v)  # all else

    if opt.adam:
        optimizer = optim.Adam(pg0, lr=hyp['lr0'], betas=(hyp['momentum'], 0.999))  # adjust beta1 to momentum
    else:
        optimizer = optim.SGD(pg0, lr=hyp['lr0'], momentum=hyp['momentum'], nesterov=True)

    optimizer.add_param_group({'params': pg1, 'weight_decay': hyp['weight_decay']})  # add pg1 with weight_decay
    optimizer.add_param_group({'params': pg2})  # add pg2 (biases)
    print('Optimizer groups: %g .bias, %g conv.weight, %g other' % (len(pg2), len(pg1), len(pg0)))
    del pg0, pg1, pg2

    # Scheduler https://arxiv.org/pdf/1812.01187.pdf
    # https://pytorch.org/docs/stable/_modules/torch/optim/lr_scheduler.html#OneCycleLR
    lf = lambda x: (((1 + math.cos(x * math.pi / epochs)) / 2) ** 1.0) * 0.8 + 0.2  # cosine
    scheduler = lr_scheduler.LambdaLR(optimizer, lr_lambda=lf)
    # plot_lr_scheduler(optimizer, scheduler, epochs)

    # Load Model
    with torch_distributed_zero_first(rank):
        attempt_download(weights)
    start_epoch, best_fitness = 0, 0.0
    if weights.endswith('.pt'):  # pytorch format
        ckpt = torch.load(weights, map_location=device)  # load checkpoint

        # load model
        try:
            exclude = ['anchor']  # exclude keys
            ckpt['model'] = {k: v for k, v in ckpt['model'].float().state_dict().items()
                             if k in model.state_dict() and not any(x in k for x in exclude)
                             and model.state_dict()[k].shape == v.shape}
            model.load_state_dict(ckpt['model'], strict=False)
            print('Transferred %g/%g items from %s' % (len(ckpt['model']), len(model.state_dict()), weights))
        except KeyError as e:
            s = "%s is not compatible with %s. This may be due to model differences or %s may be out of date. " \
                "Please delete or update %s and try again, or use --weights '' to train from scratch." \
                % (weights, opt.cfg, weights, weights)
            raise KeyError(s) from e

        # load optimizer
        if ckpt['optimizer'] is not None:
            optimizer.load_state_dict(ckpt['optimizer'])
            best_fitness = ckpt['best_fitness']

        # load results
        if ckpt.get('training_results') is not None:
            with open(results_file, 'w') as file:
                file.write(ckpt['training_results'])  # write results.txt

        # epochs
        start_epoch = ckpt['epoch'] + 1
        if epochs < start_epoch:
            print('%s has been trained for %g epochs. Fine-tuning for %g additional epochs.' %
                  (weights, ckpt['epoch'], epochs))
            epochs += ckpt['epoch']  # finetune additional epochs

        del ckpt

    # DP mode
    if cuda and rank == -1 and torch.cuda.device_count() > 1:
        model = torch.nn.DataParallel(model)

    # SyncBatchNorm
    if opt.sync_bn and cuda and rank != -1:
        model = torch.nn.SyncBatchNorm.convert_sync_batchnorm(model).to(device)
        print('Using SyncBatchNorm()')

    # Exponential moving average
    ema = ModelEMA(model) if rank in [-1, 0] else None

    # DDP mode
<<<<<<< HEAD
    if device.type != 'cpu' and rank != -1:
        model = DDP(model, device_ids=[opt.local_rank], output_device=(opt.local_rank))
=======
    if cuda and rank != -1:
        model = DDP(model, device_ids=[rank], output_device=rank)
>>>>>>> d5b6416c

    # Trainloader
    dataloader, dataset = create_dataloader(train_path, imgsz, batch_size, gs, opt, hyp=hyp, augment=True,
                                            cache=opt.cache_images, rect=opt.rect, local_rank=rank,
                                            world_size=opt.world_size)
    mlc = np.concatenate(dataset.labels, 0)[:, 0].max()  # max label class
    nb = len(dataloader)  # number of batches
    assert mlc < nc, 'Label class %g exceeds nc=%g in %s. Possible class labels are 0-%g' % (mlc, nc, opt.data, nc - 1)

    # Testloader
    if rank in [-1, 0]:
        # local_rank is set to -1. Because only the first process is expected to do evaluation.
        testloader = create_dataloader(test_path, imgsz_test, total_batch_size, gs, opt, hyp=hyp, augment=False,
                                       cache=opt.cache_images, rect=True, local_rank=-1, world_size=opt.world_size)[0]

    # Model parameters
    hyp['cls'] *= nc / 80.  # scale coco-tuned hyp['cls'] to current dataset
    model.nc = nc  # attach number of classes to model
    model.hyp = hyp  # attach hyperparameters to model
    model.gr = 1.0  # giou loss ratio (obj_loss = 1.0 or giou)
    model.class_weights = labels_to_class_weights(dataset.labels, nc).to(device)  # attach class weights
    model.names = names

    # Class frequency
    if rank in [-1, 0]:
        labels = np.concatenate(dataset.labels, 0)
        c = torch.tensor(labels[:, 0])  # classes
        # cf = torch.bincount(c.long(), minlength=nc) + 1.
        # model._initialize_biases(cf.to(device))
        plot_labels(labels, save_dir=log_dir)
        if tb_writer:
            # tb_writer.add_hparams(hyp, {})  # causes duplicate https://github.com/ultralytics/yolov5/pull/384
            tb_writer.add_histogram('classes', c, 0)

        # Check anchors
        if not opt.noautoanchor:
            check_anchors(dataset, model=model, thr=hyp['anchor_t'], imgsz=imgsz)

    # Start training
    t0 = time.time()
    nw = max(3 * nb, 1e3)  # number of warmup iterations, max(3 epochs, 1k iterations)
    # nw = min(nw, (epochs - start_epoch) / 2 * nb)  # limit warmup to < 1/2 of training
    maps = np.zeros(nc)  # mAP per class
    results = (0, 0, 0, 0, 0, 0, 0)  # 'P', 'R', 'mAP', 'F1', 'val GIoU', 'val Objectness', 'val Classification'
    scheduler.last_epoch = start_epoch - 1  # do not move
    scaler = amp.GradScaler(enabled=cuda)
    if rank in [0, -1]:
        print('Image sizes %g train, %g test' % (imgsz, imgsz_test))
        print('Using %g dataloader workers' % dataloader.num_workers)
        print('Starting training for %g epochs...' % epochs)
    # torch.autograd.set_detect_anomaly(True)
    for epoch in range(start_epoch, epochs):  # epoch ------------------------------------------------------------------
        model.train()

        # Update image weights (optional)
        if dataset.image_weights:
            # Generate indices
            if rank in [-1, 0]:
                w = model.class_weights.cpu().numpy() * (1 - maps) ** 2  # class weights
                image_weights = labels_to_image_weights(dataset.labels, nc=nc, class_weights=w)
                dataset.indices = random.choices(range(dataset.n), weights=image_weights,
                                                 k=dataset.n)  # rand weighted idx
            # Broadcast if DDP
            if rank != -1:
                indices = torch.zeros([dataset.n], dtype=torch.int)
                if rank == 0:
                    indices[:] = torch.from_tensor(dataset.indices, dtype=torch.int)
                dist.broadcast(indices, 0)
                if rank != 0:
                    dataset.indices = indices.cpu().numpy()

        # Update mosaic border
        # b = int(random.uniform(0.25 * imgsz, 0.75 * imgsz + gs) // gs * gs)
        # dataset.mosaic_border = [b - imgsz, -b]  # height, width borders

        mloss = torch.zeros(4, device=device)  # mean losses
        if rank != -1:
            dataloader.sampler.set_epoch(epoch)
        pbar = enumerate(dataloader)
        if rank in [-1, 0]:
            print(('\n' + '%10s' * 8) % ('Epoch', 'gpu_mem', 'GIoU', 'obj', 'cls', 'total', 'targets', 'img_size'))
            pbar = tqdm(pbar, total=nb)  # progress bar
        optimizer.zero_grad()
        for i, (imgs, targets, paths, _) in pbar:  # batch -------------------------------------------------------------
            ni = i + nb * epoch  # number integrated batches (since train start)
            imgs = imgs.to(device, non_blocking=True).float() / 255.0  # uint8 to float32, 0-255 to 0.0-1.0

            # Warmup
            if ni <= nw:
                xi = [0, nw]  # x interp
                # model.gr = np.interp(ni, xi, [0.0, 1.0])  # giou loss ratio (obj_loss = 1.0 or giou)
                accumulate = max(1, np.interp(ni, xi, [1, nbs / total_batch_size]).round())
                for j, x in enumerate(optimizer.param_groups):
                    # bias lr falls from 0.1 to lr0, all other lrs rise from 0.0 to lr0
                    x['lr'] = np.interp(ni, xi, [0.1 if j == 2 else 0.0, x['initial_lr'] * lf(epoch)])
                    if 'momentum' in x:
                        x['momentum'] = np.interp(ni, xi, [0.9, hyp['momentum']])

            # Multi-scale
            if opt.multi_scale:
                sz = random.randrange(imgsz * 0.5, imgsz * 1.5 + gs) // gs * gs  # size
                sf = sz / max(imgs.shape[2:])  # scale factor
                if sf != 1:
                    ns = [math.ceil(x * sf / gs) * gs for x in imgs.shape[2:]]  # new shape (stretched to gs-multiple)
                    imgs = F.interpolate(imgs, size=ns, mode='bilinear', align_corners=False)

            # Autocast
            with amp.autocast(enabled=cuda):
                # Forward
                pred = model(imgs)

                # Loss
                loss, loss_items = compute_loss(pred, targets.to(device), model)  # scaled by batch_size
                if rank != -1:
                    loss *= opt.world_size  # gradient averaged between devices in DDP mode
                # if not torch.isfinite(loss):
                #     print('WARNING: non-finite loss, ending training ', loss_items)
                #     return results

            # Backward
            scaler.scale(loss).backward()

            # Optimize
            if ni % accumulate == 0:
                scaler.step(optimizer)  # optimizer.step
                scaler.update()
                optimizer.zero_grad()
                if ema is not None:
                    ema.update(model)

            # Print
            if rank in [-1, 0]:
                mloss = (mloss * i + loss_items) / (i + 1)  # update mean losses
                mem = '%.3gG' % (torch.cuda.memory_reserved() / 1E9 if torch.cuda.is_available() else 0)  # (GB)
                s = ('%10s' * 2 + '%10.4g' * 6) % (
                    '%g/%g' % (epoch, epochs - 1), mem, *mloss, targets.shape[0], imgs.shape[-1])
                pbar.set_description(s)

                # Plot
                if ni < 3:
                    f = str(Path(log_dir) / ('train_batch%g.jpg' % ni))  # filename
                    result = plot_images(images=imgs, targets=targets, paths=paths, fname=f)
                    if tb_writer and result is not None:
                        tb_writer.add_image(f, result, dataformats='HWC', global_step=epoch)
                        # tb_writer.add_graph(model, imgs)  # add model to tensorboard

            # end batch ------------------------------------------------------------------------------------------------

        # Scheduler
        scheduler.step()

        # DDP process 0 or single-GPU
        if rank in [-1, 0]:
            # mAP
            if ema is not None:
                ema.update_attr(model, include=['yaml', 'nc', 'hyp', 'gr', 'names', 'stride'])
            final_epoch = epoch + 1 == epochs
            if not opt.notest or final_epoch:  # Calculate mAP
                results, maps, times = test.test(opt.data,
                                                 batch_size=total_batch_size,
                                                 imgsz=imgsz_test,
                                                 save_json=final_epoch and opt.data.endswith(os.sep + 'coco.yaml'),
                                                 model=ema.ema.module if hasattr(ema.ema, 'module') else ema.ema,
                                                 single_cls=opt.single_cls,
                                                 dataloader=testloader,
                                                 save_dir=log_dir)

            # Write
            with open(results_file, 'a') as f:
                f.write(s + '%10.4g' * 7 % results + '\n')  # P, R, mAP, F1, test_losses=(GIoU, obj, cls)
            if len(opt.name) and opt.bucket:
                os.system('gsutil cp %s gs://%s/results/results%s.txt' % (results_file, opt.bucket, opt.name))

            # Tensorboard
            if tb_writer:
                tags = ['train/giou_loss', 'train/obj_loss', 'train/cls_loss',
                        'metrics/precision', 'metrics/recall', 'metrics/mAP_0.5', 'metrics/mAP_0.5:0.95',
                        'val/giou_loss', 'val/obj_loss', 'val/cls_loss']
                for x, tag in zip(list(mloss[:-1]) + list(results), tags):
                    tb_writer.add_scalar(tag, x, epoch)

            # Update best mAP
            fi = fitness(np.array(results).reshape(1, -1))  # fitness_i = weighted combination of [P, R, mAP, F1]
            if fi > best_fitness:
                best_fitness = fi

            # Save model
            save = (not opt.nosave) or (final_epoch and not opt.evolve)
            if save:
                with open(results_file, 'r') as f:  # create checkpoint
                    ckpt = {'epoch': epoch,
                            'best_fitness': best_fitness,
                            'training_results': f.read(),
                            'model': ema.ema.module if hasattr(ema, 'module') else ema.ema,
                            'optimizer': None if final_epoch else optimizer.state_dict()}

                # Save last, best and delete
                torch.save(ckpt, last)
                if best_fitness == fi:
                    torch.save(ckpt, best)
                del ckpt
        # end epoch ----------------------------------------------------------------------------------------------------
    # end training

    if rank in [-1, 0]:
        # Strip optimizers
        n = ('_' if len(opt.name) and not opt.name.isnumeric() else '') + opt.name
        fresults, flast, fbest = 'results%s.txt' % n, wdir + 'last%s.pt' % n, wdir + 'best%s.pt' % n
        for f1, f2 in zip([wdir + 'last.pt', wdir + 'best.pt', 'results.txt'], [flast, fbest, fresults]):
            if os.path.exists(f1):
                os.rename(f1, f2)  # rename
                ispt = f2.endswith('.pt')  # is *.pt
                strip_optimizer(f2) if ispt else None  # strip optimizer
                os.system('gsutil cp %s gs://%s/weights' % (f2, opt.bucket)) if opt.bucket and ispt else None  # upload
        # Finish
        if not opt.evolve:
            plot_results(save_dir=log_dir)  # save as results.png
        print('%g epochs completed in %.3f hours.\n' % (epoch - start_epoch + 1, (time.time() - t0) / 3600))

    dist.destroy_process_group() if rank not in [-1, 0] else None
    torch.cuda.empty_cache()
    return results


if __name__ == '__main__':
    parser = argparse.ArgumentParser()
    parser.add_argument('--cfg', type=str, default='models/yolov5s.yaml', help='model.yaml path')
    parser.add_argument('--data', type=str, default='data/coco128.yaml', help='data.yaml path')
    parser.add_argument('--hyp', type=str, default='', help='hyp.yaml path (optional)')
    parser.add_argument('--epochs', type=int, default=300)
    parser.add_argument('--batch-size', type=int, default=16, help='total batch size for all GPUs')
    parser.add_argument('--img-size', nargs='+', type=int, default=[640, 640], help='train,test sizes')
    parser.add_argument('--rect', action='store_true', help='rectangular training')
    parser.add_argument('--resume', nargs='?', const='get_last', default=False,
                        help='resume from given path/last.pt, or most recent run if blank')
    parser.add_argument('--nosave', action='store_true', help='only save final checkpoint')
    parser.add_argument('--notest', action='store_true', help='only test final epoch')
    parser.add_argument('--noautoanchor', action='store_true', help='disable autoanchor check')
    parser.add_argument('--evolve', action='store_true', help='evolve hyperparameters')
    parser.add_argument('--bucket', type=str, default='', help='gsutil bucket')
    parser.add_argument('--cache-images', action='store_true', help='cache images for faster training')
    parser.add_argument('--weights', type=str, default='', help='initial weights path')
    parser.add_argument('--name', default='', help='renames results.txt to results_name.txt if supplied')
    parser.add_argument('--device', default='', help='cuda device, i.e. 0 or 0,1,2,3 or cpu')
    parser.add_argument('--multi-scale', action='store_true', help='vary img-size +/- 50%%')
    parser.add_argument('--single-cls', action='store_true', help='train as single-class dataset')
    parser.add_argument('--adam', action='store_true', help='use torch.optim.Adam() optimizer')
    parser.add_argument('--sync-bn', action='store_true', help='use SyncBatchNorm, only available in DDP mode')
    parser.add_argument('--local_rank', type=int, default=-1, help='DDP parameter, do not modify')
    opt = parser.parse_args()

    # Resume
    last = get_latest_run() if opt.resume == 'get_last' else opt.resume  # resume from most recent run
    if last and not opt.weights:
        print(f'Resuming training from {last}')
    opt.weights = last if opt.resume and not opt.weights else opt.weights
<<<<<<< HEAD
    if opt.local_rank == -1 or (opt.local_rank == 0 and os.environ["RANK"] == "0"):
=======

    if opt.local_rank in [-1, 0]:
>>>>>>> d5b6416c
        check_git_status()
    opt.cfg = check_file(opt.cfg)  # check file
    opt.data = check_file(opt.data)  # check file
    if opt.hyp:  # update hyps
        opt.hyp = check_file(opt.hyp)  # check file
        with open(opt.hyp) as f:
            hyp.update(yaml.load(f, Loader=yaml.FullLoader))  # update hyps
    opt.img_size.extend([opt.img_size[-1]] * (2 - len(opt.img_size)))  # extend to 2 sizes (train, test)
    device = select_device(opt.device, batch_size=opt.batch_size)
    opt.total_batch_size = opt.batch_size
    opt.world_size = 1
<<<<<<< HEAD
    opt.global_rank = -1
    if device.type == 'cpu':
        mixed_precision = False
    elif opt.local_rank != -1:
        # DDP mode
=======

    # DDP mode
    if opt.local_rank != -1:
>>>>>>> d5b6416c
        assert torch.cuda.device_count() > opt.local_rank
        torch.cuda.set_device(opt.local_rank)
        device = torch.device('cuda', opt.local_rank)
        dist.init_process_group(backend='nccl', init_method='env://')  # distributed backend
        opt.world_size = dist.get_world_size()
<<<<<<< HEAD
        opt.global_rank = dist.get_rank()
        assert opt.batch_size % opt.world_size == 0, "Batch size is not a multiple of the number of devices given!"
=======
        assert opt.batch_size % opt.world_size == 0, '--batch-size must be multiple of CUDA device count'
>>>>>>> d5b6416c
        opt.batch_size = opt.total_batch_size // opt.world_size

    print(opt)

    # Train
    if not opt.evolve:
<<<<<<< HEAD
        if opt.global_rank in [-1, 0]:
=======
        tb_writer = None
        if opt.local_rank in [-1, 0]:
>>>>>>> d5b6416c
            print('Start Tensorboard with "tensorboard --logdir=runs", view at http://localhost:6006/')
            tb_writer = SummaryWriter(log_dir=increment_dir('runs/exp', opt.name))

        train(hyp, opt, device, tb_writer)

    # Evolve hyperparameters (optional)
    else:
        # Hyperparameter evolution metadata (mutation scale 0-1, lower_limit, upper_limit)
        meta = {'lr0': (1, 1e-5, 1e-1),  # initial learning rate (SGD=1E-2, Adam=1E-3)
                'momentum': (0.1, 0.6, 0.98),  # SGD momentum/Adam beta1
                'weight_decay': (1, 0.0, 0.001),  # optimizer weight decay
                'giou': (1, 0.02, 0.2),  # GIoU loss gain
                'cls': (1, 0.2, 4.0),  # cls loss gain
                'cls_pw': (1, 0.5, 2.0),  # cls BCELoss positive_weight
                'obj': (1, 0.2, 4.0),  # obj loss gain (scale with pixels)
                'obj_pw': (1, 0.5, 2.0),  # obj BCELoss positive_weight
                'iou_t': (0, 0.1, 0.7),  # IoU training threshold
                'anchor_t': (1, 2.0, 8.0),  # anchor-multiple threshold
                'fl_gamma': (0, 0.0, 2.0),  # focal loss gamma (efficientDet default gamma=1.5)
                'hsv_h': (1, 0.0, 0.1),  # image HSV-Hue augmentation (fraction)
                'hsv_s': (1, 0.0, 0.9),  # image HSV-Saturation augmentation (fraction)
                'hsv_v': (1, 0.0, 0.9),  # image HSV-Value augmentation (fraction)
                'degrees': (1, 0.0, 45.0),  # image rotation (+/- deg)
                'translate': (1, 0.0, 0.9),  # image translation (+/- fraction)
                'scale': (1, 0.0, 0.9),  # image scale (+/- gain)
                'shear': (1, 0.0, 10.0),  # image shear (+/- deg)
                'perspective': (1, 0.0, 0.001),  # image perspective (+/- fraction), range 0-0.001
                'flipud': (0, 0.0, 1.0),  # image flip up-down (probability)
                'fliplr': (1, 0.0, 1.0),  # image flip left-right (probability)
                'mixup': (1, 0.0, 1.0)}  # image mixup (probability)

        assert opt.local_rank == -1, 'DDP mode not implemented for --evolve'
        opt.notest, opt.nosave = True, True  # only test/save final epoch
        # ei = [isinstance(x, (int, float)) for x in hyp.values()]  # evolvable indices
        yaml_file = Path('runs/evolve/hyp_evolved.yaml')  # save best result here
        if opt.bucket:
            os.system('gsutil cp gs://%s/evolve.txt .' % opt.bucket)  # download evolve.txt if exists

        for _ in range(100):  # generations to evolve
            if os.path.exists('evolve.txt'):  # if evolve.txt exists: select best hyps and mutate
                # Select parent(s)
                parent = 'single'  # parent selection method: 'single' or 'weighted'
                x = np.loadtxt('evolve.txt', ndmin=2)
                n = min(5, len(x))  # number of previous results to consider
                x = x[np.argsort(-fitness(x))][:n]  # top n mutations
                w = fitness(x) - fitness(x).min()  # weights
                if parent == 'single' or len(x) == 1:
                    # x = x[random.randint(0, n - 1)]  # random selection
                    x = x[random.choices(range(n), weights=w)[0]]  # weighted selection
                elif parent == 'weighted':
                    x = (x * w.reshape(n, 1)).sum(0) / w.sum()  # weighted combination

                # Mutate
                mp, s = 0.9, 0.2  # mutation probability, sigma
                npr = np.random
                npr.seed(int(time.time()))
                g = np.array([x[0] for x in meta.values()])  # gains 0-1
                ng = len(meta)
                v = np.ones(ng)
                while all(v == 1):  # mutate until a change occurs (prevent duplicates)
                    v = (g * (npr.random(ng) < mp) * npr.randn(ng) * npr.random() * s + 1).clip(0.3, 3.0)
                for i, k in enumerate(hyp.keys()):  # plt.hist(v.ravel(), 300)
                    hyp[k] = float(x[i + 7] * v[i])  # mutate

            # Constrain to limits
            for k, v in meta.items():
                hyp[k] = max(hyp[k], v[1])  # lower limit
                hyp[k] = min(hyp[k], v[2])  # upper limit
                hyp[k] = round(hyp[k], 5)  # significant digits

            # Train mutation
            results = train(hyp.copy(), opt, device)

            # Write mutation results
            print_mutation(hyp.copy(), results, yaml_file, opt.bucket)

        # Plot results
        plot_evolution(yaml_file)
        print('Hyperparameter evolution complete. Best results saved as: %s\nCommand to train a new model with these '
              'hyperparameters: $ python train.py --hyp %s' % (yaml_file, yaml_file))<|MERGE_RESOLUTION|>--- conflicted
+++ resolved
@@ -62,15 +62,10 @@
     best = wdir + 'best.pt'
     results_file = log_dir + os.sep + 'results.txt'
     epochs, batch_size, total_batch_size, weights, rank = \
-<<<<<<< HEAD
-            opt.epochs, opt.batch_size, opt.total_batch_size, opt.weights, opt.global_rank
-    # TODO: Init DDP logging. Only the first process is allowed to log.
-    # Since I see lots of print here, the logging configuration is skipped here. We may see repeated outputs.
-=======
-        opt.epochs, opt.batch_size, opt.total_batch_size, opt.weights, opt.local_rank
+        opt.epochs, opt.batch_size, opt.total_batch_size, opt.weights, opt.global_rank
+    
     # TODO: Use DDP logging. Only the first process is allowed to log.
->>>>>>> d5b6416c
-
+    
     # Save run settings
     with open(Path(log_dir) / 'hyp.yaml', 'w') as f:
         yaml.dump(hyp, f, sort_keys=False)
@@ -189,13 +184,8 @@
     ema = ModelEMA(model) if rank in [-1, 0] else None
 
     # DDP mode
-<<<<<<< HEAD
-    if device.type != 'cpu' and rank != -1:
+    if cuda and rank != -1:
         model = DDP(model, device_ids=[opt.local_rank], output_device=(opt.local_rank))
-=======
-    if cuda and rank != -1:
-        model = DDP(model, device_ids=[rank], output_device=rank)
->>>>>>> d5b6416c
 
     # Trainloader
     dataloader, dataset = create_dataloader(train_path, imgsz, batch_size, gs, opt, hyp=hyp, augment=True,
@@ -452,12 +442,7 @@
     if last and not opt.weights:
         print(f'Resuming training from {last}')
     opt.weights = last if opt.resume and not opt.weights else opt.weights
-<<<<<<< HEAD
-    if opt.local_rank == -1 or (opt.local_rank == 0 and os.environ["RANK"] == "0"):
-=======
-
-    if opt.local_rank in [-1, 0]:
->>>>>>> d5b6416c
+    if opt.local_rank == -1 or ("RANK" in os.environ and os.environ["RANK"] == "0"):
         check_git_status()
     opt.cfg = check_file(opt.cfg)  # check file
     opt.data = check_file(opt.data)  # check file
@@ -469,40 +454,24 @@
     device = select_device(opt.device, batch_size=opt.batch_size)
     opt.total_batch_size = opt.batch_size
     opt.world_size = 1
-<<<<<<< HEAD
     opt.global_rank = -1
-    if device.type == 'cpu':
-        mixed_precision = False
-    elif opt.local_rank != -1:
-        # DDP mode
-=======
-
     # DDP mode
     if opt.local_rank != -1:
->>>>>>> d5b6416c
         assert torch.cuda.device_count() > opt.local_rank
         torch.cuda.set_device(opt.local_rank)
         device = torch.device('cuda', opt.local_rank)
         dist.init_process_group(backend='nccl', init_method='env://')  # distributed backend
         opt.world_size = dist.get_world_size()
-<<<<<<< HEAD
         opt.global_rank = dist.get_rank()
-        assert opt.batch_size % opt.world_size == 0, "Batch size is not a multiple of the number of devices given!"
-=======
         assert opt.batch_size % opt.world_size == 0, '--batch-size must be multiple of CUDA device count'
->>>>>>> d5b6416c
         opt.batch_size = opt.total_batch_size // opt.world_size
 
     print(opt)
 
     # Train
     if not opt.evolve:
-<<<<<<< HEAD
+        tb_writer = None
         if opt.global_rank in [-1, 0]:
-=======
-        tb_writer = None
-        if opt.local_rank in [-1, 0]:
->>>>>>> d5b6416c
             print('Start Tensorboard with "tensorboard --logdir=runs", view at http://localhost:6006/')
             tb_writer = SummaryWriter(log_dir=increment_dir('runs/exp', opt.name))
 
