--- conflicted
+++ resolved
@@ -32,18 +32,15 @@
 from utils.google_utils import attempt_download
 from utils.loss import ComputeLoss
 from utils.plots import plot_images, plot_labels, plot_results, plot_evolution
-<<<<<<< HEAD
-from utils.torch_utils import ModelEMA, select_device, intersect_dicts, torch_distributed_zero_first
+from utils.torch_utils import ModelEMA, select_device, intersect_dicts, torch_distributed_zero_first, is_parallel
 from utils.wandb_logging.wandb_utils import WandbLogger, get_id_and_model_name
-=======
-from utils.torch_utils import ModelEMA, select_device, intersect_dicts, torch_distributed_zero_first, is_parallel
->>>>>>> efa4946d
 
 logger = logging.getLogger(__name__)
 
 
 def train(hyp, opt, device, tb_writer=None):
-    logger.info(colorstr('hyperparameters: ') + ', '.join(f'{k}={v}' for k, v in hyp.items()))
+    logger.info(colorstr('hyperparameters: ') +
+                ', '.join(f'{k}={v}' for k, v in hyp.items()))
     save_dir, epochs, batch_size, total_batch_size, weights, rank = \
         Path(opt.save_dir), opt.epochs, opt.batch_size, opt.total_batch_size, opt.weights, opt.global_rank
 
@@ -68,18 +65,21 @@
         data_dict = yaml.load(f, Loader=yaml.SafeLoader)  # data dict
     is_coco = opt.data.endswith('coco.yaml')
     nc = 1 if opt.single_cls else int(data_dict['nc'])  # number of classes
-    names = ['item'] if opt.single_cls and len(data_dict['names']) != 1 else data_dict['names']  # class names
-    assert len(names) == nc, '%g names found for nc=%g dataset in %s' % (len(names), nc, opt.data)  # check
+    names = ['item'] if opt.single_cls and len(
+        data_dict['names']) != 1 else data_dict['names']  # class names
+    assert len(names) == nc, '%g names found for nc=%g dataset in %s' % (
+        len(names), nc, opt.data)  # check
     # Logging- Doing this before checking the dataset. In case artifact links are being used, they need to be downloaded
     if rank in [-1, 0]:
         opt.hyp = hyp  # add hyperparameters
         run_id = ckpt.get('wandb_id') if 'ckpt' in locals() else None
-        wandb_logger = WandbLogger(opt, Path(opt.save_dir).stem, run_id, data_dict)
+        wandb_logger = WandbLogger(
+            opt, Path(opt.save_dir).stem, run_id, data_dict)
         if wandb_logger.wandb:
             import wandb
-            weights = opt.weights # WandbLogger might update weights path 
+            weights = opt.weights  # WandbLogger might update weights path
     loggers = {'wandb': wandb_logger.wandb}  # loggers dict
-    
+
     # Model
     pretrained = weights.endswith('.pt')
     if pretrained:
@@ -87,16 +87,21 @@
             attempt_download(weights)  # download if not found locally
         ckpt = torch.load(weights, map_location=device)  # load checkpoint
         if hyp.get('anchors'):
-            ckpt['model'].yaml['anchors'] = round(hyp['anchors'])  # force autoanchor
-        model = Model(opt.cfg or ckpt['model'].yaml, ch=3, nc=nc).to(device)  # create
-        exclude = ['anchor'] if opt.cfg or hyp.get('anchors') else []  # exclude keys
+            ckpt['model'].yaml['anchors'] = round(
+                hyp['anchors'])  # force autoanchor
+        model = Model(opt.cfg or ckpt['model'].yaml,
+                      ch=3, nc=nc).to(device)  # create
+        exclude = ['anchor'] if opt.cfg or hyp.get(
+            'anchors') else []  # exclude keys
         state_dict = ckpt['model'].float().state_dict()  # to FP32
-        state_dict = intersect_dicts(state_dict, model.state_dict(), exclude=exclude)  # intersect
+        state_dict = intersect_dicts(
+            state_dict, model.state_dict(), exclude=exclude)  # intersect
         model.load_state_dict(state_dict, strict=False)  # load
-        logger.info('Transferred %g/%g items from %s' % (len(state_dict), len(model.state_dict()), weights))  # report
+        logger.info('Transferred %g/%g items from %s' %
+                    (len(state_dict), len(model.state_dict()), weights))  # report
     else:
         model = Model(opt.cfg, ch=3, nc=nc).to(device)  # create
-        
+
     with torch_distributed_zero_first(rank):
         check_dataset(data_dict)  # check
     train_path = data_dict['train']
@@ -111,8 +116,10 @@
 
     # Optimizer
     nbs = 64  # nominal batch size
-    accumulate = max(round(nbs / total_batch_size), 1)  # accumulate loss before optimizing
-    hyp['weight_decay'] *= total_batch_size * accumulate / nbs  # scale weight_decay
+    # accumulate loss before optimizing
+    accumulate = max(round(nbs / total_batch_size), 1)
+    hyp['weight_decay'] *= total_batch_size * \
+        accumulate / nbs  # scale weight_decay
     logger.info(f"Scaled weight_decay = {hyp['weight_decay']}")
 
     pg0, pg1, pg2 = [], [], []  # optimizer parameter groups
@@ -125,40 +132,30 @@
             pg1.append(v.weight)  # apply decay
 
     if opt.adam:
-        optimizer = optim.Adam(pg0, lr=hyp['lr0'], betas=(hyp['momentum'], 0.999))  # adjust beta1 to momentum
+        optimizer = optim.Adam(pg0, lr=hyp['lr0'], betas=(
+            hyp['momentum'], 0.999))  # adjust beta1 to momentum
     else:
-        optimizer = optim.SGD(pg0, lr=hyp['lr0'], momentum=hyp['momentum'], nesterov=True)
-
-    optimizer.add_param_group({'params': pg1, 'weight_decay': hyp['weight_decay']})  # add pg1 with weight_decay
+        optimizer = optim.SGD(
+            pg0, lr=hyp['lr0'], momentum=hyp['momentum'], nesterov=True)
+
+    # add pg1 with weight_decay
+    optimizer.add_param_group(
+        {'params': pg1, 'weight_decay': hyp['weight_decay']})
     optimizer.add_param_group({'params': pg2})  # add pg2 (biases)
-    logger.info('Optimizer groups: %g .bias, %g conv.weight, %g other' % (len(pg2), len(pg1), len(pg0)))
+    logger.info('Optimizer groups: %g .bias, %g conv.weight, %g other' %
+                (len(pg2), len(pg1), len(pg0)))
     del pg0, pg1, pg2
 
     # Scheduler https://arxiv.org/pdf/1812.01187.pdf
     # https://pytorch.org/docs/stable/_modules/torch/optim/lr_scheduler.html#OneCycleLR
     if opt.linear_lr:
-        lf = lambda x: (1 - x / (epochs - 1)) * (1.0 - hyp['lrf']) + hyp['lrf']  # linear
+        def lf(x): return (1 - x / (epochs - 1)) * \
+            (1.0 - hyp['lrf']) + hyp['lrf']  # linear
     else:
         lf = one_cycle(1, hyp['lrf'], epochs)  # cosine 1->hyp['lrf']
     scheduler = lr_scheduler.LambdaLR(optimizer, lr_lambda=lf)
     # plot_lr_scheduler(optimizer, scheduler, epochs)
 
-<<<<<<< HEAD
-=======
-    # Logging
-    if rank in [-1, 0] and wandb and wandb.run is None:
-        opt.hyp = hyp  # add hyperparameters
-        wandb_run = wandb.init(config=opt, resume="allow",
-                               project='YOLOv5' if opt.project == 'runs/train' else Path(opt.project).stem,
-                               name=save_dir.stem,
-                               entity=opt.entity,
-                               id=ckpt.get('wandb_id') if 'ckpt' in locals() else None)
-    loggers = {'wandb': wandb}  # loggers dict
-
-    # EMA
-    ema = ModelEMA(model) if rank in [-1, 0] else None
-
->>>>>>> efa4946d
     # Resume
     start_epoch, best_fitness = 0, 0.0
     if pretrained:
@@ -174,12 +171,14 @@
 
         # Results
         if ckpt.get('training_results') is not None:
-            results_file.write_text(ckpt['training_results'])  # write results.txt
+            results_file.write_text(
+                ckpt['training_results'])  # write results.txt
 
         # Epochs
         start_epoch = ckpt['epoch'] + 1
         if opt.resume:
-            assert start_epoch > 0, '%s training to %g epochs is finished, nothing to resume.' % (weights, epochs)
+            assert start_epoch > 0, '%s training to %g epochs is finished, nothing to resume.' % (
+                weights, epochs)
         if epochs < start_epoch:
             logger.info('%s has been trained for %g epochs. Fine-tuning for %g additional epochs.' %
                         (weights, ckpt['epoch'], epochs))
@@ -189,8 +188,10 @@
 
     # Image sizes
     gs = max(int(model.stride.max()), 32)  # grid size (max stride)
-    nl = model.model[-1].nl  # number of detection layers (used for scaling hyp['obj'])
-    imgsz, imgsz_test = [check_img_size(x, gs) for x in opt.img_size]  # verify imgsz are gs-multiples
+    # number of detection layers (used for scaling hyp['obj'])
+    nl = model.model[-1].nl
+    # verify imgsz are gs-multiples
+    imgsz, imgsz_test = [check_img_size(x, gs) for x in opt.img_size]
 
     # DP mode
     if cuda and rank == -1 and torch.cuda.device_count() > 1:
@@ -203,7 +204,8 @@
 
     # DDP mode
     if cuda and rank != -1:
-        model = DDP(model, device_ids=[opt.local_rank], output_device=opt.local_rank)
+        model = DDP(model, device_ids=[
+                    opt.local_rank], output_device=opt.local_rank)
 
     # Trainloader
     dataloader, dataset = create_dataloader(train_path, imgsz, batch_size, gs, opt,
@@ -212,7 +214,8 @@
                                             image_weights=opt.image_weights, quad=opt.quad, prefix=colorstr('train: '))
     mlc = np.concatenate(dataset.labels, 0)[:, 0].max()  # max label class
     nb = len(dataloader)  # number of batches
-    assert mlc < nc, 'Label class %g exceeds nc=%g in %s. Possible class labels are 0-%g' % (mlc, nc, opt.data, nc - 1)
+    assert mlc < nc, 'Label class %g exceeds nc=%g in %s. Possible class labels are 0-%g' % (
+        mlc, nc, opt.data, nc - 1)
 
     # Process 0
     if rank in [-1, 0]:
@@ -233,24 +236,29 @@
 
             # Anchors
             if not opt.noautoanchor:
-                check_anchors(dataset, model=model, thr=hyp['anchor_t'], imgsz=imgsz)
+                check_anchors(dataset, model=model,
+                              thr=hyp['anchor_t'], imgsz=imgsz)
 
     # Model parameters
     hyp['box'] *= 3. / nl  # scale to layers
     hyp['cls'] *= nc / 80. * 3. / nl  # scale to classes and layers
-    hyp['obj'] *= (imgsz / 640) ** 2 * 3. / nl  # scale to image size and layers
+    # scale to image size and layers
+    hyp['obj'] *= (imgsz / 640) ** 2 * 3. / nl
     model.nc = nc  # attach number of classes to model
     model.hyp = hyp  # attach hyperparameters to model
     model.gr = 1.0  # iou loss ratio (obj_loss = 1.0 or iou)
-    model.class_weights = labels_to_class_weights(dataset.labels, nc).to(device) * nc  # attach class weights
+    model.class_weights = labels_to_class_weights(
+        dataset.labels, nc).to(device) * nc  # attach class weights
     model.names = names
 
     # Start training
     t0 = time.time()
-    nw = max(round(hyp['warmup_epochs'] * nb), 1000)  # number of warmup iterations, max(3 epochs, 1k iterations)
+    # number of warmup iterations, max(3 epochs, 1k iterations)
+    nw = max(round(hyp['warmup_epochs'] * nb), 1000)
     # nw = min(nw, (epochs - start_epoch) / 2 * nb)  # limit warmup to < 1/2 of training
     maps = np.zeros(nc)  # mAP per class
-    results = (0, 0, 0, 0, 0, 0, 0)  # P, R, mAP@.5, mAP@.5-.95, val_loss(box, obj, cls)
+    # P, R, mAP@.5, mAP@.5-.95, val_loss(box, obj, cls)
+    results = (0, 0, 0, 0, 0, 0, 0)
     scheduler.last_epoch = start_epoch - 1  # do not move
     scaler = amp.GradScaler(enabled=cuda)
     compute_loss = ComputeLoss(model)  # init loss class
@@ -258,7 +266,8 @@
                 f'Using {dataloader.num_workers} dataloader workers\n'
                 f'Logging results to {save_dir}\n'
                 f'Starting training for {epochs} epochs...')
-    for epoch in range(start_epoch, epochs):  # epoch ------------------------------------------------------------------
+    # epoch ------------------------------------------------------------------
+    for epoch in range(start_epoch, epochs):
         model.train()
 
         # Update image weights (optional)
@@ -266,11 +275,14 @@
             # Generate indices
             if rank in [-1, 0]:
                 cw = model.class_weights.cpu().numpy() * (1 - maps) ** 2 / nc  # class weights
-                iw = labels_to_image_weights(dataset.labels, nc=nc, class_weights=cw)  # image weights
-                dataset.indices = random.choices(range(dataset.n), weights=iw, k=dataset.n)  # rand weighted idx
+                iw = labels_to_image_weights(
+                    dataset.labels, nc=nc, class_weights=cw)  # image weights
+                dataset.indices = random.choices(
+                    range(dataset.n), weights=iw, k=dataset.n)  # rand weighted idx
             # Broadcast if DDP
             if rank != -1:
-                indices = (torch.tensor(dataset.indices) if rank == 0 else torch.zeros(dataset.n)).int()
+                indices = (torch.tensor(dataset.indices) if rank ==
+                           0 else torch.zeros(dataset.n)).int()
                 dist.broadcast(indices, 0)
                 if rank != 0:
                     dataset.indices = indices.cpu().numpy()
@@ -283,37 +295,48 @@
         if rank != -1:
             dataloader.sampler.set_epoch(epoch)
         pbar = enumerate(dataloader)
-        logger.info(('\n' + '%10s' * 8) % ('Epoch', 'gpu_mem', 'box', 'obj', 'cls', 'total', 'targets', 'img_size'))
+        logger.info(('\n' + '%10s' * 8) % ('Epoch', 'gpu_mem',
+                                           'box', 'obj', 'cls', 'total', 'targets', 'img_size'))
         if rank in [-1, 0]:
             pbar = tqdm(pbar, total=nb)  # progress bar
         optimizer.zero_grad()
-        for i, (imgs, targets, paths, _) in pbar:  # batch -------------------------------------------------------------
-            ni = i + nb * epoch  # number integrated batches (since train start)
-            imgs = imgs.to(device, non_blocking=True).float() / 255.0  # uint8 to float32, 0-255 to 0.0-1.0
+        # batch -------------------------------------------------------------
+        for i, (imgs, targets, paths, _) in pbar:
+            # number integrated batches (since train start)
+            ni = i + nb * epoch
+            imgs = imgs.to(device, non_blocking=True).float() / \
+                255.0  # uint8 to float32, 0-255 to 0.0-1.0
 
             # Warmup
             if ni <= nw:
                 xi = [0, nw]  # x interp
                 # model.gr = np.interp(ni, xi, [0.0, 1.0])  # iou loss ratio (obj_loss = 1.0 or iou)
-                accumulate = max(1, np.interp(ni, xi, [1, nbs / total_batch_size]).round())
+                accumulate = max(1, np.interp(
+                    ni, xi, [1, nbs / total_batch_size]).round())
                 for j, x in enumerate(optimizer.param_groups):
                     # bias lr falls from 0.1 to lr0, all other lrs rise from 0.0 to lr0
-                    x['lr'] = np.interp(ni, xi, [hyp['warmup_bias_lr'] if j == 2 else 0.0, x['initial_lr'] * lf(epoch)])
+                    x['lr'] = np.interp(
+                        ni, xi, [hyp['warmup_bias_lr'] if j == 2 else 0.0, x['initial_lr'] * lf(epoch)])
                     if 'momentum' in x:
-                        x['momentum'] = np.interp(ni, xi, [hyp['warmup_momentum'], hyp['momentum']])
+                        x['momentum'] = np.interp(
+                            ni, xi, [hyp['warmup_momentum'], hyp['momentum']])
 
             # Multi-scale
             if opt.multi_scale:
-                sz = random.randrange(imgsz * 0.5, imgsz * 1.5 + gs) // gs * gs  # size
+                sz = random.randrange(
+                    imgsz * 0.5, imgsz * 1.5 + gs) // gs * gs  # size
                 sf = sz / max(imgs.shape[2:])  # scale factor
                 if sf != 1:
-                    ns = [math.ceil(x * sf / gs) * gs for x in imgs.shape[2:]]  # new shape (stretched to gs-multiple)
-                    imgs = F.interpolate(imgs, size=ns, mode='bilinear', align_corners=False)
+                    # new shape (stretched to gs-multiple)
+                    ns = [math.ceil(x * sf / gs) * gs for x in imgs.shape[2:]]
+                    imgs = F.interpolate(
+                        imgs, size=ns, mode='bilinear', align_corners=False)
 
             # Forward
             with amp.autocast(enabled=cuda):
                 pred = model(imgs)  # forward
-                loss, loss_items = compute_loss(pred, targets.to(device))  # loss scaled by batch_size
+                loss, loss_items = compute_loss(
+                    pred, targets.to(device))  # loss scaled by batch_size
                 if rank != -1:
                     loss *= opt.world_size  # gradient averaged between devices in DDP mode
                 if opt.quad:
@@ -332,8 +355,10 @@
 
             # Print
             if rank in [-1, 0]:
-                mloss = (mloss * i + loss_items) / (i + 1)  # update mean losses
-                mem = '%.3gG' % (torch.cuda.memory_reserved() / 1E9 if torch.cuda.is_available() else 0)  # (GB)
+                mloss = (mloss * i + loss_items) / \
+                    (i + 1)  # update mean losses
+                mem = '%.3gG' % (torch.cuda.memory_reserved(
+                ) / 1E9 if torch.cuda.is_available() else 0)  # (GB)
                 s = ('%10s' * 2 + '%10.4g' * 6) % (
                     '%g/%g' % (epoch, epochs - 1), mem, *mloss, targets.shape[0], imgs.shape[-1])
                 pbar.set_description(s)
@@ -341,13 +366,14 @@
                 # Plot
                 if plots and ni < 3:
                     f = save_dir / f'train_batch{ni}.jpg'  # filename
-                    Thread(target=plot_images, args=(imgs, targets, paths, f), daemon=True).start()
+                    Thread(target=plot_images, args=(
+                        imgs, targets, paths, f), daemon=True).start()
                     # if tb_writer:
                     #     tb_writer.add_image(f, result, dataformats='HWC', global_step=epoch)
                     #     tb_writer.add_graph(model, imgs)  # add model to tensorboard
                 elif plots and ni == 10 and wandb_logger.wandb:
                     wandb_logger.log({"Mosaics": [wandb.Image(str(x), caption=x.name) for x in save_dir.glob('train*.jpg')
-                                           if x.exists()]})
+                                                  if x.exists()]})
 
             # end batch ------------------------------------------------------------------------------------------------
         # end epoch ----------------------------------------------------------------------------------------------------
@@ -359,7 +385,8 @@
         # DDP process 0 or single-GPU
         if rank in [-1, 0]:
             # mAP
-            ema.update_attr(model, include=['yaml', 'nc', 'hyp', 'gr', 'names', 'stride', 'class_weights'])
+            ema.update_attr(
+                model, include=['yaml', 'nc', 'hyp', 'gr', 'names', 'stride', 'class_weights'])
             final_epoch = epoch + 1 == epochs
             if not opt.notest or final_epoch:  # Calculate mAP
                 wandb_logger.current_epoch = epoch + 1
@@ -378,9 +405,11 @@
 
             # Write
             with open(results_file, 'a') as f:
-                f.write(s + '%10.4g' * 7 % results + '\n')  # append metrics, val_loss
+                # append metrics, val_loss
+                f.write(s + '%10.4g' * 7 % results + '\n')
             if len(opt.name) and opt.bucket:
-                os.system('gsutil cp %s gs://%s/results/results%s.txt' % (results_file, opt.bucket, opt.name))
+                os.system('gsutil cp %s gs://%s/results/results%s.txt' %
+                          (results_file, opt.bucket, opt.name))
 
             # Log
             tags = ['train/box_loss', 'train/obj_loss', 'train/cls_loss',  # train loss
@@ -394,22 +423,12 @@
                     wandb_logger.log({tag: x})  # W&B
 
             # Update best mAP
-            fi = fitness(np.array(results).reshape(1, -1))  # weighted combination of [P, R, mAP@.5, mAP@.5-.95]
+            # weighted combination of [P, R, mAP@.5, mAP@.5-.95]
+            fi = fitness(np.array(results).reshape(1, -1))
             if fi > best_fitness:
                 best_fitness = fi
 
             # Save model
-<<<<<<< HEAD
-            save = (not opt.nosave) or (final_epoch and not opt.evolve)
-            if save:
-                with open(results_file, 'r') as f:  # create checkpoint
-                    ckpt = {'epoch': epoch,
-                            'best_fitness': best_fitness,
-                            'training_results': f.read(),
-                            'model': ema.ema,
-                            'optimizer': None if final_epoch else optimizer.state_dict(),
-                            'wandb_id': wandb_logger.wandb_run.id if wandb_logger.wandb else None}
-=======
             if (not opt.nosave) or (final_epoch and not opt.evolve):  # if save
                 ckpt = {'epoch': epoch,
                         'best_fitness': best_fitness,
@@ -417,56 +436,34 @@
                         'model': deepcopy(model.module if is_parallel(model) else model).half(),
                         'ema': (deepcopy(ema.ema).half(), ema.updates),
                         'optimizer': optimizer.state_dict(),
-                        'wandb_id': wandb_run.id if wandb else None}
->>>>>>> efa4946d
-
+                        'wandb_id': wandb_logger.wandb_run.id if wandb_logger.wandb else None}
                 # Save last, best and delete
                 torch.save(ckpt, last)
                 if best_fitness == fi:
                     torch.save(ckpt, best)
                 if wandb_logger.wandb:
-                    if ((epoch+1) % opt.save_period==0 or final_epoch) and opt.save_period != -1:
+                    if ((epoch+1) % opt.save_period == 0 or final_epoch) and opt.save_period != -1:
                         wandb_logger.log_model(last.parent, opt, epoch)
                 del ckpt
-<<<<<<< HEAD
-        wandb_logger.end_epoch(best_result = best_fitness==fi)
+        wandb_logger.end_epoch(best_result=best_fitness == fi)
         # end epoch ----------------------------------------------------------------------------------------------------
     # end training
-    if rank in [-1, 0]: 
-=======
-
-        # end epoch ----------------------------------------------------------------------------------------------------
-    # end training
-
     if rank in [-1, 0]:
-        # Strip optimizers
-        final = best if best.exists() else last  # final model
-        for f in last, best:
-            if f.exists():
-                strip_optimizer(f)
-        if opt.bucket:
-            os.system(f'gsutil cp {final} gs://{opt.bucket}/weights')  # upload
-
->>>>>>> efa4946d
         # Plots
         if plots:
             plot_results(save_dir=save_dir)  # save as results.png
             if wandb_logger.wandb:
-                files = ['results.png', 'confusion_matrix.png', *[f'{x}_curve.png' for x in ('F1', 'PR', 'P', 'R')]]
+                files = ['results.png', 'confusion_matrix.png', *
+                         [f'{x}_curve.png' for x in ('F1', 'PR', 'P', 'R')]]
                 wandb_logger.log({"Results": [wandb.Image(str(save_dir / f), caption=f) for f in files
-                                       if (save_dir / f).exists()]})
+                                              if (save_dir / f).exists()]})
         # Test best.pt
-        logger.info('%g epochs completed in %.3f hours.\n' % (epoch - start_epoch + 1, (time.time() - t0) / 3600))
+        logger.info('%g epochs completed in %.3f hours.\n' %
+                    (epoch - start_epoch + 1, (time.time() - t0) / 3600))
         if opt.data.endswith('coco.yaml') and nc == 80:  # if COCO
-<<<<<<< HEAD
-            for conf, iou, save_json in ([0.25, 0.45, False], [0.001, 0.65, True]):  # speed, mAP tests
-                results, _, _ = test.test(data_dict,
-                                          batch_size=total_batch_size,
-=======
             for m in (last, best) if best.exists() else (last):  # speed, mAP tests
                 results, _, _ = test.test(opt.data,
                                           batch_size=batch_size * 2,
->>>>>>> efa4946d
                                           imgsz=imgsz_test,
                                           conf_thres=0.001,
                                           iou_thres=0.7,
@@ -474,7 +471,6 @@
                                           single_cls=opt.single_cls,
                                           dataloader=testloader,
                                           save_dir=save_dir,
-<<<<<<< HEAD
                                           save_json=save_json,
                                           plots=False,
                                           is_coco=is_coco)
@@ -486,11 +482,6 @@
                 strip_optimizer(f)  # strip optimizers
         if opt.bucket:
             os.system(f'gsutil cp {final} gs://{opt.bucket}/weights')  # upload
-=======
-                                          save_json=True,
-                                          plots=False)
-
->>>>>>> efa4946d
     else:
         dist.destroy_process_group()
     torch.cuda.empty_cache()
@@ -499,44 +490,72 @@
 
 if __name__ == '__main__':
     parser = argparse.ArgumentParser()
-    parser.add_argument('--weights', type=str, default='yolov5s.pt', help='initial weights path')
+    parser.add_argument('--weights', type=str,
+                        default='yolov5s.pt', help='initial weights path')
     parser.add_argument('--cfg', type=str, default='', help='model.yaml path')
-    parser.add_argument('--data', type=str, default='data/coco128.yaml', help='data.yaml path')
-    parser.add_argument('--hyp', type=str, default='data/hyp.scratch.yaml', help='hyperparameters path')
+    parser.add_argument('--data', type=str,
+                        default='data/coco128.yaml', help='data.yaml path')
+    parser.add_argument(
+        '--hyp', type=str, default='data/hyp.scratch.yaml', help='hyperparameters path')
     parser.add_argument('--epochs', type=int, default=300)
-    parser.add_argument('--batch-size', type=int, default=16, help='total batch size for all GPUs')
-    parser.add_argument('--img-size', nargs='+', type=int, default=[640, 640], help='[train, test] image sizes')
-    parser.add_argument('--rect', action='store_true', help='rectangular training')
-    parser.add_argument('--resume', nargs='?', const=True, default=False, help='resume most recent training')
-    parser.add_argument('--nosave', action='store_true', help='only save final checkpoint')
-    parser.add_argument('--notest', action='store_true', help='only test final epoch')
-    parser.add_argument('--noautoanchor', action='store_true', help='disable autoanchor check')
-    parser.add_argument('--evolve', action='store_true', help='evolve hyperparameters')
+    parser.add_argument('--batch-size', type=int, default=16,
+                        help='total batch size for all GPUs')
+    parser.add_argument('--img-size', nargs='+', type=int,
+                        default=[640, 640], help='[train, test] image sizes')
+    parser.add_argument('--rect', action='store_true',
+                        help='rectangular training')
+    parser.add_argument('--resume', nargs='?', const=True,
+                        default=False, help='resume most recent training')
+    parser.add_argument('--nosave', action='store_true',
+                        help='only save final checkpoint')
+    parser.add_argument('--notest', action='store_true',
+                        help='only test final epoch')
+    parser.add_argument('--noautoanchor', action='store_true',
+                        help='disable autoanchor check')
+    parser.add_argument('--evolve', action='store_true',
+                        help='evolve hyperparameters')
     parser.add_argument('--bucket', type=str, default='', help='gsutil bucket')
-    parser.add_argument('--cache-images', action='store_true', help='cache images for faster training')
-    parser.add_argument('--image-weights', action='store_true', help='use weighted image selection for training')
-    parser.add_argument('--device', default='', help='cuda device, i.e. 0 or 0,1,2,3 or cpu')
-    parser.add_argument('--multi-scale', action='store_true', help='vary img-size +/- 50%%')
-    parser.add_argument('--single-cls', action='store_true', help='train multi-class data as single-class')
-    parser.add_argument('--adam', action='store_true', help='use torch.optim.Adam() optimizer')
-    parser.add_argument('--sync-bn', action='store_true', help='use SyncBatchNorm, only available in DDP mode')
-    parser.add_argument('--local_rank', type=int, default=-1, help='DDP parameter, do not modify')
-    parser.add_argument('--workers', type=int, default=8, help='maximum number of dataloader workers')
-    parser.add_argument('--project', default='runs/train', help='save to project/name')
+    parser.add_argument('--cache-images', action='store_true',
+                        help='cache images for faster training')
+    parser.add_argument('--image-weights', action='store_true',
+                        help='use weighted image selection for training')
+    parser.add_argument('--device', default='',
+                        help='cuda device, i.e. 0 or 0,1,2,3 or cpu')
+    parser.add_argument('--multi-scale', action='store_true',
+                        help='vary img-size +/- 50%%')
+    parser.add_argument('--single-cls', action='store_true',
+                        help='train multi-class data as single-class')
+    parser.add_argument('--adam', action='store_true',
+                        help='use torch.optim.Adam() optimizer')
+    parser.add_argument('--sync-bn', action='store_true',
+                        help='use SyncBatchNorm, only available in DDP mode')
+    parser.add_argument('--local_rank', type=int, default=-1,
+                        help='DDP parameter, do not modify')
+    parser.add_argument('--workers', type=int, default=8,
+                        help='maximum number of dataloader workers')
+    parser.add_argument('--project', default='runs/train',
+                        help='save to project/name')
     parser.add_argument('--entity', default=None, help='W&B entity')
     parser.add_argument('--name', default='exp', help='save to project/name')
-    parser.add_argument('--exist-ok', action='store_true', help='existing project/name ok, do not increment')
+    parser.add_argument('--exist-ok', action='store_true',
+                        help='existing project/name ok, do not increment')
     parser.add_argument('--quad', action='store_true', help='quad dataloader')
     parser.add_argument('--linear-lr', action='store_true', help='linear LR')
-    parser.add_argument('--upload_dataset', action='store_true', help='Upload you dataset as interactive W&B artifact table')
-    parser.add_argument('--bbox_interval', type=int, default=-1, help='Set bounding-box image logging interval for W&B')
-    parser.add_argument('--save_period', type=int, default=-1, help='Save model artifact after every "save_period" epoch')
-    parser.add_argument('--artifact_alias', type=str, default="latest", help='version of dataset artifact to be used')
-    parser.add_argument('--resume_from_artifact', type=str, default=None, help='name of model artifact to resume training                            from.overwirtes local --weights file')
+    parser.add_argument('--upload_dataset', action='store_true',
+                        help='Upload you dataset as interactive W&B artifact table')
+    parser.add_argument('--bbox_interval', type=int, default=-1,
+                        help='Set bounding-box image logging interval for W&B')
+    parser.add_argument('--save_period', type=int, default=-1,
+                        help='Save model artifact after every "save_period" epoch')
+    parser.add_argument('--artifact_alias', type=str, default="latest",
+                        help='version of dataset artifact to be used')
+    parser.add_argument('--resume_from_artifact', type=str, default=None,
+                        help='name of model artifact to resume training                            from.overwirtes local --weights file')
     opt = parser.parse_args()
-    
+
     # Set DDP variables
-    opt.world_size = int(os.environ['WORLD_SIZE']) if 'WORLD_SIZE' in os.environ else 1
+    opt.world_size = int(os.environ['WORLD_SIZE']
+                         ) if 'WORLD_SIZE' in os.environ else 1
     opt.global_rank = int(os.environ['RANK']) if 'RANK' in os.environ else -1
     set_logging(opt.global_rank)
     if opt.global_rank in [-1, 0]:
@@ -545,24 +564,32 @@
 
     # Resume
     if opt.resume:  # resume an interrupted run
-        ckpt = opt.resume if isinstance(opt.resume, str) else get_latest_run()  # specified or most recent path
+        # specified or most recent path
+        ckpt = opt.resume if isinstance(opt.resume, str) else get_latest_run()
         wandb_run, _ = get_id_and_model_name(opt.resume)
-        assert os.path.isfile(ckpt) or wandb_run, 'ERROR: --resume checkpoint does not exist'
-        if not wandb_run: #resuming from local checkpoint
+        assert os.path.isfile(
+            ckpt) or wandb_run, 'ERROR: --resume checkpoint does not exist'
+        if not wandb_run:  # resuming from local checkpoint
             apriori = opt.global_rank, opt.local_rank
             with open(Path(ckpt).parent.parent / 'opt.yaml') as f:
-                opt = argparse.Namespace(**yaml.load(f, Loader=yaml.SafeLoader))  # replace
+                opt = argparse.Namespace(
+                    **yaml.load(f, Loader=yaml.SafeLoader))  # replace
             opt.cfg, opt.weights, opt.resume, opt.batch_size, opt.global_rank, opt.local_rank = '', ckpt, True, opt.total_batch_size, *apriori  # reinstate
             logger.info('Resuming training from %s' % ckpt)
         else:
-            opt.save_dir = increment_path(Path(opt.project) / ('run_'+wandb_run.id), exist_ok=opt.exist_ok) # Resume run from wandb
+            opt.save_dir = increment_path(Path(
+                opt.project) / ('run_'+wandb_run.id), exist_ok=opt.exist_ok)  # Resume run from wandb
     else:
         # opt.hyp = opt.hyp or ('hyp.finetune.yaml' if opt.weights else 'hyp.scratch.yaml')
-        opt.data, opt.cfg, opt.hyp = check_file(opt.data), check_file(opt.cfg), check_file(opt.hyp)  # check files
-        assert len(opt.cfg) or len(opt.weights), 'either --cfg or --weights must be specified'
-        opt.img_size.extend([opt.img_size[-1]] * (2 - len(opt.img_size)))  # extend to 2 sizes (train, test)
+        opt.data, opt.cfg, opt.hyp = check_file(opt.data), check_file(
+            opt.cfg), check_file(opt.hyp)  # check files
+        assert len(opt.cfg) or len(
+            opt.weights), 'either --cfg or --weights must be specified'
+        # extend to 2 sizes (train, test)
+        opt.img_size.extend([opt.img_size[-1]] * (2 - len(opt.img_size)))
         opt.name = 'evolve' if opt.evolve else opt.name
-        opt.save_dir = increment_path(Path(opt.project) / opt.name, exist_ok=opt.exist_ok | opt.evolve)  # increment run
+        opt.save_dir = increment_path(Path(
+            opt.project) / opt.name, exist_ok=opt.exist_ok | opt.evolve)  # increment run
 
     # DDP mode
     opt.total_batch_size = opt.batch_size
@@ -571,7 +598,8 @@
         assert torch.cuda.device_count() > opt.local_rank
         torch.cuda.set_device(opt.local_rank)
         device = torch.device('cuda', opt.local_rank)
-        dist.init_process_group(backend='nccl', init_method='env://')  # distributed backend
+        # distributed backend
+        dist.init_process_group(backend='nccl', init_method='env://')
         assert opt.batch_size % opt.world_size == 0, '--batch-size must be multiple of CUDA device count'
         opt.batch_size = opt.total_batch_size // opt.world_size
 
@@ -584,7 +612,8 @@
     if not opt.evolve:
         tb_writer = None  # init loggers
         if opt.global_rank in [-1, 0]:
-            logger.info(f'Start Tensorboard with "tensorboard --logdir {opt.project}", view at http://localhost:6006/')
+            logger.info(
+                f'Start Tensorboard with "tensorboard --logdir {opt.project}", view at http://localhost:6006/')
             tb_writer = SummaryWriter(opt.save_dir)  # Tensorboard
         train(hyp, opt, device, tb_writer)
 
@@ -592,7 +621,8 @@
     else:
         # Hyperparameter evolution metadata (mutation scale 0-1, lower_limit, upper_limit)
         meta = {'lr0': (1, 1e-5, 1e-1),  # initial learning rate (SGD=1E-2, Adam=1E-3)
-                'lrf': (1, 0.01, 1.0),  # final OneCycleLR learning rate (lr0 * lrf)
+                # final OneCycleLR learning rate (lr0 * lrf)
+                'lrf': (1, 0.01, 1.0),
                 'momentum': (0.3, 0.6, 0.98),  # SGD momentum/Adam beta1
                 'weight_decay': (1, 0.0, 0.001),  # optimizer weight decay
                 'warmup_epochs': (1, 0.0, 5.0),  # warmup epochs (fractions ok)
@@ -605,16 +635,22 @@
                 'obj_pw': (1, 0.5, 2.0),  # obj BCELoss positive_weight
                 'iou_t': (0, 0.1, 0.7),  # IoU training threshold
                 'anchor_t': (1, 2.0, 8.0),  # anchor-multiple threshold
-                'anchors': (2, 2.0, 10.0),  # anchors per output grid (0 to ignore)
-                'fl_gamma': (0, 0.0, 2.0),  # focal loss gamma (efficientDet default gamma=1.5)
-                'hsv_h': (1, 0.0, 0.1),  # image HSV-Hue augmentation (fraction)
-                'hsv_s': (1, 0.0, 0.9),  # image HSV-Saturation augmentation (fraction)
-                'hsv_v': (1, 0.0, 0.9),  # image HSV-Value augmentation (fraction)
+                # anchors per output grid (0 to ignore)
+                'anchors': (2, 2.0, 10.0),
+                # focal loss gamma (efficientDet default gamma=1.5)
+                'fl_gamma': (0, 0.0, 2.0),
+                # image HSV-Hue augmentation (fraction)
+                'hsv_h': (1, 0.0, 0.1),
+                # image HSV-Saturation augmentation (fraction)
+                'hsv_s': (1, 0.0, 0.9),
+                # image HSV-Value augmentation (fraction)
+                'hsv_v': (1, 0.0, 0.9),
                 'degrees': (1, 0.0, 45.0),  # image rotation (+/- deg)
                 'translate': (1, 0.0, 0.9),  # image translation (+/- fraction)
                 'scale': (1, 0.0, 0.9),  # image scale (+/- gain)
                 'shear': (1, 0.0, 10.0),  # image shear (+/- deg)
-                'perspective': (0, 0.0, 0.001),  # image perspective (+/- fraction), range 0-0.001
+                # image perspective (+/- fraction), range 0-0.001
+                'perspective': (0, 0.0, 0.001),
                 'flipud': (1, 0.0, 1.0),  # image flip up-down (probability)
                 'fliplr': (0, 0.0, 1.0),  # image flip left-right (probability)
                 'mosaic': (1, 0.0, 1.0),  # image mixup (probability)
@@ -623,9 +659,11 @@
         assert opt.local_rank == -1, 'DDP mode not implemented for --evolve'
         opt.notest, opt.nosave = True, True  # only test/save final epoch
         # ei = [isinstance(x, (int, float)) for x in hyp.values()]  # evolvable indices
-        yaml_file = Path(opt.save_dir) / 'hyp_evolved.yaml'  # save best result here
+        yaml_file = Path(opt.save_dir) / \
+            'hyp_evolved.yaml'  # save best result here
         if opt.bucket:
-            os.system('gsutil cp gs://%s/evolve.txt .' % opt.bucket)  # download evolve.txt if exists
+            os.system('gsutil cp gs://%s/evolve.txt .' %
+                      opt.bucket)  # download evolve.txt if exists
 
         for _ in range(300):  # generations to evolve
             if Path('evolve.txt').exists():  # if evolve.txt exists: select best hyps and mutate
@@ -637,9 +675,11 @@
                 w = fitness(x) - fitness(x).min()  # weights
                 if parent == 'single' or len(x) == 1:
                     # x = x[random.randint(0, n - 1)]  # random selection
-                    x = x[random.choices(range(n), weights=w)[0]]  # weighted selection
+                    x = x[random.choices(range(n), weights=w)[
+                        0]]  # weighted selection
                 elif parent == 'weighted':
-                    x = (x * w.reshape(n, 1)).sum(0) / w.sum()  # weighted combination
+                    x = (x * w.reshape(n, 1)).sum(0) / \
+                        w.sum()  # weighted combination
 
                 # Mutate
                 mp, s = 0.8, 0.2  # mutation probability, sigma
@@ -649,7 +689,8 @@
                 ng = len(meta)
                 v = np.ones(ng)
                 while all(v == 1):  # mutate until a change occurs (prevent duplicates)
-                    v = (g * (npr.random(ng) < mp) * npr.randn(ng) * npr.random() * s + 1).clip(0.3, 3.0)
+                    v = (g * (npr.random(ng) < mp) * npr.randn(ng)
+                         * npr.random() * s + 1).clip(0.3, 3.0)
                 for i, k in enumerate(hyp.keys()):  # plt.hist(v.ravel(), 300)
                     hyp[k] = float(x[i + 7] * v[i])  # mutate
 
