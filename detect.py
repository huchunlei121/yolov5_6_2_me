--- conflicted
+++ resolved
@@ -112,13 +112,9 @@
     vid_path, vid_writer = [None] * bs, [None] * bs
 
     # Run inference
+    fname_to_shapes = collections.defaultdict(list)
     model.warmup(imgsz=(1 if pt else bs, 3, *imgsz))  # warmup
-<<<<<<< HEAD
-    dt, seen = [0.0, 0.0, 0.0], 0
-    fname_to_shapes = collections.defaultdict(list)
-=======
     seen, windows, dt = 0, [], [0.0, 0.0, 0.0]
->>>>>>> a84cd023
     for path, im, im0s, vid_cap, s in dataset:
         t1 = time_sync()
         im = torch.from_numpy(im).to(device)
