--- conflicted
+++ resolved
@@ -189,17 +189,8 @@
                         annotator.box_label(xyxy, label, color=colors(c, True))
                         predict = kf.predict(int(w*xywh[0]), int(h*xywh[1]))
                         cv2.circle(im0,(predict[0], predict[1]), 5, (255,0,0), 4)
-<<<<<<< HEAD
-                        predict = kf.predict(predict[0], predict[1])
-                        cv2.circle(im0,(predict[0], predict[1]), 5, (255,0,0), 4)
-=======
-
                         #speed estimation
                         im0 = speedDetect.speedEstimate(object_pixel_width=int(w*xywh[2]), frame_in=im0)
-
-
-
->>>>>>> 3cebf147
                     if save_crop:
                         save_one_box(xyxy, imc, file=save_dir / 'crops' / names[c] / f'{p.stem}.jpg', BGR=True)
             else:
