# YOLOv5 🚀 by Ultralytics, GPL-3.0 license
"""
Run inference on images, videos, directories, streams, etc.

Usage:
    $ python path/to/detect.py
        --source path/to/img.jpg
        --weights yolov5s.pt
        --img 640
"""

import argparse
import os
import sys
from pathlib import Path

import cv2
import numpy as np
import torch
import torch.backends.cudnn as cudnn

FILE = Path(__file__).resolve()
ROOT = FILE.parents[0]  # YOLOv5 root directory
if str(ROOT) not in sys.path:
    sys.path.append(str(ROOT))  # add ROOT to PATH
ROOT = Path(os.path.relpath(ROOT, Path.cwd()))  # relative

from models.experimental import attempt_load
from utils.datasets import LoadImages, LoadStreams
from utils.general import apply_classifier, check_img_size, check_imshow, \
    check_requirements, check_suffix, colorstr, increment_path, \
    non_max_suppression, print_args, save_one_box, scale_coords, \
    set_logging, strip_optimizer, xyxy2xywh
from utils.plots import Annotator, colors
from utils.torch_utils import load_classifier, select_device, time_sync


# TODO: Use argument dict to simplify the function signatures
@torch.no_grad()
def run(weights=ROOT / 'yolov5s.pt',  # model.pt path(s)
        source=ROOT / 'data/images',  # file/dir/URL/glob, 0 for webcam
        imgsz=640,  # inference size (pixels)
        conf_thres=0.25,  # confidence threshold
        iou_thres=0.45,  # NMS IOU threshold
        max_det=1000,  # maximum detections per image
        device='',  # cuda device, i.e. 0 or 0,1,2,3 or cpu
        view_img=False,  # show results
        save_txt=False,  # save results to *.txt
        save_conf=False,  # save confidences in --save-txt labels
        save_crop=False,  # save cropped prediction boxes
        nosave=False,  # do not save images/videos
        classes=None,  # filter by class: --class 0, or --class 0 2 3
        agnostic_nms=False,  # class-agnostic NMS
        augment=False,  # augmented inference
        visualize=False,  # visualize features
        update=False,  # update all models
        project=ROOT / 'runs/detect',  # save results to project/name
        name='exp',  # save results to project/name
        exist_ok=False,  # existing project/name ok, do not increment
        line_thickness=3,  # bounding box thickness (pixels)
        hide_labels=False,  # hide labels
        hide_conf=False,  # hide confidences
        half=False,  # use FP16 half-precision inference
        dnn=False,  # use OpenCV DNN for ONNX inference
        ):
    source, save_img, webcam, save_dir = initialize_fields(
        source, nosave, project, name, exist_ok, save_txt
    )

    device = initialize_device(device, half)
    
    w, classify, pt, onnx, tflite, pb, saved_model = \
        check_model_type(weights)

    model, modelc, net, session, frozen_func, interpreter, \
    int8, input_details, output_details, imgsz, stride, names = \
        load_model(
            weights, imgsz, device, half, dnn,
            w, classify, pt, onnx, tflite, pb, saved_model
        )

    dataset, bs, vid_path, vid_writer = initialize_dataloader(
        webcam, source, imgsz, stride, pt
    )

    dt, seen = run_inference(half, device, imgsz, dataset, model,
        net, session, frozen_func, interpreter, pt, onnx, dnn,
        tflite, int8, input_details, output_details, save_dir,
        visualize, augment, conf_thres, iou_thres, classes,
        agnostic_nms, max_det, classify, modelc, webcam,
        save_crop, save_txt, save_conf, save_img, hide_labels, hide_conf,
        view_img, line_thickness, names
    )

    print_results(
        dt, seen, imgsz, save_dir, save_txt, save_img, update, weights
    )


def initialize_fields(source, nosave, project, name, exist_ok, save_txt):
    source = str(source)
    
    # save inference images
    save_img = not nosave and not source.endswith('.txt')
    webcam = \
        source.isnumeric() or \
        source.endswith('.txt') or \
        source.lower().startswith(
            ('rtsp://', 'rtmp://', 'http://', 'https://')
        )

    # Directories
    ## increment run
    save_dir = increment_path(Path(project) / name, exist_ok=exist_ok)

    ## make dir
    (save_dir / 'labels' if save_txt else save_dir).mkdir(
        parents=True, exist_ok=True
    )  

    return source, save_img, webcam, save_dir


def initialize_device(device, half):
    set_logging()
    device = select_device(device)
    
    # half precision only supported on CUDA
    half &= device.type != 'cpu'

    return device


def check_model_type(weights):
    w = str(weights[0] if isinstance(weights, list) else weights)
    classify, suffix, suffixes = \
        False, Path(w).suffix.lower(), ['.pt', '.onnx', '.tflite', '.pb', '']
    
    # check weights have acceptable suffix
    check_suffix(w, suffixes)
    
    # backend booleans
    pt, onnx, tflite, pb, saved_model = (suffix == x for x in suffixes)

    return w, classify, pt, onnx, tflite, pb, saved_model


def load_model(weights, imgsz, device, half, dnn, w, classify, pt,
        onnx, tflite, pb, saved_model):
    # assign defaults
    stride, names = 64, [f'class{i}' for i in range(1000)]
    model = modelc = net = session = frozen_func = interpreter = None
    int8 = input_details = output_details = None
    if pt:
        model, stride, modelc = load_model_pre_trained(
            w, weights, device, half, classify
        )
    elif onnx:
        net, session = load_model_onnx(dnn, w)
    else:  # TensorFlow models
        frozen_func, model, interpreter, int8, \
        input_details, output_details = load_model_tensorflow(
            w, pb, saved_model, tflite
        )
    
    # check image size
    imgsz = check_img_size(imgsz, s=stride)

    return model, modelc, net, session, frozen_func, interpreter, \
        int8, input_details, output_details, imgsz, stride, names


def load_model_pre_trained(w, weights, device, half, classify):
    model = \
        torch.jit.load(w) if 'torchscript' in w \
        else attempt_load(weights, map_location=device)
    
    # model stride
    stride = int(model.stride.max())
    
    # get class names
    names = model.module.names if hasattr(model, 'module') else model.names
    if half:
        # to FP16
        model.half()

    # second-stage classifier
    modelc = None
    if classify:
        # initialize
        modelc = load_classifier(name='resnet50', n=2)
        modelc.load_state_dict(
            torch.load(
                'resnet50.pt', map_location=device
            )['model']).to(device).eval()

    return model, stride, modelc


def load_model_onnx(dnn, w):
    net = session = None
    if dnn:
        # check_requirements(('opencv-python>=4.5.4',))
        net = cv2.dnn.readNetFromONNX(w)
    else:
        check_requirements(
            ('onnx', 'onnxruntime-gpu' if torch.has_cuda else 'onnxruntime')
        )
        
        import onnxruntime
        session = onnxruntime.InferenceSession(w, None)

    return net, session


def load_model_tensorflow(w, pb, saved_model, tflite):
    check_requirements(('tensorflow>=2.4.1',))

    frozen_func = model = interpreter = None
    
    import tensorflow as tf
    if pb:  # https://www.tensorflow.org/guide/migrate#a_graphpb_or_graphpbtxt
        def wrap_frozen_graph(gd, inputs, outputs):
            # wrapped import
            x = tf.compat.v1.wrap_function(
                lambda: tf.compat.v1.import_graph_def(gd, name=""), []
            )
            return x.prune(
                tf.nest.map_structure(x.graph.as_graph_element, inputs),
                tf.nest.map_structure(x.graph.as_graph_element, outputs)
            )

        graph_def = tf.Graph().as_graph_def()
        graph_def.ParseFromString(open(w, 'rb').read())
        frozen_func = wrap_frozen_graph(
            gd=graph_def, inputs="x:0", outputs="Identity:0"
        )
    elif saved_model:
        model = tf.keras.models.load_model(w)
    elif tflite:
        # load TFLite model
        interpreter = tf.lite.Interpreter(model_path=w)
        # allocate
        interpreter.allocate_tensors()
        # inputs
        input_details = interpreter.get_input_details()
        # outputs
        output_details = interpreter.get_output_details()
        # is TFLite quantized uint8 model
        int8 = input_details[0]['dtype'] == np.uint8

    return frozen_func, model, interpreter, \
        int8, input_details, output_details


def initialize_dataloader(webcam, source, imgsz, stride, pt):
    bs = None
    dataset = None
    if webcam:
        view_img = check_imshow()
        # set True to speed up constant image size inference
        cudnn.benchmark = True
        dataset = LoadStreams(source, img_size=imgsz, stride=stride, auto=pt)
        bs = len(dataset)  # batch_size
    else:
        dataset = LoadImages(source, img_size=imgsz, stride=stride, auto=pt)
        bs = 1  # batch_size
    
    vid_path, vid_writer = [None] * bs, [None] * bs

    return dataset, bs, vid_path, vid_writer


def run_inference(half, device, imgsz, dataset, model, \
        net, session, frozen_func, interpreter, pt, onnx, dnn, \
        tflite, int8, input_details, output_details, save_dir, \
        visualize, augment, conf_thres, iou_thres, classes, \
        agnostic_nms, max_det, classify, modelc, webcam, \
        save_crop, save_txt, save_conf, save_img, hide_labels, hide_conf, \
        view_img, line_thickness, names):
    if pt and device.type != 'cpu':
        # run once
        model(
            torch.zeros(1, 3, *imgsz).to(
                device
            ).type_as(next(model.parameters()))
        )
    
    dt, seen = [0.0, 0.0, 0.0], 0
    for path, img, im0s, vid_cap in dataset:
        t1 = time_sync()
<<<<<<< HEAD
        img = pre_process(onnx, img, device, half)
=======
        if onnx:
            img = img.astype('float32')
        else:
            img = torch.from_numpy(img).to(device)
            img = img.half() if half else img.float()  # uint8 to fp16/32
        img /= 255.0  # 0 - 255 to 0.0 - 1.0
        if len(img.shape) == 3:
            img = img[None]  # expand for batch dim
>>>>>>> f07b0a3e
        t2 = time_sync()
        dt[0] += t2 - t1
        pred = inference(
            model, net, session, frozen_func, interpreter, img, pt, \
            onnx, dnn, tflite, int8, input_details, output_details, save_dir, \
            path, visualize, augment
        )
        t3 = time_sync()
        dt[1] += t3 - t2
        pred = non_max_suppression(
            pred, conf_thres, iou_thres, classes,
            agnostic_nms, max_det=max_det
        )
        dt[2] += time_sync() - t3

        if classify:
            pred = apply_classifier(pred, modelc, img, im0s)

        seen += process_predictions(
            pred, path, webcam, img, im0s, dataset, save_dir,
            save_crop, save_txt, save_conf, save_img, hide_labels, hide_conf,
            view_img, vid_cap, line_thickness, names,
            t3, t2
        )

    return dt, seen


def pre_process(onnx, img, device, half):
    if onnx:
        img = img.astype('float32')
    else:
        img = torch.from_numpy(img).to(device)
        img = img.half() if half else img.float()  # uint8 to fp16/32
    img = img / 255.0  # 0 - 255 to 0.0 - 1.0
    if len(img.shape) == 3:
        img = img[None]  # expand for batch dim

    return img


def inference(model, net, session, frozen_func, interpreter, img, pt, \
        onnx, dnn, tflite, int8, input_details, output_details, save_dir, \
        path, visualize, augment):
    pred = None
    if pt:
        visualize = increment_path(
            save_dir / Path(path).stem, mkdir=True
        ) if visualize else False
        pred = model(img, augment=augment, visualize=visualize)[0]
    elif onnx:
        if dnn:
            net.setInput(img)
            pred = torch.tensor(net.forward())
        else:
            pred = torch.tensor(
                session.run(
                    [session.get_outputs()[0].name],
                    {session.get_inputs()[0].name: img}
                )
            )
    else:  # tensorflow model (tflite, pb, saved_model)
        # image in numpy
        imn = img.permute(0, 2, 3, 1).cpu().numpy()
        if pb:
            pred = frozen_func(x=tf.constant(imn)).numpy()
        elif saved_model:
            pred = model(imn, training=False).numpy()
        elif tflite:
            if int8:
                scale, zero_point = input_details[0]['quantization']
                # de-scale
                imn = (imn / scale + zero_point).astype(np.uint8)
            
            interpreter.set_tensor(input_details[0]['index'], imn)
            interpreter.invoke()
            pred = interpreter.get_tensor(output_details[0]['index'])
            if int8:
                scale, zero_point = output_details[0]['quantization']
                # re-scale
                pred = (pred.astype(np.float32) - zero_point) * scale
        
        pred[..., 0] *= imgsz[1]  # x
        pred[..., 1] *= imgsz[0]  # y
        pred[..., 2] *= imgsz[1]  # w
        pred[..., 3] *= imgsz[0]  # h
        pred = torch.tensor(pred)

    return pred


def process_predictions(pred, path, webcam, img, im0s, dataset, save_dir, \
        save_crop, save_txt, save_conf, save_img, hide_labels, hide_conf, \
        view_img, vid_cap, line_thickness, names, \
        t3, t2):
    seen = 0
    
    # per image
    for i, det in enumerate(pred):
        seen += 1
        p = s = im0 = frame = None
        if webcam:  # batch_size >= 1
            p, s, im0, frame = path[i], f'{i}: ', im0s[i].copy(), dataset.count
        else:
            p, s, im0, frame = path, '', im0s.copy(), getattr(dataset, 'frame', 0)

        save_path, txt_path, s, gn, imc, annotator = \
            initialize_prediction_fields(
                p, s, save_dir, dataset, frame, img,
                im0, save_crop, line_thickness, names
            )
        if len(det):
            write_results(
                p, s, det, img, im0, imc, annotator, names, save_txt,
                save_conf, hide_labels, hide_conf, txt_path, save_img,
                save_crop, view_img, gn
            )
        
        print_inference_time(s, t3, t2)

        im0 = annotator.result()
        if view_img:
            view_stream_results()

        if save_img:
            save_image_with_annotation(
                dataset, save_path, im0, i, vid_cap
            )

    return seen

def initialize_prediction_fields(p, s, save_dir, dataset, frame, img, \
        im0, save_crop, line_thickness, names):
    # to Path
    p = Path(p)
    
    # img.jpg
    save_path = str(save_dir / p.name)
    
    # img.txt
    txt_path = str(
        save_dir / 'labels' / p.stem
    ) + (
        '' if dataset.mode == 'image' else f'_{frame}'
    )
    
    # print string
    s += '%gx%g ' % img.shape[2:]

    # normalization gain whwh
    gn = torch.tensor(im0.shape)[[1, 0, 1, 0]]

    # for save_crop
    imc = im0.copy() if save_crop else im0
    
    annotator = Annotator(im0, line_width=line_thickness, example=str(names))

    return save_path, txt_path, s, gn, imc, annotator


def write_results(p, s, det, img, im0, imc, annotator, names, save_txt, \
        save_conf, hide_labels, hide_conf, txt_path, save_img, \
        save_crop, view_img, gn):
    p = Path(p)

    # Rescale boxes from img_size to im0 size
    det[:, :4] = scale_coords(
        img.shape[2:], det[:, :4], im0.shape
    ).round()

    # Print results
    for c in det[:, -1].unique():
        # detections per class
        n = (det[:, -1] == c).sum()
        # add to string
        s += f"{n} {names[int(c)]}{'s' * (n > 1)}, "

    # Write results
    for *xyxy, conf, cls in reversed(det):
        # Write to file
        if save_txt:
            # normalized xywh
            xywh = (
                xyxy2xywh(torch.tensor(xyxy).view(1, 4)) / gn
            ).view(-1).tolist()
            # label format
            line = (cls, *xywh, conf) if save_conf else (cls, *xywh)
            with open(txt_path + '.txt', 'a') as f:
                f.write(('%g ' * len(line)).rstrip() % line + '\n')

        # Add bbox to image
        if save_img or save_crop or view_img:
            c = int(cls)  # integer class
            label = None if hide_labels else (
                names[c] if hide_conf else f'{names[c]} {conf:.2f}'
            )
            annotator.box_label(xyxy, label, color=colors(c, True))
            if save_crop:
                save_one_box(
                    xyxy, imc,
                    file=save_dir / 'crops' / names[c] / f'{p.stem}.jpg',
                    BGR=True
                )


def print_inference_time(s, t3, t2):
    print(f'{s}Done. ({t3 - t2:.3f}s)')


def view_stream_results():
    cv2.imshow(str(p), im0)
    
    # 1 millisecond
    cv2.waitKey(1)


def save_image_with_annotation(dataset, save_path, im0, index, \
        vid_cap):
    if dataset.mode == 'image':
        cv2.imwrite(save_path, im0)
    else:  # 'video' or 'stream'
        # new video
        if vid_path[index] != save_path:
            vid_path[index] = save_path
            if isinstance(vid_writer[index], cv2.VideoWriter):
                # release previous video writer
                vid_writer[index].release()
            
            # video
            fps = w = h = None
            if vid_cap:
                fps = vid_cap.get(cv2.CAP_PROP_FPS)
                w = int(vid_cap.get(cv2.CAP_PROP_FRAME_WIDTH))
                h = int(vid_cap.get(cv2.CAP_PROP_FRAME_HEIGHT))
            else:  # stream
                fps, w, h = 30, im0.shape[1], im0.shape[0]
                save_path += '.mp4'
            
            vid_writer[index] = cv2.VideoWriter(
                save_path, cv2.VideoWriter_fourcc(*'mp4v'), fps, (w, h)
            )
        
        vid_writer[index].write(im0)


# TODO: Break long lines here
def print_results(dt, seen, imgsz, save_dir, save_txt,
        save_img, update, weights):
    # speeds per image
    t = tuple(x / seen * 1E3 for x in dt)
    print(f'Speed: %.1fms pre-process, %.1fms inference, %.1fms NMS per image at shape {(1, 3, *imgsz)}' % t)
    
    if save_txt or save_img:
        s = f"\n{len(list(save_dir.glob('labels/*.txt')))} labels saved to {save_dir / 'labels'}" if save_txt else ''
        print(f"Results saved to {colorstr('bold', save_dir)}{s}")
    if update:
        strip_optimizer(weights)  # update model (to fix SourceChangeWarning)


def parse_opt():
    parser = argparse.ArgumentParser()
    parser.add_argument('--weights', nargs='+', type=str, default=ROOT / 'yolov5s.pt', help='model path(s)')
    parser.add_argument('--source', type=str, default=ROOT / 'data/images', help='file/dir/URL/glob, 0 for webcam')
    parser.add_argument('--imgsz', '--img', '--img-size', nargs='+', type=int, default=[640], help='inference size h,w')
    parser.add_argument('--conf-thres', type=float, default=0.25, help='confidence threshold')
    parser.add_argument('--iou-thres', type=float, default=0.45, help='NMS IoU threshold')
    parser.add_argument('--max-det', type=int, default=1000, help='maximum detections per image')
    parser.add_argument('--device', default='', help='cuda device, i.e. 0 or 0,1,2,3 or cpu')
    parser.add_argument('--view-img', action='store_true', help='show results')
    parser.add_argument('--save-txt', action='store_true', help='save results to *.txt')
    parser.add_argument('--save-conf', action='store_true', help='save confidences in --save-txt labels')
    parser.add_argument('--save-crop', action='store_true', help='save cropped prediction boxes')
    parser.add_argument('--nosave', action='store_true', help='do not save images/videos')
    parser.add_argument('--classes', nargs='+', type=int, help='filter by class: --classes 0, or --classes 0 2 3')
    parser.add_argument('--agnostic-nms', action='store_true', help='class-agnostic NMS')
    parser.add_argument('--augment', action='store_true', help='augmented inference')
    parser.add_argument('--visualize', action='store_true', help='visualize features')
    parser.add_argument('--update', action='store_true', help='update all models')
    parser.add_argument('--project', default=ROOT / 'runs/detect', help='save results to project/name')
    parser.add_argument('--name', default='exp', help='save results to project/name')
    parser.add_argument('--exist-ok', action='store_true', help='existing project/name ok, do not increment')
    parser.add_argument('--line-thickness', default=3, type=int, help='bounding box thickness (pixels)')
    parser.add_argument('--hide-labels', default=False, action='store_true', help='hide labels')
    parser.add_argument('--hide-conf', default=False, action='store_true', help='hide confidences')
    parser.add_argument('--half', action='store_true', help='use FP16 half-precision inference')
    parser.add_argument('--dnn', action='store_true', help='use OpenCV DNN for ONNX inference')
    opt = parser.parse_args()
    opt.imgsz *= 2 if len(opt.imgsz) == 1 else 1  # expand
    print_args(FILE.stem, opt)
    return opt


def main(opt):
    check_requirements(exclude=('tensorboard', 'thop'))
    run(**vars(opt))


if __name__ == "__main__":
    opt = parse_opt()
    main(opt)<|MERGE_RESOLUTION|>--- conflicted
+++ resolved
@@ -289,18 +289,7 @@
     dt, seen = [0.0, 0.0, 0.0], 0
     for path, img, im0s, vid_cap in dataset:
         t1 = time_sync()
-<<<<<<< HEAD
         img = pre_process(onnx, img, device, half)
-=======
-        if onnx:
-            img = img.astype('float32')
-        else:
-            img = torch.from_numpy(img).to(device)
-            img = img.half() if half else img.float()  # uint8 to fp16/32
-        img /= 255.0  # 0 - 255 to 0.0 - 1.0
-        if len(img.shape) == 3:
-            img = img[None]  # expand for batch dim
->>>>>>> f07b0a3e
         t2 = time_sync()
         dt[0] += t2 - t1
         pred = inference(
@@ -335,7 +324,7 @@
     else:
         img = torch.from_numpy(img).to(device)
         img = img.half() if half else img.float()  # uint8 to fp16/32
-    img = img / 255.0  # 0 - 255 to 0.0 - 1.0
+    img /= 255.0  # 0 - 255 to 0.0 - 1.0
     if len(img.shape) == 3:
         img = img[None]  # expand for batch dim
 
