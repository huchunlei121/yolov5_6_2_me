# YOLOv5 🚀 by Ultralytics, GPL-3.0 license
"""
Run YOLOv5 detection inference on images, videos, directories, globs, YouTube, webcam, streams, etc.

Usage - sources:
    $ python detect.py --weights yolov5s.pt --source 0                               # webcam
                                                     img.jpg                         # image
                                                     vid.mp4                         # video
                                                     path/                           # directory
                                                     'path/*.jpg'                    # glob
                                                     'https://youtu.be/Zgi9g1ksQHc'  # YouTube
                                                     'rtsp://example.com/media.mp4'  # RTSP, RTMP, HTTP stream

Usage - formats:
    $ python detect.py --weights yolov5s.pt                 # PyTorch
                                 yolov5s.torchscript        # TorchScript
                                 yolov5s.onnx               # ONNX Runtime or OpenCV DNN with --dnn
                                 yolov5s.xml                # OpenVINO
                                 yolov5s.engine             # TensorRT
                                 yolov5s.mlmodel            # CoreML (macOS-only)
                                 yolov5s_saved_model        # TensorFlow SavedModel
                                 yolov5s.pb                 # TensorFlow GraphDef
                                 yolov5s.tflite             # TensorFlow Lite
                                 yolov5s_edgetpu.tflite     # TensorFlow Edge TPU
                                 yolov5s_paddle_model       # PaddlePaddle
"""

import argparse
import os
import platform
import sys
from pathlib import Path
sys.path.insert(0, os.path.join(os.getcwd()))
from tennis import Tennis
import torch
import numpy as np
import copy



FILE = Path(__file__).resolve()
ROOT = FILE.parents[0]  # YOLOv5 root directory
if str(ROOT) not in sys.path:
    sys.path.append(str(ROOT))  # add ROOT to PATH
ROOT = Path(os.path.relpath(ROOT, Path.cwd()))  # relative

from models.common import DetectMultiBackend
from utils.dataloaders import IMG_FORMATS, VID_FORMATS, LoadImages, LoadScreenshots, LoadStreams
from utils.general import (LOGGER, Profile, check_file, check_img_size, check_imshow, check_requirements, colorstr, cv2,
                           increment_path, non_max_suppression, print_args, scale_boxes, strip_optimizer, xyxy2xywh)
from utils.plots import Annotator, colors, save_one_box
from utils.torch_utils import select_device, smart_inference_mode

from kalmanfilter import KalmanFilter
tennis = Tennis("Tennis")

kf = KalmanFilter()

from speed import tennisDetection
speedDetect = tennisDetection()


@smart_inference_mode()
def run(
        weights=ROOT / 'yolov5s.pt',  # model path or triton URL
        source=ROOT / 'data/images',  # file/dir/URL/glob/screen/0(webcam)
        data=ROOT / 'data/coco128.yaml',  # dataset.yaml path
        imgsz=(640, 640),  # inference size (height, width)
        conf_thres=0.25,  # confidence threshold
        iou_thres=0.45,  # NMS IOU threshold
        max_det=1000,  # maximum detections per image
        device='',  # cuda device, i.e. 0 or 0,1,2,3 or cpu
        view_img=False,  # show results
        save_txt=False,  # save results to *.txt
        save_conf=False,  # save confidences in --save-txt labels
        save_crop=False,  # save cropped prediction boxes
        nosave=False,  # do not save images/videos
        classes=None,  # filter by class: --class 0, or --class 0 2 3
        agnostic_nms=False,  # class-agnostic NMS
        augment=False,  # augmented inference
        visualize=False,  # visualize features
        update=False,  # update all models
        project=ROOT / 'runs/detect',  # save results to project/name
        name='exp',  # save results to project/name
        exist_ok=False,  # existing project/name ok, do not increment
        line_thickness=3,  # bounding box thickness (pixels)
        hide_labels=False,  # hide labels
        hide_conf=False,  # hide confidences
        half=False,  # use FP16 half-precision inference
        dnn=False,  # use OpenCV DNN for ONNX inference
        vid_stride=1,  # video frame-rate stride
        sport_flag=0
):
    source = str(source)
    save_img = not nosave and not source.endswith('.txt')  # save inference images
    is_file = Path(source).suffix[1:] in (IMG_FORMATS + VID_FORMATS)
    is_url = source.lower().startswith(('rtsp://', 'rtmp://', 'http://', 'https://'))
    webcam = source.isnumeric() or source.endswith('.txt') or (is_url and not is_file)
    screenshot = source.lower().startswith('screen')
    if is_url and is_file:
        source = check_file(source)  # download

    # Directories
    save_dir = increment_path(Path(project) / name, exist_ok=exist_ok)  # increment run
    (save_dir / 'labels' if save_txt else save_dir).mkdir(parents=True, exist_ok=True)  # make dir

    # Load model
    device = select_device(device)
    model = DetectMultiBackend(weights, device=device, dnn=dnn, data=data, fp16=half)
    stride, names, pt = model.stride, model.names, model.pt
    imgsz = check_img_size(imgsz, s=stride)  # check image size

    # Dataloader
    bs = 1  # batch_size
    if webcam:
        view_img = check_imshow()
        dataset = LoadStreams(source, img_size=imgsz, stride=stride, auto=pt, vid_stride=vid_stride)
        bs = len(dataset)
    elif screenshot:
        dataset = LoadScreenshots(source, img_size=imgsz, stride=stride, auto=pt)
    else:
        dataset = LoadImages(source, img_size=imgsz, stride=stride, auto=pt, vid_stride=vid_stride)
    vid_path, vid_writer = [None] * bs, [None] * bs

    # Run inference
    model.warmup(imgsz=(1 if pt or model.triton else bs, 3, *imgsz))  # warmup
    seen, windows, dt = 0, [], (Profile(), Profile(), Profile())
    predict = None
    for path, im, im0s, vid_cap, s in dataset: #im0s is "frame" from the court detector
        with dt[0]:
            im = torch.from_numpy(im).to(model.device)
            im = im.half() if model.fp16 else im.float()  # uint8 to fp16/32
            im /= 255  # 0 - 255 to 0.0 - 1.0
            if len(im.shape) == 3:
                im = im[None]  # expand for batch dim

        # Inference
        with dt[1]:
            visualize = increment_path(save_dir / Path(path).stem, mkdir=True) if visualize else False
            pred = model(im, augment=augment, visualize=visualize)

        # NMS
        with dt[2]:
            pred = non_max_suppression(pred, conf_thres, iou_thres, classes, agnostic_nms, max_det=max_det)

        # Second-stage classifier (optional)
        # pred = utils.general.apply_classifier(pred, classifier_model, im, im0s)

        # Process predictions
        for i, det in enumerate(pred):  # per image
            seen += 1
            if webcam:  # batch_size >= 1
                p, im0, frame = path[i], im0s[i].copy(), dataset.count
                s += f'{i}: '
            else:
                p, im0, frame = path, im0s.copy(), getattr(dataset, 'frame', 0)
            originalFrame=copy.copy(im0)
            if sport_flag==1 and not webcam: #we dont want to track the court on a webcam yet  
                im0=trackTennisCourt(im0, seen)
            p = Path(p)  # to Path
            save_path = str(save_dir / p.name)  # im.jpg
            txt_path = str(save_dir / 'labels' / p.stem) + ('' if dataset.mode == 'image' else f'_{frame}')  # im.txt
            s += '%gx%g ' % im.shape[2:]  # print string
            gn = torch.tensor(im0.shape)[[1, 0, 1, 0]]  # normalization gain whwh
            imc = im0.copy() if save_crop else im0  # for save_crop
            annotator = Annotator(im0, line_width=line_thickness, example=str(names))
            if len(det):
                # Rescale boxes from img_size to im0 size
                det[:, :4] = scale_boxes(im.shape[2:], det[:, :4], im0.shape).round()
                h,w , c= im0.shape

                # Print results
                for c in det[:, 5].unique():
                    n = (det[:, 5] == c).sum()  # detections per class
                    s += f"{n} {names[int(c)]}{'s' * (n > 1)}, "  # add to string

                # Write results
                for *xyxy, conf, cls in reversed(det):
                    xywh = (xyxy2xywh(torch.tensor(xyxy).view(1, 4)) / gn).view(-1).tolist()  # normalized xywh
                    line = (cls, *xywh, conf) if save_conf else (cls, *xywh)  # label format
                    if xywh is not None and sport_flag==1: #make a line call if you can
                        im0 = tennis.lineCall(xy_In=xywh, frame=im0)
                    if save_txt:  # Write to file
                        xywh = (xyxy2xywh(torch.tensor(xyxy).view(1, 4)) / gn).view(-1).tolist()  # normalized xywh
                        line = (cls, *xywh, conf) if save_conf else (cls, *xywh)  # label format
                        with open(f'{txt_path}.txt', 'a') as f:
                            f.write(('%g ' * len(line)).rstrip() % line + '\n')

                    if save_img or save_crop or view_img:  # Add bbox to image
                        c = int(cls)  # integer class
                        label = None if hide_labels else (names[c] if hide_conf else f'{names[c]} {conf:.2f}')
                        annotator.box_label(xyxy, label, color=colors(c, True))
                        # prediction code
                        predict = kf.predict(int(w*xywh[0]), int(h*xywh[1]))
                        cv2.circle(im0,(predict[0], predict[1]), 5, (255,0,0), 4)
                        #speed estimation
                        im0 = speedDetect.speedEstimate(object_pixel_width=int(w*xywh[2]), frame_in=im0)
                    if save_crop:
                        save_one_box(xyxy, imc, file=save_dir / 'crops' / names[c] / f'{p.stem}.jpg', BGR=True)
<<<<<<< HEAD

            # Stream results THIS IS RETURNING im, NOT im0 
=======
            else:
                if(predict != None):
                    print("hit")
                    predict = kf.predict(predict[0], predict[1])
                    cv2.circle(im0,(predict[0], predict[1]), 5, (255,0,0), 4)
            # Stream results
>>>>>>> 7eb4028a
            im0 = annotator.result()
            if view_img:
                if platform.system() == 'Linux' and p not in windows:
                    windows.append(p)
                    cv2.namedWindow(str(p), cv2.WINDOW_NORMAL | cv2.WINDOW_KEEPRATIO)  # allow window resize (Linux)
                    cv2.resizeWindow(str(p), im0.shape[1], im0.shape[0])

                cv2.imshow(str(p), np.concatenate((originalFrame, im0), axis=0))

                cv2.waitKey(1)  # 1 millisecond

            # Save results (image with detections)
            if save_img:
                if dataset.mode == 'image':
                    cv2.imwrite(save_path, im0)
                else:  # 'video' or 'stream'
                    if vid_path[i] != save_path:  # new video
                        vid_path[i] = save_path
                        if isinstance(vid_writer[i], cv2.VideoWriter):
                            vid_writer[i].release()  # release previous video writer
                        if vid_cap:  # video
                            fps = vid_cap.get(cv2.CAP_PROP_FPS)
                            w = int(vid_cap.get(cv2.CAP_PROP_FRAME_WIDTH))
                            h = int(vid_cap.get(cv2.CAP_PROP_FRAME_HEIGHT))
                        else:  # stream
                            fps, w, h = 30, im0.shape[1], im0.shape[0]
                        save_path = str(Path(save_path).with_suffix('.mp4'))  # force *.mp4 suffix on results videos
                        vid_writer[i] = cv2.VideoWriter(save_path, cv2.VideoWriter_fourcc(*'mp4v'), fps, (w, h))
                    vid_writer[i].write(im0)
                    
        # Print time (inference-only)
        LOGGER.info(f"{s}{'' if len(det) else '(no detections), '}{dt[1].dt * 1E3:.1f}ms")

    # Print results
    t = tuple(x.t / seen * 1E3 for x in dt)  # speeds per image
    LOGGER.info(f'Speed: %.1fms pre-process, %.1fms inference, %.1fms NMS per image at shape {(1, 3, *imgsz)}' % t)
    if save_txt or save_img:
        s = f"\n{len(list(save_dir.glob('labels/*.txt')))} labels saved to {save_dir / 'labels'}" if save_txt else ''
        LOGGER.info(f"Results saved to {colorstr('bold', save_dir)}{s}")
    if update:
        strip_optimizer(weights[0])  # update model (to fix SourceChangeWarning)

def trackTennisCourt(frame, seen):
    if seen>=2:
        im0 = tennis.trackCourt(frame)
        return im0
    else:
        print("Detecting court...")
        im0 = tennis.detectCourt(frame)
        return im0

def parse_opt():
    parser = argparse.ArgumentParser()
    #for testing
    # parser.add_argument('--weights', nargs='+', type=str, default='/Users/tyler/Documents/GitHub/capstone-project-eagle-eye/models/soccer/soccer_model4.pt', help='model path or triton URL')
    # parser.add_argument('--weights', nargs='+', type=str, default='/Users/tyler/Documents/GitHub/capstone-project-eagle-eye/models/basketball/basketball.pt', help='model path or triton URL')
    # parser.add_argument('--weights', nargs='+', type=str, default='/Users/tyler/Documents/GitHub/capstone-project-eagle-eye/models/baseball/20octbaseball357epoch.pt', help='model path or triton URL')
    parser.add_argument('--weights', nargs='+', type=str, default='/Users/tyler/Documents/GitHub/capstone-project-eagle-eye/models/tennis/tennisModel.pt', help='model path or triton URL')
    #for testing
    # parser.add_argument('--source', type=str, default=0, help='file/dir/URL/glob/screen/0(webcam)')
    # parser.add_argument('--source', type=str, default='/Users/tyler/Documents/GitHub/capstone-project-eagle-eye/soccerdemo.mp4', help='file/dir/URL/glob/screen/0(webcam)')
    # parser.add_argument('--source', type=str, default='/Users/tyler/Documents/GitHub/capstone-project-eagle-eye/swingvisionlowangle.mp4', help='file/dir/URL/glob/screen/0(webcam)')
    # parser.add_argument('--source', type=str, default='/Users/tyler/Documents/GitHub/capstone-project-eagle-eye/swingvisionmedangle1.mp4', help='file/dir/URL/glob/screen/0(webcam)')
    # parser.add_argument('--source', type=str, default='/Users/tyler/Documents/GitHub/capstone-project-eagle-eye/swingvisionmedangle2.mp4', help='file/dir/URL/glob/screen/0(webcam)')
    # parser.add_argument('--source', type=str, default='/Users/tyler/Documents/GitHub/capstone-project-eagle-eye/longballrublev.mp4', help='file/dir/URL/glob/screen/0(webcam)')
    parser.add_argument('--source', type=str, default='/Users/tyler/Documents/GitHub/capstone-project-eagle-eye/3secQatarTest.mp4', help='file/dir/URL/glob/screen/0(webcam)')
   
    parser.add_argument('--sport-flag', type=int, default=1, help='Flag for extra processing')
    # parser.add_argument('--sport-flag', type=int, default=0, help='Flag for extra processing')
    
    # parser.add_argument('--weights', nargs='+', type=str, default=ROOT / 'yolov5s.pt', help='model path or triton URL')
    # parser.add_argument('--source', type=str, default=ROOT / 'data/images', help='file/dir/URL/glob/screen/0(webcam)')
    parser.add_argument('--data', type=str, default=ROOT / 'data/coco128.yaml', help='(optional) dataset.yaml path')
    parser.add_argument('--imgsz', '--img', '--img-size', nargs='+', type=int, default=[640], help='inference size h,w')
    parser.add_argument('--conf-thres', type=float, default=0.25, help='confidence threshold')
    parser.add_argument('--iou-thres', type=float, default=0.45, help='NMS IoU threshold')
    parser.add_argument('--max-det', type=int, default=1000, help='maximum detections per image')
    parser.add_argument('--device', default='', help='cuda device, i.e. 0 or 0,1,2,3 or cpu')

    parser.add_argument('--view-img', default=True, action='store_true', help='show results')
    # parser.add_argument('--view-img', action='store_true', help='show results')

    parser.add_argument('--save-txt', action='store_true', help='save results to *.txt')
    # parser.add_argument('--save-txt', default=True, action='store_true', help='save results to *.txt')

    parser.add_argument('--save-conf', action='store_true', help='save confidences in --save-txt labels')
    parser.add_argument('--save-crop', action='store_true', help='save cropped prediction boxes')
    parser.add_argument('--nosave', action='store_true', help='do not save images/videos')
    parser.add_argument('--classes', nargs='+', type=int, help='filter by class: --classes 0, or --classes 0 2 3')
    parser.add_argument('--agnostic-nms', action='store_true', help='class-agnostic NMS')
    parser.add_argument('--augment', action='store_true', help='augmented inference')
    parser.add_argument('--visualize', action='store_true', help='visualize features')
    parser.add_argument('--update', action='store_true', help='update all models')
    parser.add_argument('--project', default=ROOT / 'runs/detect', help='save results to project/name')
    parser.add_argument('--name', default='exp', help='save results to project/name')
    parser.add_argument('--exist-ok', action='store_true', help='existing project/name ok, do not increment')
    parser.add_argument('--line-thickness', default=3, type=int, help='bounding box thickness (pixels)')
    parser.add_argument('--hide-labels', default=False, action='store_true', help='hide labels')
    parser.add_argument('--hide-conf', default=False, action='store_true', help='hide confidences')
    parser.add_argument('--half', action='store_true', help='use FP16 half-precision inference')
    parser.add_argument('--dnn', action='store_true', help='use OpenCV DNN for ONNX inference')
    parser.add_argument('--vid-stride', type=int, default=1, help='video frame-rate stride')
    opt = parser.parse_args()
    opt.imgsz *= 2 if len(opt.imgsz) == 1 else 1  # expand
    print_args(vars(opt))
    return opt


def main(opt):
    check_requirements(exclude=('tensorboard', 'thop'))
    run(**vars(opt))


if __name__ == "__main__":
    opt = parse_opt()
    # '--weights=/Users/tyler/Documents/GitHub/capstone-project-eagle-eye/models/tennis/tennisModel.pt --source=/Users/tyler/Documents/GitHub/capstone-project-eagle-eye/shortQatar.mp4'
    main(opt)<|MERGE_RESOLUTION|>--- conflicted
+++ resolved
@@ -197,17 +197,14 @@
                         im0 = speedDetect.speedEstimate(object_pixel_width=int(w*xywh[2]), frame_in=im0)
                     if save_crop:
                         save_one_box(xyxy, imc, file=save_dir / 'crops' / names[c] / f'{p.stem}.jpg', BGR=True)
-<<<<<<< HEAD
 
             # Stream results THIS IS RETURNING im, NOT im0 
-=======
             else:
                 if(predict != None):
                     print("hit")
                     predict = kf.predict(predict[0], predict[1])
                     cv2.circle(im0,(predict[0], predict[1]), 5, (255,0,0), 4)
             # Stream results
->>>>>>> 7eb4028a
             im0 = annotator.result()
             if view_img:
                 if platform.system() == 'Linux' and p not in windows:
