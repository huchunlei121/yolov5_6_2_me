# YOLOv5 🚀 by Ultralytics, GPL-3.0 license
"""
Run YOLOv5 detection inference on images, videos, directories, globs, YouTube, webcam, streams, etc.

Usage - sources:
    $ python detect.py --weights yolov5s.pt --source 0                               # webcam
                                                     img.jpg                         # image
                                                     vid.mp4                         # video
                                                     path/                           # directory
                                                     'path/*.jpg'                    # glob
                                                     'https://youtu.be/Zgi9g1ksQHc'  # YouTube
                                                     'rtsp://example.com/media.mp4'  # RTSP, RTMP, HTTP stream

Usage - formats:
    $ python detect.py --weights yolov5s.pt                 # PyTorch
                                 yolov5s.torchscript        # TorchScript
                                 yolov5s.onnx               # ONNX Runtime or OpenCV DNN with --dnn
                                 yolov5s.xml                # OpenVINO
                                 yolov5s.engine             # TensorRT
                                 yolov5s.mlmodel            # CoreML (macOS-only)
                                 yolov5s_saved_model        # TensorFlow SavedModel
                                 yolov5s.pb                 # TensorFlow GraphDef
                                 yolov5s.tflite             # TensorFlow Lite
                                 yolov5s_edgetpu.tflite     # TensorFlow Edge TPU
                                 yolov5s_paddle_model       # PaddlePaddle
"""

import argparse
import os
import platform
import sys
from pathlib import Path
sys.path.insert(0, os.path.join(os.getcwd()))
from tennis import Tennis
import torch

FILE = Path(__file__).resolve()
ROOT = FILE.parents[0]  # YOLOv5 root directory
if str(ROOT) not in sys.path:
    sys.path.append(str(ROOT))  # add ROOT to PATH
ROOT = Path(os.path.relpath(ROOT, Path.cwd()))  # relative

from models.common import DetectMultiBackend
from utils.dataloaders import IMG_FORMATS, VID_FORMATS, LoadImages, LoadScreenshots, LoadStreams
from utils.general import (LOGGER, Profile, check_file, check_img_size, check_imshow, check_requirements, colorstr, cv2,
                           increment_path, non_max_suppression, print_args, scale_boxes, strip_optimizer, xyxy2xywh)
from utils.plots import Annotator, colors, save_one_box
from utils.torch_utils import select_device, smart_inference_mode

<<<<<<< HEAD
tennis = Tennis("Tennis")
=======
from kalmanfilter import KalmanFilter
>>>>>>> e7c4e1e9

kf = KalmanFilter()
@smart_inference_mode()
def run(
        weights=ROOT / 'yolov5s.pt',  # model path or triton URL
        source=ROOT / 'data/images',  # file/dir/URL/glob/screen/0(webcam)
        data=ROOT / 'data/coco128.yaml',  # dataset.yaml path
        imgsz=(640, 640),  # inference size (height, width)
        conf_thres=0.25,  # confidence threshold
        iou_thres=0.45,  # NMS IOU threshold
        max_det=1000,  # maximum detections per image
        device='',  # cuda device, i.e. 0 or 0,1,2,3 or cpu
        view_img=False,  # show results
        save_txt=False,  # save results to *.txt
        save_conf=False,  # save confidences in --save-txt labels
        save_crop=False,  # save cropped prediction boxes
        nosave=False,  # do not save images/videos
        classes=None,  # filter by class: --class 0, or --class 0 2 3
        agnostic_nms=False,  # class-agnostic NMS
        augment=False,  # augmented inference
        visualize=False,  # visualize features
        update=False,  # update all models
        project=ROOT / 'runs/detect',  # save results to project/name
        name='exp',  # save results to project/name
        exist_ok=False,  # existing project/name ok, do not increment
        line_thickness=3,  # bounding box thickness (pixels)
        hide_labels=False,  # hide labels
        hide_conf=False,  # hide confidences
        half=False,  # use FP16 half-precision inference
        dnn=False,  # use OpenCV DNN for ONNX inference
        vid_stride=1,  # video frame-rate stride
        sport_flag=0
):
    source = str(source)
    save_img = not nosave and not source.endswith('.txt')  # save inference images
    is_file = Path(source).suffix[1:] in (IMG_FORMATS + VID_FORMATS)
    is_url = source.lower().startswith(('rtsp://', 'rtmp://', 'http://', 'https://'))
    webcam = source.isnumeric() or source.endswith('.txt') or (is_url and not is_file)
    screenshot = source.lower().startswith('screen')
    if is_url and is_file:
        source = check_file(source)  # download

    # Directories
    save_dir = increment_path(Path(project) / name, exist_ok=exist_ok)  # increment run
    (save_dir / 'labels' if save_txt else save_dir).mkdir(parents=True, exist_ok=True)  # make dir

    # Load model
    device = select_device(device)
    model = DetectMultiBackend(weights, device=device, dnn=dnn, data=data, fp16=half)
    stride, names, pt = model.stride, model.names, model.pt
    imgsz = check_img_size(imgsz, s=stride)  # check image size

    # Dataloader
    bs = 1  # batch_size
    if webcam:
        view_img = check_imshow()
        dataset = LoadStreams(source, img_size=imgsz, stride=stride, auto=pt, vid_stride=vid_stride)
        bs = len(dataset)
    elif screenshot:
        dataset = LoadScreenshots(source, img_size=imgsz, stride=stride, auto=pt)
    else:
        dataset = LoadImages(source, img_size=imgsz, stride=stride, auto=pt, vid_stride=vid_stride)
    vid_path, vid_writer = [None] * bs, [None] * bs

    # Run inference
    model.warmup(imgsz=(1 if pt or model.triton else bs, 3, *imgsz))  # warmup
    seen, windows, dt = 0, [], (Profile(), Profile(), Profile())
    for path, im, im0s, vid_cap, s in dataset: #im0s is "frame" from the court detector
        with dt[0]:
            im = torch.from_numpy(im).to(model.device)
            im = im.half() if model.fp16 else im.float()  # uint8 to fp16/32
            im /= 255  # 0 - 255 to 0.0 - 1.0
            if len(im.shape) == 3:
                im = im[None]  # expand for batch dim

        # Inference
        with dt[1]:
            visualize = increment_path(save_dir / Path(path).stem, mkdir=True) if visualize else False
            pred = model(im, augment=augment, visualize=visualize)

        # NMS
        with dt[2]:
            pred = non_max_suppression(pred, conf_thres, iou_thres, classes, agnostic_nms, max_det=max_det)

        # Second-stage classifier (optional)
        # pred = utils.general.apply_classifier(pred, classifier_model, im, im0s)

        # Process predictions
        for i, det in enumerate(pred):  # per image
            seen += 1
            if webcam:  # batch_size >= 1
                p, im0, frame = path[i], im0s[i].copy(), dataset.count
                s += f'{i}: '
            else:
                p, im0, frame = path, im0s.copy(), getattr(dataset, 'frame', 0)
            if sport_flag==1 and not webcam: #we dont want to track the court on a webcam yet  
                im0=trackTennisCourt(im0, seen)
            p = Path(p)  # to Path
            save_path = str(save_dir / p.name)  # im.jpg
            txt_path = str(save_dir / 'labels' / p.stem) + ('' if dataset.mode == 'image' else f'_{frame}')  # im.txt
            s += '%gx%g ' % im.shape[2:]  # print string
            gn = torch.tensor(im0.shape)[[1, 0, 1, 0]]  # normalization gain whwh
            imc = im0.copy() if save_crop else im0  # for save_crop
            annotator = Annotator(im0, line_width=line_thickness, example=str(names))
            if len(det):
                # Rescale boxes from img_size to im0 size
                det[:, :4] = scale_boxes(im.shape[2:], det[:, :4], im0.shape).round()
                h,w , c= im0.shape

                # Print results
                for c in det[:, 5].unique():
                    n = (det[:, 5] == c).sum()  # detections per class
                    s += f"{n} {names[int(c)]}{'s' * (n > 1)}, "  # add to string

                # Write results
                for *xyxy, conf, cls in reversed(det):
                    xywh = (xyxy2xywh(torch.tensor(xyxy).view(1, 4)) / gn).view(-1).tolist()  # normalized xywh
                    line = (cls, *xywh, conf) if save_conf else (cls, *xywh)  # label format
                    if xywh is not None and sport_flag==1: #make a line call if you can
                        im0 = tennis.lineCall(xy_In=xywh, frame_in=im0)
                    if save_txt:  # Write to file
                        xywh = (xyxy2xywh(torch.tensor(xyxy).view(1, 4)) / gn).view(-1).tolist()  # normalized xywh
                        line = (cls, *xywh, conf) if save_conf else (cls, *xywh)  # label format
                        with open(f'{txt_path}.txt', 'a') as f:
                            f.write(('%g ' * len(line)).rstrip() % line + '\n')

                    if save_img or save_crop or view_img:  # Add bbox to image
                        c = int(cls)  # integer class
                        label = None if hide_labels else (names[c] if hide_conf else f'{names[c]} {conf:.2f}')
                        annotator.box_label(xyxy, label, color=colors(c, True))
                        predict = kf.predict(int(w*xywh[0]), int(h*xywh[1]))
                        cv2.circle(im0,(predict[0], predict[1]), 5, (255,0,0), 4)
                    if save_crop:
                        save_one_box(xyxy, imc, file=save_dir / 'crops' / names[c] / f'{p.stem}.jpg', BGR=True)

            # Stream results
            im0 = annotator.result()
            if view_img:
                if platform.system() == 'Linux' and p not in windows:
                    windows.append(p)
                    cv2.namedWindow(str(p), cv2.WINDOW_NORMAL | cv2.WINDOW_KEEPRATIO)  # allow window resize (Linux)
                    cv2.resizeWindow(str(p), im0.shape[1], im0.shape[0])
                cv2.imshow(str(p), im0)
                cv2.waitKey(1)  # 1 millisecond

            # Save results (image with detections)
            if save_img:
                if dataset.mode == 'image':
                    cv2.imwrite(save_path, im0)
                else:  # 'video' or 'stream'
                    if vid_path[i] != save_path:  # new video
                        vid_path[i] = save_path
                        if isinstance(vid_writer[i], cv2.VideoWriter):
                            vid_writer[i].release()  # release previous video writer
                        if vid_cap:  # video
                            fps = vid_cap.get(cv2.CAP_PROP_FPS)
                            w = int(vid_cap.get(cv2.CAP_PROP_FRAME_WIDTH))
                            h = int(vid_cap.get(cv2.CAP_PROP_FRAME_HEIGHT))
                        else:  # stream
                            fps, w, h = 30, im0.shape[1], im0.shape[0]
                        save_path = str(Path(save_path).with_suffix('.mp4'))  # force *.mp4 suffix on results videos
                        vid_writer[i] = cv2.VideoWriter(save_path, cv2.VideoWriter_fourcc(*'mp4v'), fps, (w, h))
                    vid_writer[i].write(im0)

        # Print time (inference-only)
        LOGGER.info(f"{s}{'' if len(det) else '(no detections), '}{dt[1].dt * 1E3:.1f}ms")

    # Print results
    t = tuple(x.t / seen * 1E3 for x in dt)  # speeds per image
    LOGGER.info(f'Speed: %.1fms pre-process, %.1fms inference, %.1fms NMS per image at shape {(1, 3, *imgsz)}' % t)
    if save_txt or save_img:
        s = f"\n{len(list(save_dir.glob('labels/*.txt')))} labels saved to {save_dir / 'labels'}" if save_txt else ''
        LOGGER.info(f"Results saved to {colorstr('bold', save_dir)}{s}")
    if update:
        strip_optimizer(weights[0])  # update model (to fix SourceChangeWarning)

def trackTennisCourt(frame_in, seen):
    if seen>=2:
        return tennis.trackCourt(frame_in)
    else:
        print("Detecting court...")
        return tennis.detectCourt(frame_in)

def parse_opt():
    parser = argparse.ArgumentParser()
    #for testing
    parser.add_argument('--weights', nargs='+', type=str, default='/Users/tyler/Documents/GitHub/capstone-project-eagle-eye/models/tennis/tennisModel.pt', help='model path or triton URL')
    #for testing
    parser.add_argument('--source', type=str, default=0, help='file/dir/URL/glob/screen/0(webcam)')
    # parser.add_argument('--source', type=str, default='/Users/tyler/Documents/GitHub/capstone-project-eagle-eye/outofboundsbouncerublev.mp4', help='file/dir/URL/glob/screen/0(webcam)')
    # parser.add_argument('--source', type=str, default='/Users/tyler/Documents/GitHub/capstone-project-eagle-eye/longballrublev.mp4', help='file/dir/URL/glob/screen/0(webcam)')
    parser.add_argument('--sport-flag', type=int, default=1, help='Flag for extra processing')
    
    # parser.add_argument('--weights', nargs='+', type=str, default=ROOT / 'yolov5s.pt', help='model path or triton URL')
    # parser.add_argument('--source', type=str, default=ROOT / 'data/images', help='file/dir/URL/glob/screen/0(webcam)')
    parser.add_argument('--data', type=str, default=ROOT / 'data/coco128.yaml', help='(optional) dataset.yaml path')
    parser.add_argument('--imgsz', '--img', '--img-size', nargs='+', type=int, default=[640], help='inference size h,w')
    parser.add_argument('--conf-thres', type=float, default=0.25, help='confidence threshold')
    parser.add_argument('--iou-thres', type=float, default=0.45, help='NMS IoU threshold')
    parser.add_argument('--max-det', type=int, default=1000, help='maximum detections per image')
    parser.add_argument('--device', default='', help='cuda device, i.e. 0 or 0,1,2,3 or cpu')
    parser.add_argument('--view-img', action='store_true', help='show results')
    parser.add_argument('--save-txt', action='store_true', help='save results to *.txt')
    # parser.add_argument('--save-txt', default=True, action='store_true', help='save results to *.txt')
    parser.add_argument('--save-conf', action='store_true', help='save confidences in --save-txt labels')
    parser.add_argument('--save-crop', action='store_true', help='save cropped prediction boxes')
    parser.add_argument('--nosave', action='store_true', help='do not save images/videos')
    parser.add_argument('--classes', nargs='+', type=int, help='filter by class: --classes 0, or --classes 0 2 3')
    parser.add_argument('--agnostic-nms', action='store_true', help='class-agnostic NMS')
    parser.add_argument('--augment', action='store_true', help='augmented inference')
    parser.add_argument('--visualize', action='store_true', help='visualize features')
    parser.add_argument('--update', action='store_true', help='update all models')
    parser.add_argument('--project', default=ROOT / 'runs/detect', help='save results to project/name')
    parser.add_argument('--name', default='exp', help='save results to project/name')
    parser.add_argument('--exist-ok', action='store_true', help='existing project/name ok, do not increment')
    parser.add_argument('--line-thickness', default=3, type=int, help='bounding box thickness (pixels)')
    parser.add_argument('--hide-labels', default=False, action='store_true', help='hide labels')
    parser.add_argument('--hide-conf', default=False, action='store_true', help='hide confidences')
    parser.add_argument('--half', action='store_true', help='use FP16 half-precision inference')
    parser.add_argument('--dnn', action='store_true', help='use OpenCV DNN for ONNX inference')
    parser.add_argument('--vid-stride', type=int, default=1, help='video frame-rate stride')
    opt = parser.parse_args()
    opt.imgsz *= 2 if len(opt.imgsz) == 1 else 1  # expand
    print_args(vars(opt))
    return opt


def main(opt):
    check_requirements(exclude=('tensorboard', 'thop'))
    run(**vars(opt))


if __name__ == "__main__":
    opt = parse_opt()
    # '--weights=/Users/tyler/Documents/GitHub/capstone-project-eagle-eye/models/tennis/tennisModel.pt --source=/Users/tyler/Documents/GitHub/capstone-project-eagle-eye/shortQatar.mp4'
    main(opt)<|MERGE_RESOLUTION|>--- conflicted
+++ resolved
@@ -47,11 +47,8 @@
 from utils.plots import Annotator, colors, save_one_box
 from utils.torch_utils import select_device, smart_inference_mode
 
-<<<<<<< HEAD
+from kalmanfilter import KalmanFilter
 tennis = Tennis("Tennis")
-=======
-from kalmanfilter import KalmanFilter
->>>>>>> e7c4e1e9
 
 kf = KalmanFilter()
 @smart_inference_mode()
